/*
 * GIT - The information manager from hell
 *
 * Copyright (C) Linus Torvalds, 2005
 */
#define DBRT_DEBUG 1

#include "cache.h"

#include "object.h"
#include "tree.h"
#include "cache-tree.h"
#include <sys/time.h>
#include <signal.h>

static int reset = 0;
static int merge = 0;
static int update = 0;
static int index_only = 0;
static int nontrivial_merge = 0;
static int trivial_merges_only = 0;
static int aggressive = 0;
static int verbose_update = 0;
static volatile int progress_update = 0;

static int head_idx = -1;
static int merge_size = 0;

static struct object_list *trees = NULL;

static struct cache_entry df_conflict_entry = { 
};

static struct tree_entry_list df_conflict_list = {
	.name = NULL,
	.next = &df_conflict_list
};

typedef int (*merge_fn_t)(struct cache_entry **src);

static int entcmp(char *name1, int dir1, char *name2, int dir2)
{
	int len1 = strlen(name1);
	int len2 = strlen(name2);
	int len = len1 < len2 ? len1 : len2;
	int ret = memcmp(name1, name2, len);
	unsigned char c1, c2;
	if (ret)
		return ret;
	c1 = name1[len];
	c2 = name2[len];
	if (!c1 && dir1)
		c1 = '/';
	if (!c2 && dir2)
		c2 = '/';
	ret = (c1 < c2) ? -1 : (c1 > c2) ? 1 : 0;
	if (c1 && c2 && !ret)
		ret = len1 - len2;
	return ret;
}

static int unpack_trees_rec(struct tree_entry_list **posns, int len,
			    const char *base, merge_fn_t fn, int *indpos)
{
	int baselen = strlen(base);
	int src_size = len + 1;
	do {
		int i;
		char *first;
		int firstdir = 0;
		int pathlen;
		unsigned ce_size;
		struct tree_entry_list **subposns;
		struct cache_entry **src;
		int any_files = 0;
		int any_dirs = 0;
		char *cache_name;
		int ce_stage;

		/* Find the first name in the input. */

		first = NULL;
		cache_name = NULL;

		/* Check the cache */
		if (merge && *indpos < active_nr) {
			/* This is a bit tricky: */
			/* If the index has a subdirectory (with
			 * contents) as the first name, it'll get a
			 * filename like "foo/bar". But that's after
			 * "foo", so the entry in trees will get
			 * handled first, at which point we'll go into
			 * "foo", and deal with "bar" from the index,
			 * because the base will be "foo/". The only
			 * way we can actually have "foo/bar" first of
			 * all the things is if the trees don't
			 * contain "foo" at all, in which case we'll
			 * handle "foo/bar" without going into the
			 * directory, but that's fine (and will return
			 * an error anyway, with the added unknown
			 * file case.
			 */

			cache_name = active_cache[*indpos]->name;
			if (strlen(cache_name) > baselen &&
			    !memcmp(cache_name, base, baselen)) {
				cache_name += baselen;
				first = cache_name;
			} else {
				cache_name = NULL;
			}
		}

#if DBRT_DEBUG > 1
		if (first)
			printf("index %s\n", first);
#endif
		for (i = 0; i < len; i++) {
			if (!posns[i] || posns[i] == &df_conflict_list)
				continue;
#if DBRT_DEBUG > 1
			printf("%d %s\n", i + 1, posns[i]->name);
#endif
			if (!first || entcmp(first, firstdir,
					     posns[i]->name, 
					     posns[i]->directory) > 0) {
				first = posns[i]->name;
				firstdir = posns[i]->directory;
			}
		}
		/* No name means we're done */
		if (!first)
			return 0;

		pathlen = strlen(first);
		ce_size = cache_entry_size(baselen + pathlen);

		src = xcalloc(src_size, sizeof(struct cache_entry *));

		subposns = xcalloc(len, sizeof(struct tree_list_entry *));

		if (cache_name && !strcmp(cache_name, first)) {
			any_files = 1;
			src[0] = active_cache[*indpos];
			remove_cache_entry_at(*indpos);
		}

		for (i = 0; i < len; i++) {
			struct cache_entry *ce;

			if (!posns[i] ||
			    (posns[i] != &df_conflict_list &&
			     strcmp(first, posns[i]->name))) {
				continue;
			}

			if (posns[i] == &df_conflict_list) {
				src[i + merge] = &df_conflict_entry;
				continue;
			}

			if (posns[i]->directory) {
				any_dirs = 1;
				parse_tree(posns[i]->item.tree);
				subposns[i] = posns[i]->item.tree->entries;
				posns[i] = posns[i]->next;
				src[i + merge] = &df_conflict_entry;
				continue;
			}

			if (!merge)
				ce_stage = 0;
			else if (i + 1 < head_idx)
				ce_stage = 1;
			else if (i + 1 > head_idx)
				ce_stage = 3;
			else
				ce_stage = 2;

			ce = xcalloc(1, ce_size);
			ce->ce_mode = create_ce_mode(posns[i]->mode);
			ce->ce_flags = create_ce_flags(baselen + pathlen,
						       ce_stage);
			memcpy(ce->name, base, baselen);
			memcpy(ce->name + baselen, first, pathlen + 1);

			any_files = 1;

			memcpy(ce->sha1, posns[i]->item.any->sha1, 20);
			src[i + merge] = ce;
			subposns[i] = &df_conflict_list;
			posns[i] = posns[i]->next;
		}
		if (any_files) {
			if (merge) {
				int ret;

#if DBRT_DEBUG > 1
				printf("%s:\n", first);
				for (i = 0; i < src_size; i++) {
					printf(" %d ", i);
					if (src[i])
						printf("%s\n", sha1_to_hex(src[i]->sha1));
					else
						printf("\n");
				}
#endif
				ret = fn(src);
				
#if DBRT_DEBUG > 1
				printf("Added %d entries\n", ret);
#endif
				*indpos += ret;
			} else {
				for (i = 0; i < src_size; i++) {
					if (src[i]) {
						add_cache_entry(src[i], ADD_CACHE_OK_TO_ADD|ADD_CACHE_SKIP_DFCHECK);
					}
				}
			}
		}
		if (any_dirs) {
			char *newbase = xmalloc(baselen + 2 + pathlen);
			memcpy(newbase, base, baselen);
			memcpy(newbase + baselen, first, pathlen);
			newbase[baselen + pathlen] = '/';
			newbase[baselen + pathlen + 1] = '\0';
			if (unpack_trees_rec(subposns, len, newbase, fn,
					     indpos))
				return -1;
			free(newbase);
		}
		free(subposns);
		free(src);
	} while (1);
}

static void reject_merge(struct cache_entry *ce)
{
	die("Entry '%s' would be overwritten by merge. Cannot merge.", 
	    ce->name);
}

/* Unlink the last component and attempt to remove leading
 * directories, in case this unlink is the removal of the
 * last entry in the directory -- empty directories are removed.
 */
static void unlink_entry(char *name)
{
	char *cp, *prev;

	if (unlink(name))
		return;
	prev = NULL;
	while (1) {
		int status;
		cp = strrchr(name, '/');
		if (prev)
			*prev = '/';
		if (!cp)
			break;

		*cp = 0;
		status = rmdir(name);
		if (status) {
			*cp = '/';
			break;
		}
		prev = cp;
	}
}

static void progress_interval(int signum)
{
	progress_update = 1;
}

static void setup_progress_signal(void)
{
	struct sigaction sa;
	struct itimerval v;

	memset(&sa, 0, sizeof(sa));
	sa.sa_handler = progress_interval;
	sigemptyset(&sa.sa_mask);
	sa.sa_flags = SA_RESTART;
	sigaction(SIGALRM, &sa, NULL);

	v.it_interval.tv_sec = 1;
	v.it_interval.tv_usec = 0;
	v.it_value = v.it_interval;
	setitimer(ITIMER_REAL, &v, NULL);
}

static void check_updates(struct cache_entry **src, int nr)
{
	static struct checkout state = {
		.base_dir = "",
		.force = 1,
		.quiet = 1,
		.refresh_cache = 1,
	};
	unsigned short mask = htons(CE_UPDATE);
	unsigned last_percent = 200, cnt = 0, total = 0;

	if (update && verbose_update) {
		for (total = cnt = 0; cnt < nr; cnt++) {
			struct cache_entry *ce = src[cnt];
			if (!ce->ce_mode || ce->ce_flags & mask)
				total++;
		}

		/* Don't bother doing this for very small updates */
		if (total < 250)
			total = 0;

		if (total) {
			fprintf(stderr, "Checking files out...\n");
			setup_progress_signal();
			progress_update = 1;
		}
		cnt = 0;
	}

	while (nr--) {
		struct cache_entry *ce = *src++;

		if (total) {
			if (!ce->ce_mode || ce->ce_flags & mask) {
				unsigned percent;
				cnt++;
				percent = (cnt * 100) / total;
				if (percent != last_percent ||
				    progress_update) {
					fprintf(stderr, "%4u%% (%u/%u) done\r",
						percent, cnt, total);
					last_percent = percent;
				}
			}
		}
		if (!ce->ce_mode) {
			if (update)
				unlink_entry(ce->name);
			continue;
		}
		if (ce->ce_flags & mask) {
			ce->ce_flags &= ~mask;
			if (update)
				checkout_entry(ce, &state, NULL);
		}
	}
	if (total) {
		signal(SIGALRM, SIG_IGN);
		fputc('\n', stderr);
	}
}

static int unpack_trees(merge_fn_t fn)
{
	int indpos = 0;
	unsigned len = object_list_length(trees);
	struct tree_entry_list **posns;
	int i;
	struct object_list *posn = trees;
	merge_size = len;

	if (len) {
		posns = xmalloc(len * sizeof(struct tree_entry_list *));
		for (i = 0; i < len; i++) {
			posns[i] = ((struct tree *) posn->item)->entries;
			posn = posn->next;
		}
		if (unpack_trees_rec(posns, len, "", fn, &indpos))
			return -1;
	}

	if (trivial_merges_only && nontrivial_merge)
		die("Merge requires file-level merging");

	check_updates(active_cache, active_nr);
	return 0;
}

static int list_tree(unsigned char *sha1)
{
	struct tree *tree = parse_tree_indirect(sha1);
	if (!tree)
		return -1;
	object_list_append(&tree->object, &trees);
	return 0;
}

static int same(struct cache_entry *a, struct cache_entry *b)
{
	if (!!a != !!b)
		return 0;
	if (!a && !b)
		return 1;
	return a->ce_mode == b->ce_mode && 
		!memcmp(a->sha1, b->sha1, 20);
}


/*
 * When a CE gets turned into an unmerged entry, we
 * want it to be up-to-date
 */
static void verify_uptodate(struct cache_entry *ce)
{
	struct stat st;

	if (index_only || reset)
		return;

	if (!lstat(ce->name, &st)) {
		unsigned changed = ce_match_stat(ce, &st, 1);
		if (!changed)
			return;
		errno = 0;
	}
	if (reset) {
		ce->ce_flags |= htons(CE_UPDATE);
		return;
	}
	if (errno == ENOENT)
		return;
	die("Entry '%s' not uptodate. Cannot merge.", ce->name);
}

<<<<<<< HEAD
/*
 * We do not want to remove or overwrite a working tree file that
 * is not tracked.
 */
static void verify_absent(const char *path, const char *action)
{
	struct stat st;

	if (index_only || reset || !update)
		return;
	if (!lstat(path, &st))
		die("Untracked working tree file '%s' "
		    "would be %s by merge.", path, action);
=======
static void invalidate_ce_path(struct cache_entry *ce)
{
	if (ce)
		cache_tree_invalidate_path(active_cache_tree, ce->name);
>>>>>>> b6c4a480
}

static int merged_entry(struct cache_entry *merge, struct cache_entry *old)
{
	merge->ce_flags |= htons(CE_UPDATE);
	if (old) {
		/*
		 * See if we can re-use the old CE directly?
		 * That way we get the uptodate stat info.
		 *
		 * This also removes the UPDATE flag on
		 * a match.
		 */
		if (same(old, merge)) {
			*merge = *old;
		} else {
			verify_uptodate(old);
			invalidate_ce_path(old);
		}
	}
	else
<<<<<<< HEAD
		verify_absent(merge->name, "overwritten");

=======
		invalidate_ce_path(merge);
>>>>>>> b6c4a480
	merge->ce_flags &= ~htons(CE_STAGEMASK);
	add_cache_entry(merge, ADD_CACHE_OK_TO_ADD);
	return 1;
}

static int deleted_entry(struct cache_entry *ce, struct cache_entry *old)
{
	if (old)
		verify_uptodate(old);
	else
		verify_absent(ce->name, "removed");
	ce->ce_mode = 0;
	add_cache_entry(ce, ADD_CACHE_OK_TO_ADD);
	invalidate_ce_path(ce);
	return 1;
}

static int keep_entry(struct cache_entry *ce)
{
	add_cache_entry(ce, ADD_CACHE_OK_TO_ADD);
	return 1;
}

#if DBRT_DEBUG
static void show_stage_entry(FILE *o,
			     const char *label, const struct cache_entry *ce)
{
	if (!ce)
		fprintf(o, "%s (missing)\n", label);
	else
		fprintf(o, "%s%06o %s %d\t%s\n",
			label,
			ntohl(ce->ce_mode),
			sha1_to_hex(ce->sha1),
			ce_stage(ce),
			ce->name);
}
#endif

static int threeway_merge(struct cache_entry **stages)
{
	struct cache_entry *index;
	struct cache_entry *head; 
	struct cache_entry *remote = stages[head_idx + 1];
	int count;
	int head_match = 0;
	int remote_match = 0;
	const char *path = NULL;

	int df_conflict_head = 0;
	int df_conflict_remote = 0;

	int any_anc_missing = 0;
	int no_anc_exists = 1;
	int i;

	for (i = 1; i < head_idx; i++) {
		if (!stages[i])
			any_anc_missing = 1;
		else {
			if (!path)
				path = stages[i]->name;
			no_anc_exists = 0;
		}
	}

	index = stages[0];
	head = stages[head_idx];

	if (head == &df_conflict_entry) {
		df_conflict_head = 1;
		head = NULL;
	}

	if (remote == &df_conflict_entry) {
		df_conflict_remote = 1;
		remote = NULL;
	}

	if (!path && index)
		path = index->name;
	if (!path && head)
		path = head->name;
	if (!path && remote)
		path = remote->name;

	/* First, if there's a #16 situation, note that to prevent #13
	 * and #14.
	 */
	if (!same(remote, head)) {
		for (i = 1; i < head_idx; i++) {
			if (same(stages[i], head)) {
				head_match = i;
			}
			if (same(stages[i], remote)) {
				remote_match = i;
			}
		}
	}

	/* We start with cases where the index is allowed to match
	 * something other than the head: #14(ALT) and #2ALT, where it
	 * is permitted to match the result instead.
	 */
	/* #14, #14ALT, #2ALT */
	if (remote && !df_conflict_head && head_match && !remote_match) {
		if (index && !same(index, remote) && !same(index, head))
			reject_merge(index);
		return merged_entry(remote, index);
	}
	/*
	 * If we have an entry in the index cache, then we want to
	 * make sure that it matches head.
	 */
	if (index && !same(index, head)) {
		reject_merge(index);
	}

	if (head) {
		/* #5ALT, #15 */
		if (same(head, remote))
			return merged_entry(head, index);
		/* #13, #3ALT */
		if (!df_conflict_remote && remote_match && !head_match)
			return merged_entry(head, index);
	}

	/* #1 */
	if (!head && !remote && any_anc_missing)
		return 0;

	/* Under the new "aggressive" rule, we resolve mostly trivial
	 * cases that we historically had git-merge-one-file resolve.
	 */
	if (aggressive) {
		int head_deleted = !head && !df_conflict_head;
		int remote_deleted = !remote && !df_conflict_remote;
		/*
		 * Deleted in both.
		 * Deleted in one and unchanged in the other.
		 */
		if ((head_deleted && remote_deleted) ||
		    (head_deleted && remote && remote_match) ||
		    (remote_deleted && head && head_match)) {
			if (index)
				return deleted_entry(index, index);
			else if (path)
				verify_absent(path, "removed");
			return 0;
		}
		/*
		 * Added in both, identically.
		 */
		if (no_anc_exists && head && remote && same(head, remote))
			return merged_entry(head, index);

	}

	/* Below are "no merge" cases, which require that the index be
	 * up-to-date to avoid the files getting overwritten with
	 * conflict resolution files. 
	 */
	if (index) {
		verify_uptodate(index);
	}
	else if (path)
		verify_absent(path, "overwritten");

	nontrivial_merge = 1;

	/* #2, #3, #4, #6, #7, #9, #11. */
	count = 0;
	if (!head_match || !remote_match) {
		for (i = 1; i < head_idx; i++) {
			if (stages[i]) {
				keep_entry(stages[i]);
				count++;
				break;
			}
		}
	}
#if DBRT_DEBUG
	else {
		fprintf(stderr, "read-tree: warning #16 detected\n");
		show_stage_entry(stderr, "head   ", stages[head_match]);
		show_stage_entry(stderr, "remote ", stages[remote_match]);
	}
#endif
	if (head) { count += keep_entry(head); }
	if (remote) { count += keep_entry(remote); }
	return count;
}

/*
 * Two-way merge.
 *
 * The rule is to "carry forward" what is in the index without losing
 * information across a "fast forward", favoring a successful merge
 * over a merge failure when it makes sense.  For details of the
 * "carry forward" rule, please see <Documentation/git-read-tree.txt>.
 *
 */
static int twoway_merge(struct cache_entry **src)
{
	struct cache_entry *current = src[0];
	struct cache_entry *oldtree = src[1], *newtree = src[2];

	if (merge_size != 2)
		return error("Cannot do a twoway merge of %d trees",
			     merge_size);

	if (current) {
		if ((!oldtree && !newtree) || /* 4 and 5 */
		    (!oldtree && newtree &&
		     same(current, newtree)) || /* 6 and 7 */
		    (oldtree && newtree &&
		     same(oldtree, newtree)) || /* 14 and 15 */
		    (oldtree && newtree &&
		     !same(oldtree, newtree) && /* 18 and 19*/
		     same(current, newtree))) {
			return keep_entry(current);
		}
		else if (oldtree && !newtree && same(current, oldtree)) {
			/* 10 or 11 */
			return deleted_entry(oldtree, current);
		}
		else if (oldtree && newtree &&
			 same(current, oldtree) && !same(current, newtree)) {
			/* 20 or 21 */
			return merged_entry(newtree, current);
		}
		else {
			/* all other failures */
			if (oldtree)
				reject_merge(oldtree);
			if (current)
				reject_merge(current);
			if (newtree)
				reject_merge(newtree);
			return -1;
		}
	}
	else if (newtree)
		return merged_entry(newtree, current);
	else
		return deleted_entry(oldtree, current);
}

/*
 * One-way merge.
 *
 * The rule is:
 * - take the stat information from stage0, take the data from stage1
 */
static int oneway_merge(struct cache_entry **src)
{
	struct cache_entry *old = src[0];
	struct cache_entry *a = src[1];

	if (merge_size != 1)
		return error("Cannot do a oneway merge of %d trees",
			     merge_size);

<<<<<<< HEAD
	if (!a)
		return deleted_entry(old, old);
=======
	if (!a) {
		invalidate_ce_path(old);
		return 0;
	}
>>>>>>> b6c4a480
	if (old && same(old, a)) {
		if (reset) {
			struct stat st;
			if (lstat(old->name, &st) ||
			    ce_match_stat(old, &st, 1))
				old->ce_flags |= htons(CE_UPDATE);
		}
		return keep_entry(old);
	}
	return merged_entry(a, old);
}

static int read_cache_unmerged(void)
{
	int i, deleted;
	struct cache_entry **dst;

	read_cache();
	dst = active_cache;
	deleted = 0;
	for (i = 0; i < active_nr; i++) {
		struct cache_entry *ce = active_cache[i];
		if (ce_stage(ce)) {
			deleted++;
			invalidate_ce_path(ce);
			continue;
		}
		if (deleted)
			*dst = ce;
		dst++;
	}
	active_nr -= deleted;
	return deleted;
}

static void prime_cache_tree_rec(struct cache_tree *it, struct tree *tree)
{
	struct tree_entry_list *ent;
	int cnt;
	
	memcpy(it->sha1, tree->object.sha1, 20);
	for (cnt = 0, ent = tree->entries; ent; ent = ent->next) {
		if (!ent->directory)
			cnt++;
		else {
			struct cache_tree_sub *sub;
			struct tree *subtree = (struct tree *)ent->item.tree;
			if (!subtree->object.parsed)
				parse_tree(subtree);
			sub = cache_tree_sub(it, ent->name);
			sub->cache_tree = cache_tree();
			prime_cache_tree_rec(sub->cache_tree, subtree);
			cnt += sub->cache_tree->entry_count;
		}
	}
	it->entry_count = cnt;
}

static void prime_cache_tree(void)
{
	struct tree *tree = (struct tree *)trees->item;
	if (!tree)
		return;
	active_cache_tree = cache_tree();
	prime_cache_tree_rec(active_cache_tree, tree);

}

static const char read_tree_usage[] = "git-read-tree (<sha> | -m [--aggressive] [-u | -i] <sha1> [<sha2> [<sha3>]])";

static struct cache_file cache_file;

int main(int argc, char **argv)
{
	int i, newfd, stage = 0;
	unsigned char sha1[20];
	merge_fn_t fn = NULL;

	setup_git_directory();
	git_config(git_default_config);

	newfd = hold_index_file_for_update(&cache_file, get_index_file());
	if (newfd < 0)
		die("unable to create new cachefile");

	git_config(git_default_config);

	merge = 0;
	reset = 0;
	for (i = 1; i < argc; i++) {
		const char *arg = argv[i];

		/* "-u" means "update", meaning that a merge will update
		 * the working tree.
		 */
		if (!strcmp(arg, "-u")) {
			update = 1;
			continue;
		}

		if (!strcmp(arg, "-v")) {
			verbose_update = 1;
			continue;
		}

		/* "-i" means "index only", meaning that a merge will
		 * not even look at the working tree.
		 */
		if (!strcmp(arg, "-i")) {
			index_only = 1;
			continue;
		}

		/* This differs from "-m" in that we'll silently ignore unmerged entries */
		if (!strcmp(arg, "--reset")) {
			if (stage || merge)
				usage(read_tree_usage);
			reset = 1;
			merge = 1;
			stage = 1;
			read_cache_unmerged();
			continue;
		}

		if (!strcmp(arg, "--trivial")) {
			trivial_merges_only = 1;
			continue;
		}

		if (!strcmp(arg, "--aggressive")) {
			aggressive = 1;
			continue;
		}

		/* "-m" stands for "merge", meaning we start in stage 1 */
		if (!strcmp(arg, "-m")) {
			if (stage || merge)
				usage(read_tree_usage);
			if (read_cache_unmerged())
				die("you need to resolve your current index first");
			stage = 1;
			merge = 1;
			continue;
		}

		/* using -u and -i at the same time makes no sense */
		if (1 < index_only + update)
			usage(read_tree_usage);

		if (get_sha1(arg, sha1))
			die("Not a valid object name %s", arg);
		if (list_tree(sha1) < 0)
			die("failed to unpack tree object %s", arg);
		stage++;
	}
	if ((update||index_only) && !merge)
		usage(read_tree_usage);

	if (merge) {
		if (stage < 2)
			die("just how do you expect me to merge %d trees?", stage-1);
		switch (stage - 1) {
		case 1:
			fn = oneway_merge;
			break;
		case 2:
			fn = twoway_merge;
			break;
		case 3:
		default:
			fn = threeway_merge;
			cache_tree_free(&active_cache_tree);
			break;
		}

		if (stage - 1 >= 3)
			head_idx = stage - 2;
		else
			head_idx = 1;
	}

	unpack_trees(fn);

	/*
	 * When reading only one tree (either the most basic form,
	 * "-m ent" or "--reset ent" form), we can obtain a fully
	 * valid cache-tree because the index must match exactly
	 * what came from the tree.
	 */
	if (trees && trees->item && (!merge || (stage == 2))) {
		cache_tree_free(&active_cache_tree);
		prime_cache_tree();
	}

	if (write_cache(newfd, active_cache, active_nr) ||
	    commit_index_file(&cache_file))
		die("unable to write new index file");
	return 0;
}<|MERGE_RESOLUTION|>--- conflicted
+++ resolved
@@ -427,7 +427,12 @@
 	die("Entry '%s' not uptodate. Cannot merge.", ce->name);
 }
 
-<<<<<<< HEAD
+static void invalidate_ce_path(struct cache_entry *ce)
+{
+	if (ce)
+		cache_tree_invalidate_path(active_cache_tree, ce->name);
+}
+
 /*
  * We do not want to remove or overwrite a working tree file that
  * is not tracked.
@@ -441,12 +446,6 @@
 	if (!lstat(path, &st))
 		die("Untracked working tree file '%s' "
 		    "would be %s by merge.", path, action);
-=======
-static void invalidate_ce_path(struct cache_entry *ce)
-{
-	if (ce)
-		cache_tree_invalidate_path(active_cache_tree, ce->name);
->>>>>>> b6c4a480
 }
 
 static int merged_entry(struct cache_entry *merge, struct cache_entry *old)
@@ -467,13 +466,11 @@
 			invalidate_ce_path(old);
 		}
 	}
-	else
-<<<<<<< HEAD
+	else {
 		verify_absent(merge->name, "overwritten");
-
-=======
 		invalidate_ce_path(merge);
->>>>>>> b6c4a480
+	}
+
 	merge->ce_flags &= ~htons(CE_STAGEMASK);
 	add_cache_entry(merge, ADD_CACHE_OK_TO_ADD);
 	return 1;
@@ -737,15 +734,8 @@
 		return error("Cannot do a oneway merge of %d trees",
 			     merge_size);
 
-<<<<<<< HEAD
 	if (!a)
 		return deleted_entry(old, old);
-=======
-	if (!a) {
-		invalidate_ce_path(old);
-		return 0;
-	}
->>>>>>> b6c4a480
 	if (old && same(old, a)) {
 		if (reset) {
 			struct stat st;
@@ -785,7 +775,7 @@
 {
 	struct tree_entry_list *ent;
 	int cnt;
-	
+
 	memcpy(it->sha1, tree->object.sha1, 20);
 	for (cnt = 0, ent = tree->entries; ent; ent = ent->next) {
 		if (!ent->directory)
