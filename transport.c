--- conflicted
+++ resolved
@@ -1084,13 +1084,9 @@
 				transport_update_tracking_ref(transport->remote, ref, verbose);
 		}
 
-<<<<<<< HEAD
-		if (!quiet && !ret && !transport_refs_pushed(remote_refs))
-=======
 		if (porcelain && !push_ret)
 			puts("Done");
-		else if (!quiet && !ret && !refs_pushed(remote_refs))
->>>>>>> fbe4f447
+		else if (!quiet && !ret && !transport_refs_pushed(remote_refs))
 			fprintf(stderr, "Everything up-to-date\n");
 
 		return ret;
