#include "cache.h"
#include "transport.h"
#include "run-command.h"
#include "pkt-line.h"
#include "fetch-pack.h"
#include "send-pack.h"
#include "walker.h"
#include "bundle.h"
#include "dir.h"
#include "refs.h"

/* rsync support */

/*
 * We copy packed-refs and refs/ into a temporary file, then read the
 * loose refs recursively (sorting whenever possible), and then inserting
 * those packed refs that are not yet in the list (not validating, but
 * assuming that the file is sorted).
 *
 * Appears refactoring this from refs.c is too cumbersome.
 */

static int str_cmp(const void *a, const void *b)
{
	const char *s1 = a;
	const char *s2 = b;

	return strcmp(s1, s2);
}

/* path->buf + name_offset is expected to point to "refs/" */

static int read_loose_refs(struct strbuf *path, int name_offset,
		struct ref **tail)
{
	DIR *dir = opendir(path->buf);
	struct dirent *de;
	struct {
		char **entries;
		int nr, alloc;
	} list;
	int i, pathlen;

	if (!dir)
		return -1;

	memset (&list, 0, sizeof(list));

	while ((de = readdir(dir))) {
		if (is_dot_or_dotdot(de->d_name))
			continue;
		ALLOC_GROW(list.entries, list.nr + 1, list.alloc);
		list.entries[list.nr++] = xstrdup(de->d_name);
	}
	closedir(dir);

	/* sort the list */

	qsort(list.entries, list.nr, sizeof(char *), str_cmp);

	pathlen = path->len;
	strbuf_addch(path, '/');

	for (i = 0; i < list.nr; i++, strbuf_setlen(path, pathlen + 1)) {
		strbuf_addstr(path, list.entries[i]);
		if (read_loose_refs(path, name_offset, tail)) {
			int fd = open(path->buf, O_RDONLY);
			char buffer[40];
			struct ref *next;

			if (fd < 0)
				continue;
			next = alloc_ref(path->buf + name_offset);
			if (read_in_full(fd, buffer, 40) != 40 ||
					get_sha1_hex(buffer, next->old_sha1)) {
				close(fd);
				free(next);
				continue;
			}
			close(fd);
			(*tail)->next = next;
			*tail = next;
		}
	}
	strbuf_setlen(path, pathlen);

	for (i = 0; i < list.nr; i++)
		free(list.entries[i]);
	free(list.entries);

	return 0;
}

/* insert the packed refs for which no loose refs were found */

static void insert_packed_refs(const char *packed_refs, struct ref **list)
{
	FILE *f = fopen(packed_refs, "r");
	static char buffer[PATH_MAX];

	if (!f)
		return;

	for (;;) {
		int cmp = cmp, len;

		if (!fgets(buffer, sizeof(buffer), f)) {
			fclose(f);
			return;
		}

		if (hexval(buffer[0]) > 0xf)
			continue;
		len = strlen(buffer);
		if (len && buffer[len - 1] == '\n')
			buffer[--len] = '\0';
		if (len < 41)
			continue;
		while ((*list)->next &&
				(cmp = strcmp(buffer + 41,
				      (*list)->next->name)) > 0)
			list = &(*list)->next;
		if (!(*list)->next || cmp < 0) {
			struct ref *next = alloc_ref(buffer + 41);
			buffer[40] = '\0';
			if (get_sha1_hex(buffer, next->old_sha1)) {
				warning ("invalid SHA-1: %s", buffer);
				free(next);
				continue;
			}
			next->next = (*list)->next;
			(*list)->next = next;
			list = &(*list)->next;
		}
	}
}

static const char *rsync_url(const char *url)
{
	return prefixcmp(url, "rsync://") ? skip_prefix(url, "rsync:") : url;
}

static struct ref *get_refs_via_rsync(struct transport *transport, int for_push)
{
	struct strbuf buf = STRBUF_INIT, temp_dir = STRBUF_INIT;
	struct ref dummy, *tail = &dummy;
	struct child_process rsync;
	const char *args[5];
	int temp_dir_len;

	if (for_push)
		return NULL;

	/* copy the refs to the temporary directory */

	strbuf_addstr(&temp_dir, git_path("rsync-refs-XXXXXX"));
	if (!mkdtemp(temp_dir.buf))
		die_errno ("Could not make temporary directory");
	temp_dir_len = temp_dir.len;

	strbuf_addstr(&buf, rsync_url(transport->url));
	strbuf_addstr(&buf, "/refs");

	memset(&rsync, 0, sizeof(rsync));
	rsync.argv = args;
	rsync.stdout_to_stderr = 1;
	args[0] = "rsync";
	args[1] = (transport->verbose > 0) ? "-rv" : "-r";
	args[2] = buf.buf;
	args[3] = temp_dir.buf;
	args[4] = NULL;

	if (run_command(&rsync))
		die ("Could not run rsync to get refs");

	strbuf_reset(&buf);
	strbuf_addstr(&buf, rsync_url(transport->url));
	strbuf_addstr(&buf, "/packed-refs");

	args[2] = buf.buf;

	if (run_command(&rsync))
		die ("Could not run rsync to get refs");

	/* read the copied refs */

	strbuf_addstr(&temp_dir, "/refs");
	read_loose_refs(&temp_dir, temp_dir_len + 1, &tail);
	strbuf_setlen(&temp_dir, temp_dir_len);

	tail = &dummy;
	strbuf_addstr(&temp_dir, "/packed-refs");
	insert_packed_refs(temp_dir.buf, &tail);
	strbuf_setlen(&temp_dir, temp_dir_len);

	if (remove_dir_recursively(&temp_dir, 0))
		warning ("Error removing temporary directory %s.",
				temp_dir.buf);

	strbuf_release(&buf);
	strbuf_release(&temp_dir);

	return dummy.next;
}

static int fetch_objs_via_rsync(struct transport *transport,
				int nr_objs, struct ref **to_fetch)
{
	struct strbuf buf = STRBUF_INIT;
	struct child_process rsync;
	const char *args[8];
	int result;

	strbuf_addstr(&buf, rsync_url(transport->url));
	strbuf_addstr(&buf, "/objects/");

	memset(&rsync, 0, sizeof(rsync));
	rsync.argv = args;
	rsync.stdout_to_stderr = 1;
	args[0] = "rsync";
	args[1] = (transport->verbose > 0) ? "-rv" : "-r";
	args[2] = "--ignore-existing";
	args[3] = "--exclude";
	args[4] = "info";
	args[5] = buf.buf;
	args[6] = get_object_directory();
	args[7] = NULL;

	/* NEEDSWORK: handle one level of alternates */
	result = run_command(&rsync);

	strbuf_release(&buf);

	return result;
}

static int write_one_ref(const char *name, const unsigned char *sha1,
		int flags, void *data)
{
	struct strbuf *buf = data;
	int len = buf->len;
	FILE *f;

	/* when called via for_each_ref(), flags is non-zero */
	if (flags && prefixcmp(name, "refs/heads/") &&
			prefixcmp(name, "refs/tags/"))
		return 0;

	strbuf_addstr(buf, name);
	if (safe_create_leading_directories(buf->buf) ||
			!(f = fopen(buf->buf, "w")) ||
			fprintf(f, "%s\n", sha1_to_hex(sha1)) < 0 ||
			fclose(f))
		return error("problems writing temporary file %s", buf->buf);
	strbuf_setlen(buf, len);
	return 0;
}

static int write_refs_to_temp_dir(struct strbuf *temp_dir,
		int refspec_nr, const char **refspec)
{
	int i;

	for (i = 0; i < refspec_nr; i++) {
		unsigned char sha1[20];
		char *ref;

		if (dwim_ref(refspec[i], strlen(refspec[i]), sha1, &ref) != 1)
			return error("Could not get ref %s", refspec[i]);

		if (write_one_ref(ref, sha1, 0, temp_dir)) {
			free(ref);
			return -1;
		}
		free(ref);
	}
	return 0;
}

static int rsync_transport_push(struct transport *transport,
		int refspec_nr, const char **refspec, int flags)
{
	struct strbuf buf = STRBUF_INIT, temp_dir = STRBUF_INIT;
	int result = 0, i;
	struct child_process rsync;
	const char *args[10];

	if (flags & TRANSPORT_PUSH_MIRROR)
		return error("rsync transport does not support mirror mode");

	/* first push the objects */

	strbuf_addstr(&buf, rsync_url(transport->url));
	strbuf_addch(&buf, '/');

	memset(&rsync, 0, sizeof(rsync));
	rsync.argv = args;
	rsync.stdout_to_stderr = 1;
	i = 0;
	args[i++] = "rsync";
	args[i++] = "-a";
	if (flags & TRANSPORT_PUSH_DRY_RUN)
		args[i++] = "--dry-run";
	if (transport->verbose > 0)
		args[i++] = "-v";
	args[i++] = "--ignore-existing";
	args[i++] = "--exclude";
	args[i++] = "info";
	args[i++] = get_object_directory();
	args[i++] = buf.buf;
	args[i++] = NULL;

	if (run_command(&rsync))
		return error("Could not push objects to %s",
				rsync_url(transport->url));

	/* copy the refs to the temporary directory; they could be packed. */

	strbuf_addstr(&temp_dir, git_path("rsync-refs-XXXXXX"));
	if (!mkdtemp(temp_dir.buf))
		die_errno ("Could not make temporary directory");
	strbuf_addch(&temp_dir, '/');

	if (flags & TRANSPORT_PUSH_ALL) {
		if (for_each_ref(write_one_ref, &temp_dir))
			return -1;
	} else if (write_refs_to_temp_dir(&temp_dir, refspec_nr, refspec))
		return -1;

	i = 2;
	if (flags & TRANSPORT_PUSH_DRY_RUN)
		args[i++] = "--dry-run";
	if (!(flags & TRANSPORT_PUSH_FORCE))
		args[i++] = "--ignore-existing";
	args[i++] = temp_dir.buf;
	args[i++] = rsync_url(transport->url);
	args[i++] = NULL;
	if (run_command(&rsync))
		result = error("Could not push to %s",
				rsync_url(transport->url));

	if (remove_dir_recursively(&temp_dir, 0))
		warning ("Could not remove temporary directory %s.",
				temp_dir.buf);

	strbuf_release(&buf);
	strbuf_release(&temp_dir);

	return result;
}

struct bundle_transport_data {
	int fd;
	struct bundle_header header;
};

static struct ref *get_refs_from_bundle(struct transport *transport, int for_push)
{
	struct bundle_transport_data *data = transport->data;
	struct ref *result = NULL;
	int i;

	if (for_push)
		return NULL;

	if (data->fd > 0)
		close(data->fd);
	data->fd = read_bundle_header(transport->url, &data->header);
	if (data->fd < 0)
		die ("Could not read bundle '%s'.", transport->url);
	for (i = 0; i < data->header.references.nr; i++) {
		struct ref_list_entry *e = data->header.references.list + i;
		struct ref *ref = alloc_ref(e->name);
		hashcpy(ref->old_sha1, e->sha1);
		ref->next = result;
		result = ref;
	}
	return result;
}

static int fetch_refs_from_bundle(struct transport *transport,
			       int nr_heads, struct ref **to_fetch)
{
	struct bundle_transport_data *data = transport->data;
	return unbundle(&data->header, data->fd);
}

static int close_bundle(struct transport *transport)
{
	struct bundle_transport_data *data = transport->data;
	if (data->fd > 0)
		close(data->fd);
	free(data);
	return 0;
}

struct git_transport_data {
	struct git_transport_options options;
	struct child_process *conn;
	int fd[2];
	unsigned got_remote_heads : 1;
	struct extra_have_objects extra_have;
};

static int set_git_option(struct git_transport_options *opts,
			  const char *name, const char *value)
{
	if (!strcmp(name, TRANS_OPT_UPLOADPACK)) {
		opts->uploadpack = value;
		return 0;
	} else if (!strcmp(name, TRANS_OPT_RECEIVEPACK)) {
		opts->receivepack = value;
		return 0;
	} else if (!strcmp(name, TRANS_OPT_THIN)) {
		opts->thin = !!value;
		return 0;
	} else if (!strcmp(name, TRANS_OPT_FOLLOWTAGS)) {
		opts->followtags = !!value;
		return 0;
	} else if (!strcmp(name, TRANS_OPT_KEEP)) {
		opts->keep = !!value;
		return 0;
	} else if (!strcmp(name, TRANS_OPT_DEPTH)) {
		if (!value)
			opts->depth = 0;
		else
			opts->depth = atoi(value);
		return 0;
	}
	return 1;
}

static int connect_setup(struct transport *transport, int for_push, int verbose)
{
	struct git_transport_data *data = transport->data;

	if (data->conn)
		return 0;

	data->conn = git_connect(data->fd, transport->url,
				 for_push ? data->options.receivepack :
				 data->options.uploadpack,
				 verbose ? CONNECT_VERBOSE : 0);

	return 0;
}

static struct ref *get_refs_via_connect(struct transport *transport, int for_push)
{
	struct git_transport_data *data = transport->data;
	struct ref *refs;

	connect_setup(transport, for_push, 0);
	get_remote_heads(data->fd[0], &refs, 0, NULL,
			 for_push ? REF_NORMAL : 0, &data->extra_have);
	data->got_remote_heads = 1;

	return refs;
}

static int fetch_refs_via_pack(struct transport *transport,
			       int nr_heads, struct ref **to_fetch)
{
	struct git_transport_data *data = transport->data;
	char **heads = xmalloc(nr_heads * sizeof(*heads));
	char **origh = xmalloc(nr_heads * sizeof(*origh));
	const struct ref *refs;
	char *dest = xstrdup(transport->url);
	struct fetch_pack_args args;
	int i;
	struct ref *refs_tmp = NULL;

	memset(&args, 0, sizeof(args));
	args.uploadpack = data->options.uploadpack;
	args.keep_pack = data->options.keep;
	args.lock_pack = 1;
	args.use_thin_pack = data->options.thin;
	args.include_tag = data->options.followtags;
	args.verbose = (transport->verbose > 0);
	args.quiet = (transport->verbose < 0);
	args.no_progress = args.quiet || (!transport->progress && !isatty(1));
	args.depth = data->options.depth;

	for (i = 0; i < nr_heads; i++)
		origh[i] = heads[i] = xstrdup(to_fetch[i]->name);

	if (!data->got_remote_heads) {
		connect_setup(transport, 0, 0);
		get_remote_heads(data->fd[0], &refs_tmp, 0, NULL, 0, NULL);
		data->got_remote_heads = 1;
	}

	refs = fetch_pack(&args, data->fd, data->conn,
			  refs_tmp ? refs_tmp : transport->remote_refs,
			  dest, nr_heads, heads, &transport->pack_lockfile);
	close(data->fd[0]);
	close(data->fd[1]);
	if (finish_connect(data->conn))
		refs = NULL;
	data->conn = NULL;
	data->got_remote_heads = 0;

	free_refs(refs_tmp);

	for (i = 0; i < nr_heads; i++)
		free(origh[i]);
	free(origh);
	free(heads);
	free(dest);
	return (refs ? 0 : -1);
}

static int push_had_errors(struct ref *ref)
{
	for (; ref; ref = ref->next) {
		switch (ref->status) {
		case REF_STATUS_NONE:
		case REF_STATUS_UPTODATE:
		case REF_STATUS_OK:
			break;
		default:
			return 1;
		}
	}
	return 0;
}

static int refs_pushed(struct ref *ref)
{
	for (; ref; ref = ref->next) {
		switch(ref->status) {
		case REF_STATUS_NONE:
		case REF_STATUS_UPTODATE:
			break;
		default:
			return 1;
		}
	}
	return 0;
}

static void update_tracking_ref(struct remote *remote, struct ref *ref, int verbose)
{
	struct refspec rs;

	if (ref->status != REF_STATUS_OK && ref->status != REF_STATUS_UPTODATE)
		return;

	rs.src = ref->name;
	rs.dst = NULL;

	if (!remote_find_tracking(remote, &rs)) {
		if (verbose)
			fprintf(stderr, "updating local tracking ref '%s'\n", rs.dst);
		if (ref->deletion) {
			delete_ref(rs.dst, NULL, 0);
		} else
			update_ref("update by push", rs.dst,
					ref->new_sha1, NULL, 0, 0);
		free(rs.dst);
	}
}

#define SUMMARY_WIDTH (2 * DEFAULT_ABBREV + 3)

static void print_ref_status(char flag, const char *summary, struct ref *to, struct ref *from, const char *msg, int porcelain)
{
	if (porcelain) {
		if (from)
			fprintf(stdout, "%c\t%s:%s\t", flag, from->name, to->name);
		else
			fprintf(stdout, "%c\t:%s\t", flag, to->name);
		if (msg)
			fprintf(stdout, "%s (%s)\n", summary, msg);
		else
			fprintf(stdout, "%s\n", summary);
	} else {
		fprintf(stderr, " %c %-*s ", flag, SUMMARY_WIDTH, summary);
		if (from)
			fprintf(stderr, "%s -> %s", prettify_refname(from->name), prettify_refname(to->name));
		else
			fputs(prettify_refname(to->name), stderr);
		if (msg) {
			fputs(" (", stderr);
			fputs(msg, stderr);
			fputc(')', stderr);
		}
		fputc('\n', stderr);
	}
}

static const char *status_abbrev(unsigned char sha1[20])
{
	return find_unique_abbrev(sha1, DEFAULT_ABBREV);
}

static void print_ok_ref_status(struct ref *ref, int porcelain)
{
	if (ref->deletion)
		print_ref_status('-', "[deleted]", ref, NULL, NULL, porcelain);
	else if (is_null_sha1(ref->old_sha1))
		print_ref_status('*',
			(!prefixcmp(ref->name, "refs/tags/") ? "[new tag]" :
			"[new branch]"),
			ref, ref->peer_ref, NULL, porcelain);
	else {
		char quickref[84];
		char type;
		const char *msg;

		strcpy(quickref, status_abbrev(ref->old_sha1));
		if (ref->nonfastforward) {
			strcat(quickref, "...");
			type = '+';
			msg = "forced update";
		} else {
			strcat(quickref, "..");
			type = ' ';
			msg = NULL;
		}
		strcat(quickref, status_abbrev(ref->new_sha1));

		print_ref_status(type, quickref, ref, ref->peer_ref, msg, porcelain);
	}
}

static int print_one_push_status(struct ref *ref, const char *dest, int count, int porcelain)
{
	if (!count)
		fprintf(stderr, "To %s\n", dest);

	switch(ref->status) {
	case REF_STATUS_NONE:
		print_ref_status('X', "[no match]", ref, NULL, NULL, porcelain);
		break;
	case REF_STATUS_REJECT_NODELETE:
		print_ref_status('!', "[rejected]", ref, NULL,
						 "remote does not support deleting refs", porcelain);
		break;
	case REF_STATUS_UPTODATE:
		print_ref_status('=', "[up to date]", ref,
						 ref->peer_ref, NULL, porcelain);
		break;
	case REF_STATUS_REJECT_NONFASTFORWARD:
		print_ref_status('!', "[rejected]", ref, ref->peer_ref,
						 "non-fast-forward", porcelain);
		break;
	case REF_STATUS_REMOTE_REJECT:
		print_ref_status('!', "[remote rejected]", ref,
						 ref->deletion ? NULL : ref->peer_ref,
						 ref->remote_status, porcelain);
		break;
	case REF_STATUS_EXPECTING_REPORT:
		print_ref_status('!', "[remote failure]", ref,
						 ref->deletion ? NULL : ref->peer_ref,
						 "remote failed to report status", porcelain);
		break;
	case REF_STATUS_OK:
		print_ok_ref_status(ref, porcelain);
		break;
	}

	return 1;
}

static void print_push_status(const char *dest, struct ref *refs,
			      int verbose, int porcelain, int * nonfastforward)
{
	struct ref *ref;
	int n = 0;

	if (verbose) {
		for (ref = refs; ref; ref = ref->next)
			if (ref->status == REF_STATUS_UPTODATE)
				n += print_one_push_status(ref, dest, n, porcelain);
	}

	for (ref = refs; ref; ref = ref->next)
		if (ref->status == REF_STATUS_OK)
			n += print_one_push_status(ref, dest, n, porcelain);

	*nonfastforward = 0;
	for (ref = refs; ref; ref = ref->next) {
		if (ref->status != REF_STATUS_NONE &&
		    ref->status != REF_STATUS_UPTODATE &&
		    ref->status != REF_STATUS_OK)
			n += print_one_push_status(ref, dest, n, porcelain);
		if (ref->status == REF_STATUS_REJECT_NONFASTFORWARD)
			*nonfastforward = 1;
	}
}

static void verify_remote_names(int nr_heads, const char **heads)
{
	int i;

	for (i = 0; i < nr_heads; i++) {
		const char *local = heads[i];
		const char *remote = strrchr(heads[i], ':');

		if (*local == '+')
			local++;

		/* A matching refspec is okay.  */
		if (remote == local && remote[1] == '\0')
			continue;

		remote = remote ? (remote + 1) : local;
		switch (check_ref_format(remote)) {
		case 0: /* ok */
		case CHECK_REF_FORMAT_ONELEVEL:
			/* ok but a single level -- that is fine for
			 * a match pattern.
			 */
		case CHECK_REF_FORMAT_WILDCARD:
			/* ok but ends with a pattern-match character */
			continue;
		}
		die("remote part of refspec is not a valid name in %s",
		    heads[i]);
	}
}

static int git_transport_push(struct transport *transport, struct ref *remote_refs, int flags)
{
	struct git_transport_data *data = transport->data;
	struct send_pack_args args;
	int ret;

	if (!data->got_remote_heads) {
		struct ref *tmp_refs;
		connect_setup(transport, 1, 0);

		get_remote_heads(data->fd[0], &tmp_refs, 0, NULL, REF_NORMAL,
				 NULL);
		data->got_remote_heads = 1;
	}

	memset(&args, 0, sizeof(args));
	args.send_mirror = !!(flags & TRANSPORT_PUSH_MIRROR);
	args.force_update = !!(flags & TRANSPORT_PUSH_FORCE);
	args.use_thin_pack = data->options.thin;
	args.verbose = !!(flags & TRANSPORT_PUSH_VERBOSE);
	args.quiet = !!(flags & TRANSPORT_PUSH_QUIET);
	args.dry_run = !!(flags & TRANSPORT_PUSH_DRY_RUN);

	ret = send_pack(&args, data->fd, data->conn, remote_refs,
			&data->extra_have);

	close(data->fd[1]);
	close(data->fd[0]);
	ret |= finish_connect(data->conn);
	data->conn = NULL;
	data->got_remote_heads = 0;

	return ret;
}

static int connect_git(struct transport *transport, const char *name,
		       const char *executable, int fd[2])
{
	struct git_transport_data *data = transport->data;
	data->conn = git_connect(data->fd, transport->url,
				 executable, 0);
	fd[0] = data->fd[0];
	fd[1] = data->fd[1];
	return 0;
}

static int disconnect_git(struct transport *transport)
{
	struct git_transport_data *data = transport->data;
	if (data->conn) {
		if (data->got_remote_heads)
			packet_flush(data->fd[1]);
		close(data->fd[0]);
		close(data->fd[1]);
		finish_connect(data->conn);
	}

	free(data);
	return 0;
}

void transport_take_over(struct transport *transport,
			 struct child_process *child)
{
	struct git_transport_data *data;

	if (!transport->smart_options)
		die("Bug detected: Taking over transport requires non-NULL "
		    "smart_options field.");

	data = xcalloc(1, sizeof(*data));
	data->options = *transport->smart_options;
	data->conn = child;
	data->fd[0] = data->conn->out;
	data->fd[1] = data->conn->in;
	data->got_remote_heads = 0;
	transport->data = data;

	transport->set_option = NULL;
	transport->get_refs_list = get_refs_via_connect;
	transport->fetch = fetch_refs_via_pack;
	transport->push = NULL;
	transport->push_refs = git_transport_push;
	transport->disconnect = disconnect_git;
	transport->smart_options = &(data->options);
}

static int is_local(const char *url)
{
	const char *colon = strchr(url, ':');
	const char *slash = strchr(url, '/');
	return !colon || (slash && slash < colon) ||
		has_dos_drive_prefix(url);
}

static int is_file(const char *url)
{
	struct stat buf;
	if (stat(url, &buf))
		return 0;
	return S_ISREG(buf.st_mode);
}

static int is_url(const char *url)
{
	const char *url2, *first_slash;

	if (!url)
		return 0;
	url2 = url;
	first_slash = strchr(url, '/');

	/* Input with no slash at all or slash first can't be URL. */
	if (!first_slash || first_slash == url)
		return 0;
	/* Character before must be : and next must be /. */
	if (first_slash[-1] != ':' || first_slash[1] != '/')
		return 0;
	/* There must be something before the :// */
	if (first_slash == url + 1)
		return 0;
	/*
	 * Check all characters up to first slash - 1. Only alphanum
	 * is allowed.
	 */
	url2 = url;
	while (url2 < first_slash - 1) {
		if (!isalnum((unsigned char)*url2))
			return 0;
		url2++;
	}

	/* Valid enough. */
	return 1;
}

static int external_specification_len(const char *url)
{
	return strchr(url, ':') - url;
}

struct transport *transport_get(struct remote *remote, const char *url)
{
	struct transport *ret = xcalloc(1, sizeof(*ret));

	if (!remote)
		die("No remote provided to transport_get()");

	ret->remote = remote;

	if (!url && remote && remote->url)
		url = remote->url[0];
	ret->url = url;

<<<<<<< HEAD
=======
	/* In case previous URL had helper forced, reset it. */
	remote->foreign_vcs = NULL;

>>>>>>> 27a557a9
	/* maybe it is a foreign URL? */
	if (url) {
		const char *p = url;

		while (isalnum(*p))
			p++;
		if (!prefixcmp(p, "::"))
			remote->foreign_vcs = xstrndup(url, p - url);
	}

	if (remote && remote->foreign_vcs) {
		transport_helper_init(ret, remote->foreign_vcs);
<<<<<<< HEAD
		return ret;
	}

	if (!prefixcmp(url, "rsync:")) {
=======
	} else if (!prefixcmp(url, "rsync:")) {
>>>>>>> 27a557a9
		ret->get_refs_list = get_refs_via_rsync;
		ret->fetch = fetch_objs_via_rsync;
		ret->push = rsync_transport_push;
		ret->smart_options = NULL;
	} else if (is_local(url) && is_file(url)) {
		struct bundle_transport_data *data = xcalloc(1, sizeof(*data));
		ret->data = data;
		ret->get_refs_list = get_refs_from_bundle;
		ret->fetch = fetch_refs_from_bundle;
		ret->disconnect = close_bundle;
		ret->smart_options = NULL;
	} else if (!is_url(url)
		|| !prefixcmp(url, "file://")
		|| !prefixcmp(url, "git://")
		|| !prefixcmp(url, "ssh://")
		|| !prefixcmp(url, "git+ssh://")
		|| !prefixcmp(url, "ssh+git://")) {
		/* These are builtin smart transports. */
		struct git_transport_data *data = xcalloc(1, sizeof(*data));
		ret->data = data;
		ret->set_option = NULL;
		ret->get_refs_list = get_refs_via_connect;
		ret->fetch = fetch_refs_via_pack;
		ret->push_refs = git_transport_push;
		ret->connect = connect_git;
		ret->disconnect = disconnect_git;
		ret->smart_options = &(data->options);

		data->conn = NULL;
		data->got_remote_heads = 0;
	} else {
		/* Unknown protocol in URL. Pass to external handler. */
		int len = external_specification_len(url);
		char *handler = xmalloc(len + 1);
		handler[len] = 0;
		strncpy(handler, url, len);
		transport_helper_init(ret, handler);
	}

	if (ret->smart_options) {
		ret->smart_options->thin = 1;
		ret->smart_options->uploadpack = "git-upload-pack";
		if (remote->uploadpack)
			ret->smart_options->uploadpack = remote->uploadpack;
		ret->smart_options->receivepack = "git-receive-pack";
		if (remote->receivepack)
			ret->smart_options->receivepack = remote->receivepack;
	}

	return ret;
}

int transport_set_option(struct transport *transport,
			 const char *name, const char *value)
{
	int git_reports = 1, protocol_reports = 1;

	if (transport->smart_options)
		git_reports = set_git_option(transport->smart_options,
					     name, value);

	if (transport->set_option)
		protocol_reports = transport->set_option(transport, name,
							value);

	/* If either report is 0, report 0 (success). */
	if (!git_reports || !protocol_reports)
		return 0;
	/* If either reports -1 (invalid value), report -1. */
	if ((git_reports == -1) || (protocol_reports == -1))
		return -1;
	/* Otherwise if both report unknown, report unknown. */
	return 1;
}

int transport_push(struct transport *transport,
		   int refspec_nr, const char **refspec, int flags,
		   int *nonfastforward)
{
	*nonfastforward = 0;
	verify_remote_names(refspec_nr, refspec);

	if (transport->push) {
		return transport->push(transport, refspec_nr, refspec, flags);
	} else if (transport->push_refs) {
		struct ref *remote_refs =
			transport->get_refs_list(transport, 1);
		struct ref *local_refs = get_local_heads();
		int match_flags = MATCH_REFS_NONE;
		int verbose = flags & TRANSPORT_PUSH_VERBOSE;
		int quiet = flags & TRANSPORT_PUSH_QUIET;
		int porcelain = flags & TRANSPORT_PUSH_PORCELAIN;
		int ret;

		if (flags & TRANSPORT_PUSH_ALL)
			match_flags |= MATCH_REFS_ALL;
		if (flags & TRANSPORT_PUSH_MIRROR)
			match_flags |= MATCH_REFS_MIRROR;

		if (match_refs(local_refs, &remote_refs,
			       refspec_nr, refspec, match_flags)) {
			return -1;
		}

		ret = transport->push_refs(transport, remote_refs, flags);

		if (!quiet || push_had_errors(remote_refs))
			print_push_status(transport->url, remote_refs,
					verbose | porcelain, porcelain,
					nonfastforward);

		if (!(flags & TRANSPORT_PUSH_DRY_RUN)) {
			struct ref *ref;
			for (ref = remote_refs; ref; ref = ref->next)
				update_tracking_ref(transport->remote, ref, verbose);
		}

		if (!quiet && !ret && !refs_pushed(remote_refs))
			fprintf(stderr, "Everything up-to-date\n");
		return ret;
	}
	return 1;
}

const struct ref *transport_get_remote_refs(struct transport *transport)
{
	if (!transport->remote_refs)
		transport->remote_refs = transport->get_refs_list(transport, 0);

	return transport->remote_refs;
}

int transport_fetch_refs(struct transport *transport, struct ref *refs)
{
	int rc;
	int nr_heads = 0, nr_alloc = 0, nr_refs = 0;
	struct ref **heads = NULL;
	struct ref *rm;

	for (rm = refs; rm; rm = rm->next) {
		nr_refs++;
		if (rm->peer_ref &&
		    !is_null_sha1(rm->old_sha1) &&
		    !hashcmp(rm->peer_ref->old_sha1, rm->old_sha1))
			continue;
		ALLOC_GROW(heads, nr_heads + 1, nr_alloc);
		heads[nr_heads++] = rm;
	}

	if (!nr_heads) {
		/*
		 * When deepening of a shallow repository is requested,
		 * then local and remote refs are likely to still be equal.
		 * Just feed them all to the fetch method in that case.
		 * This condition shouldn't be met in a non-deepening fetch
		 * (see builtin-fetch.c:quickfetch()).
		 */
		heads = xmalloc(nr_refs * sizeof(*heads));
		for (rm = refs; rm; rm = rm->next)
			heads[nr_heads++] = rm;
	}

	rc = transport->fetch(transport, nr_heads, heads);

	free(heads);
	return rc;
}

void transport_unlock_pack(struct transport *transport)
{
	if (transport->pack_lockfile) {
		unlink_or_warn(transport->pack_lockfile);
		free(transport->pack_lockfile);
		transport->pack_lockfile = NULL;
	}
}

int transport_connect(struct transport *transport, const char *name,
		      const char *exec, int fd[2])
{
	if (transport->connect)
		return transport->connect(transport, name, exec, fd);
	else
		die("Operation not supported by protocol");
}

int transport_disconnect(struct transport *transport)
{
	int ret = 0;
	if (transport->disconnect)
		ret = transport->disconnect(transport);
	free(transport);
	return ret;
}

/*
 * Strip username (and password) from an url and return
 * it in a newly allocated string.
 */
char *transport_anonymize_url(const char *url)
{
	char *anon_url, *scheme_prefix, *anon_part;
	size_t anon_len, prefix_len = 0;

	anon_part = strchr(url, '@');
	if (is_local(url) || !anon_part)
		goto literal_copy;

	anon_len = strlen(++anon_part);
	scheme_prefix = strstr(url, "://");
	if (!scheme_prefix) {
		if (!strchr(anon_part, ':'))
			/* cannot be "me@there:/path/name" */
			goto literal_copy;
	} else {
		const char *cp;
		/* make sure scheme is reasonable */
		for (cp = url; cp < scheme_prefix; cp++) {
			switch (*cp) {
				/* RFC 1738 2.1 */
			case '+': case '.': case '-':
				break; /* ok */
			default:
				if (isalnum(*cp))
					break;
				/* it isn't */
				goto literal_copy;
			}
		}
		/* @ past the first slash does not count */
		cp = strchr(scheme_prefix + 3, '/');
		if (cp && cp < anon_part)
			goto literal_copy;
		prefix_len = scheme_prefix - url + 3;
	}
	anon_url = xcalloc(1, 1 + prefix_len + anon_len);
	memcpy(anon_url, url, prefix_len);
	memcpy(anon_url + prefix_len, anon_part, anon_len);
	return anon_url;
literal_copy:
	return xstrdup(url);
}<|MERGE_RESOLUTION|>--- conflicted
+++ resolved
@@ -875,12 +875,9 @@
 		url = remote->url[0];
 	ret->url = url;
 
-<<<<<<< HEAD
-=======
 	/* In case previous URL had helper forced, reset it. */
 	remote->foreign_vcs = NULL;
 
->>>>>>> 27a557a9
 	/* maybe it is a foreign URL? */
 	if (url) {
 		const char *p = url;
@@ -893,14 +890,7 @@
 
 	if (remote && remote->foreign_vcs) {
 		transport_helper_init(ret, remote->foreign_vcs);
-<<<<<<< HEAD
-		return ret;
-	}
-
-	if (!prefixcmp(url, "rsync:")) {
-=======
 	} else if (!prefixcmp(url, "rsync:")) {
->>>>>>> 27a557a9
 		ret->get_refs_list = get_refs_via_rsync;
 		ret->fetch = fetch_objs_via_rsync;
 		ret->push = rsync_transport_push;
