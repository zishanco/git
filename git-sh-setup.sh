--- conflicted
+++ resolved
@@ -150,15 +150,8 @@
 		echo >&2 "Unable to determine absolute path of git directory"
 		exit 1
 	}
-<<<<<<< HEAD
+	: ${GIT_OBJECT_DIRECTORY="$GIT_DIR/objects"}
 fi
-
-test -n "$GIT_DIR" && GIT_DIR=$(cd "$GIT_DIR" && pwd) || {
-    echo >&2 "Unable to determine absolute path of git directory"
-    exit 1
-}
-
-: ${GIT_OBJECT_DIRECTORY="$GIT_DIR/objects"}
 
 # Fix some commands on Windows
 case $(uname -s) in
@@ -175,8 +168,4 @@
 		:	# no implementation
 	}
 	;;
-esac
-=======
-	: ${GIT_OBJECT_DIRECTORY="$GIT_DIR/objects"}
-fi
->>>>>>> 1e8df762
+esac