--- conflicted
+++ resolved
@@ -49,10 +49,6 @@
 extern int cmd_rev_parse(int argc, const char **argv, const char *prefix);
 extern int cmd_rm(int argc, const char **argv, const char *prefix);
 extern int cmd_runstatus(int argc, const char **argv, const char *prefix);
-<<<<<<< HEAD
-=======
-extern int cmd_show_branch(int argc, const char **argv, const char *prefix);
->>>>>>> f62363fb
 extern int cmd_show(int argc, const char **argv, const char *prefix);
 extern int cmd_show_branch(int argc, const char **argv, const char *prefix);
 extern int cmd_stripspace(int argc, const char **argv, const char *prefix);
@@ -68,10 +64,7 @@
 extern int cmd_whatchanged(int argc, const char **argv, const char *prefix);
 extern int cmd_write_tree(int argc, const char **argv, const char *prefix);
 extern int cmd_verify_pack(int argc, const char **argv, const char *prefix);
-<<<<<<< HEAD
 extern int cmd_show_ref(int argc, const char **argv, const char *prefix);
-=======
 extern int cmd_pack_refs(int argc, const char **argv, const char *prefix);
->>>>>>> f62363fb
 
 #endif