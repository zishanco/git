#!/bin/sh

test_description='git log for a path with Bloom filters'
. ./test-lib.sh

GIT_TEST_COMMIT_GRAPH=0
GIT_TEST_COMMIT_GRAPH_CHANGED_PATHS=0

test_expect_success 'setup test - repo, commits, commit graph, log outputs' '
	git init &&
	mkdir A A/B A/B/C &&
	test_commit c1 A/file1 &&
	test_commit c2 A/B/file2 &&
	test_commit c3 A/B/C/file3 &&
	test_commit c4 A/file1 &&
	test_commit c5 A/B/file2 &&
	test_commit c6 A/B/C/file3 &&
	test_commit c7 A/file1 &&
	test_commit c8 A/B/file2 &&
	test_commit c9 A/B/C/file3 &&
	test_commit c10 file_to_be_deleted &&
	git checkout -b side HEAD~4 &&
	test_commit side-1 file4 &&
	git checkout master &&
	git merge side &&
	test_commit c11 file5 &&
	mv file5 file5_renamed &&
	git add file5_renamed &&
	git commit -m "rename" &&
	rm file_to_be_deleted &&
	git add . &&
	git commit -m "file removed" &&
<<<<<<< HEAD
	git commit-graph write --reachable --changed-paths &&

	test_oid_cache <<-EOF
	oid_version sha1:1
	oid_version sha256:2
	EOF
=======
	git commit --allow-empty -m "empty" &&
	git commit-graph write --reachable --changed-paths
>>>>>>> d356d5de
'

graph_read_expect () {
	NUM_CHUNKS=5
	cat >expect <<- EOF
	header: 43475048 1 $(test_oid oid_version) $NUM_CHUNKS 0
	num_commits: $1
	chunks: oid_fanout oid_lookup commit_metadata bloom_indexes bloom_data
	EOF
	test-tool read-graph >actual &&
	test_cmp expect actual
}

test_expect_success 'commit-graph write wrote out the bloom chunks' '
	graph_read_expect 16
'

# Turn off any inherited trace2 settings for this test.
sane_unset GIT_TRACE2 GIT_TRACE2_PERF GIT_TRACE2_EVENT
sane_unset GIT_TRACE2_PERF_BRIEF
sane_unset GIT_TRACE2_CONFIG_PARAMS

setup () {
	rm -f "$TRASH_DIRECTORY/trace.perf" &&
	git -c core.commitGraph=false log --pretty="format:%s" $1 >log_wo_bloom &&
	GIT_TRACE2_PERF="$TRASH_DIRECTORY/trace.perf" git -c core.commitGraph=true log --pretty="format:%s" $1 >log_w_bloom
}

test_bloom_filters_used () {
	log_args=$1
	bloom_trace_prefix="statistics:{\"filter_not_present\":${2:-0},\"maybe\""
	setup "$log_args" &&
	grep -q "$bloom_trace_prefix" "$TRASH_DIRECTORY/trace.perf" &&
	test_cmp log_wo_bloom log_w_bloom &&
    test_path_is_file "$TRASH_DIRECTORY/trace.perf"
}

test_bloom_filters_not_used () {
	log_args=$1
	setup "$log_args" &&
	! grep -q "statistics:{\"filter_not_present\":" "$TRASH_DIRECTORY/trace.perf" &&
	test_cmp log_wo_bloom log_w_bloom
}

for path in A A/B A/B/C A/file1 A/B/file2 A/B/C/file3 file4 file5 file5_renamed file_to_be_deleted
do
	for option in "" \
	      "--all" \
		      "--full-history" \
		      "--full-history --simplify-merges" \
		      "--simplify-merges" \
		      "--simplify-by-decoration" \
		      "--follow" \
		      "--first-parent" \
		      "--topo-order" \
		      "--date-order" \
		      "--author-date-order" \
		      "--ancestry-path side..master"
	do
		test_expect_success "git log option: $option for path: $path" '
			test_bloom_filters_used "$option -- $path" &&
			test_config commitgraph.readChangedPaths false &&
			test_bloom_filters_not_used "$option -- $path"
		'
	done
done

test_expect_success 'git log -- folder works with and without the trailing slash' '
	test_bloom_filters_used "-- A" &&
	test_bloom_filters_used "-- A/"
'

test_expect_success 'git log for path that does not exist. ' '
	test_bloom_filters_used "-- path_does_not_exist"
'

test_expect_success 'git log with --walk-reflogs does not use Bloom filters' '
	test_bloom_filters_not_used "--walk-reflogs -- A"
'

test_expect_success 'git log -- multiple path specs does not use Bloom filters' '
	test_bloom_filters_not_used "-- file4 A/file1"
'

test_expect_success 'git log -- "." pathspec at root does not use Bloom filters' '
	test_bloom_filters_not_used "-- ."
'

test_expect_success 'git log with wildcard that resolves to a single path uses Bloom filters' '
	test_bloom_filters_used "-- *4" &&
	test_bloom_filters_used "-- *renamed"
'

test_expect_success 'git log with wildcard that resolves to a multiple paths does not uses Bloom filters' '
	test_bloom_filters_not_used "-- *" &&
	test_bloom_filters_not_used "-- file*"
'

test_expect_success 'setup - add commit-graph to the chain without Bloom filters' '
	test_commit c14 A/anotherFile2 &&
	test_commit c15 A/B/anotherFile2 &&
	test_commit c16 A/B/C/anotherFile2 &&
	git commit-graph write --reachable --split --no-changed-paths &&
	test_line_count = 2 .git/objects/info/commit-graphs/commit-graph-chain
'

test_expect_success 'use Bloom filters even if the latest graph does not have Bloom filters' '
	# Ensure that the number of empty filters is equal to the number of
	# filters in the latest graph layer to prove that they are loaded (and
	# ignored).
	test_bloom_filters_used "-- A/B" 3
'

test_expect_success 'setup - add commit-graph to the chain with Bloom filters' '
	test_commit c17 A/anotherFile3 &&
	git commit-graph write --reachable --changed-paths --split &&
	test_line_count = 3 .git/objects/info/commit-graphs/commit-graph-chain
'

test_bloom_filters_used_when_some_filters_are_missing () {
	log_args=$1
	bloom_trace_prefix="statistics:{\"filter_not_present\":3,\"maybe\":6,\"definitely_not\":9"
	setup "$log_args" &&
	grep -q "$bloom_trace_prefix" "$TRASH_DIRECTORY/trace.perf" &&
	test_cmp log_wo_bloom log_w_bloom
}

test_expect_success 'Use Bloom filters if they exist in the latest but not all commit graphs in the chain.' '
	test_bloom_filters_used_when_some_filters_are_missing "-- A/B"
'

test_expect_success 'persist filter settings' '
	test_when_finished rm -rf .git/objects/info/commit-graph* &&
	rm -rf .git/objects/info/commit-graph* &&
	GIT_TRACE2_EVENT="$(pwd)/trace2.txt" \
		GIT_TRACE2_EVENT_NESTING=5 \
		GIT_TEST_BLOOM_SETTINGS_NUM_HASHES=9 \
		GIT_TEST_BLOOM_SETTINGS_BITS_PER_ENTRY=15 \
		git commit-graph write --reachable --changed-paths &&
	grep "{\"hash_version\":1,\"num_hashes\":9,\"bits_per_entry\":15,\"max_changed_paths\":512" trace2.txt &&
	GIT_TRACE2_EVENT="$(pwd)/trace2-auto.txt" \
		GIT_TRACE2_EVENT_NESTING=5 \
		git commit-graph write --reachable --changed-paths &&
	grep "{\"hash_version\":1,\"num_hashes\":9,\"bits_per_entry\":15,\"max_changed_paths\":512" trace2-auto.txt
'

test_max_changed_paths () {
	grep "\"max_changed_paths\":$1" $2
}

test_filter_not_computed () {
	grep "\"key\":\"filter-not-computed\",\"value\":\"$1\"" $2
}

test_filter_computed () {
	grep "\"key\":\"filter-computed\",\"value\":\"$1\"" $2
}

test_filter_trunc_empty () {
	grep "\"key\":\"filter-trunc-empty\",\"value\":\"$1\"" $2
}

test_filter_trunc_large () {
	grep "\"key\":\"filter-trunc-large\",\"value\":\"$1\"" $2
}

test_expect_success 'correctly report changes over limit' '
	git init limits &&
	(
		cd limits &&
		mkdir d &&
		mkdir d/e &&

		for i in $(test_seq 1 2)
		do
			printf $i >d/file$i.txt &&
			printf $i >d/e/file$i.txt || return 1
		done &&

		mkdir mode &&
		printf bash >mode/script.sh &&

		mkdir foo &&
		touch foo/bar &&
		touch foo.txt &&

		git add d foo foo.txt mode &&
		git commit -m "files" &&

		# Commit has 7 file and 4 directory adds
		GIT_TEST_BLOOM_SETTINGS_MAX_CHANGED_PATHS=10 \
			GIT_TRACE2_EVENT="$(pwd)/trace" \
			git commit-graph write --reachable --changed-paths &&
		test_max_changed_paths 10 trace &&
		test_filter_computed 1 trace &&
		test_filter_trunc_large 1 trace &&

		for path in $(git ls-tree -r --name-only HEAD)
		do
			git -c commitGraph.readChangedPaths=false log \
				-- $path >expect &&
			git log -- $path >actual &&
			test_cmp expect actual || return 1
		done &&

		# Make a variety of path changes
		printf new1 >d/e/file1.txt &&
		printf new2 >d/file2.txt &&
		rm d/e/file2.txt &&
		rm -r foo &&
		printf text >foo &&
		mkdir f &&
		printf new1 >f/file1.txt &&

		# including a mode-only change (counts as modified)
		git update-index --chmod=+x mode/script.sh &&

		git add foo d f &&
		git commit -m "complicated" &&

		# start from scratch and rebuild
		rm -f .git/objects/info/commit-graph &&
		GIT_TEST_BLOOM_SETTINGS_MAX_CHANGED_PATHS=10 \
			GIT_TRACE2_EVENT="$(pwd)/trace-edit" \
			git commit-graph write --reachable --changed-paths &&
		test_max_changed_paths 10 trace-edit &&
		test_filter_computed 2 trace-edit &&
		test_filter_trunc_large 2 trace-edit &&

		for path in $(git ls-tree -r --name-only HEAD)
		do
			git -c commitGraph.readChangedPaths=false log \
				-- $path >expect &&
			git log -- $path >actual &&
			test_cmp expect actual || return 1
		done &&

		# start from scratch and rebuild
		rm -f .git/objects/info/commit-graph &&
		GIT_TEST_BLOOM_SETTINGS_MAX_CHANGED_PATHS=11 \
			GIT_TRACE2_EVENT="$(pwd)/trace-update" \
			git commit-graph write --reachable --changed-paths &&
		test_max_changed_paths 11 trace-update &&
		test_filter_computed 2 trace-update &&
		test_filter_trunc_large 0 trace-update &&

		for path in $(git ls-tree -r --name-only HEAD)
		do
			git -c commitGraph.readChangedPaths=false log \
				-- $path >expect &&
			git log -- $path >actual &&
			test_cmp expect actual || return 1
		done
	)
'

test_expect_success 'correctly report commits with no changed paths' '
	git init empty &&
	test_when_finished "rm -fr empty" &&
	(
		cd empty &&

		git commit --allow-empty -m "initial commit" &&

		GIT_TRACE2_EVENT="$(pwd)/trace.event" \
			git commit-graph write --reachable --changed-paths &&
		test_filter_computed 1 trace.event &&
		test_filter_not_computed 0 trace.event &&
		test_filter_trunc_empty 1 trace.event &&
		test_filter_trunc_large 0 trace.event
	)
'

test_expect_success 'Bloom generation is limited by --max-new-filters' '
	(
		cd limits &&
		test_commit c2 filter &&
		test_commit c3 filter &&
		test_commit c4 no-filter &&

		rm -f trace.event &&
		GIT_TRACE2_EVENT="$(pwd)/trace.event" \
			git commit-graph write --reachable --split=replace \
				--changed-paths --max-new-filters=2 &&

		test_filter_computed 2 trace.event &&
		test_filter_not_computed 3 trace.event &&
		test_filter_trunc_empty 0 trace.event &&
		test_filter_trunc_large 0 trace.event
	)
'

test_expect_success 'Bloom generation backfills previously-skipped filters' '
	# Check specifying commitGraph.maxNewFilters over "git config" works.
	test_config -C limits commitGraph.maxNewFilters 1 &&
	(
		cd limits &&

		rm -f trace.event &&
		GIT_TRACE2_EVENT="$(pwd)/trace.event" \
			git commit-graph write --reachable --changed-paths \
				--split=replace &&
		test_filter_computed 1 trace.event &&
		test_filter_not_computed 4 trace.event &&
		test_filter_trunc_empty 0 trace.event &&
		test_filter_trunc_large 0 trace.event
	)
'

test_expect_success '--max-new-filters overrides configuration' '
	git init override &&
	test_when_finished "rm -fr override" &&
	test_config -C override commitGraph.maxNewFilters 2 &&
	(
		cd override &&
		test_commit one &&
		test_commit two &&

		rm -f trace.event &&
		GIT_TRACE2_EVENT="$(pwd)/trace.event" \
			git commit-graph write --reachable --changed-paths \
				--max-new-filters=1 &&
		test_filter_computed 1 trace.event &&
		test_filter_not_computed 1 trace.event &&
		test_filter_trunc_empty 0 trace.event &&
		test_filter_trunc_large 0 trace.event
	)
'

test_expect_success 'Bloom generation backfills empty commits' '
	git init empty &&
	test_when_finished "rm -fr empty" &&
	(
		cd empty &&
		for i in $(test_seq 1 6)
		do
			git commit --allow-empty -m "$i"
		done &&

		# Generate Bloom filters for empty commits 1-6, two at a time.
		for i in $(test_seq 1 3)
		do
			rm -f trace.event &&
			GIT_TRACE2_EVENT="$(pwd)/trace.event" \
				git commit-graph write --reachable \
					--changed-paths --max-new-filters=2 &&
			test_filter_computed 2 trace.event &&
			test_filter_not_computed 4 trace.event &&
			test_filter_trunc_empty 2 trace.event &&
			test_filter_trunc_large 0 trace.event
		done &&

		# Finally, make sure that once all commits have filters, that
		# none are subsequently recomputed.
		rm -f trace.event &&
		GIT_TRACE2_EVENT="$(pwd)/trace.event" \
			git commit-graph write --reachable \
				--changed-paths --max-new-filters=2 &&
		test_filter_computed 0 trace.event &&
		test_filter_not_computed 6 trace.event &&
		test_filter_trunc_empty 0 trace.event &&
		test_filter_trunc_large 0 trace.event
	)
'

test_done<|MERGE_RESOLUTION|>--- conflicted
+++ resolved
@@ -30,17 +30,13 @@
 	rm file_to_be_deleted &&
 	git add . &&
 	git commit -m "file removed" &&
-<<<<<<< HEAD
+	git commit --allow-empty -m "empty" &&
 	git commit-graph write --reachable --changed-paths &&
 
 	test_oid_cache <<-EOF
 	oid_version sha1:1
 	oid_version sha256:2
 	EOF
-=======
-	git commit --allow-empty -m "empty" &&
-	git commit-graph write --reachable --changed-paths
->>>>>>> d356d5de
 '
 
 graph_read_expect () {
