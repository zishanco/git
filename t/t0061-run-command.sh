#!/bin/sh
#
# Copyright (c) 2009 Ilari Liusvaara
#

test_description='Test run command'

. ./test-lib.sh

cat >hello-script <<-EOF
	#!$SHELL_PATH
	cat hello-script
EOF
>empty

<<<<<<< HEAD
test_expect_success 'start_command reports ENOENT' '
	test-tool run-command start-command-ENOENT ./does-not-exist
=======
test_expect_success 'start_command reports ENOENT (slash)' '
	test-run-command start-command-ENOENT ./does-not-exist
>>>>>>> 321fd823
'

test_expect_success 'start_command reports ENOENT (no slash)' '
	test-run-command start-command-ENOENT does-not-exist
'

test_expect_success 'run_command can run a command' '
	cat hello-script >hello.sh &&
	chmod +x hello.sh &&
	test-tool run-command run-command ./hello.sh >actual 2>err &&

	test_cmp hello-script actual &&
	test_cmp empty err
'

test_expect_success 'run_command is restricted to PATH' '
	write_script should-not-run <<-\EOF &&
	echo yikes
	EOF
	test_must_fail test-run-command run-command should-not-run
'

test_expect_success !MINGW 'run_command can run a script without a #! line' '
	cat >hello <<-\EOF &&
	cat hello-script
	EOF
	chmod +x hello &&
	test-tool run-command run-command ./hello >actual 2>err &&

	test_cmp hello-script actual &&
	test_cmp empty err
'

test_expect_success 'run_command does not try to execute a directory' '
	test_when_finished "rm -rf bin1 bin2" &&
	mkdir -p bin1/greet bin2 &&
	write_script bin2/greet <<-\EOF &&
	cat bin2/greet
	EOF

	PATH=$PWD/bin1:$PWD/bin2:$PATH \
		test-tool run-command run-command greet >actual 2>err &&
	test_cmp bin2/greet actual &&
	test_cmp empty err
'

test_expect_success POSIXPERM 'run_command passes over non-executable file' '
	test_when_finished "rm -rf bin1 bin2" &&
	mkdir -p bin1 bin2 &&
	write_script bin1/greet <<-\EOF &&
	cat bin1/greet
	EOF
	chmod -x bin1/greet &&
	write_script bin2/greet <<-\EOF &&
	cat bin2/greet
	EOF

	PATH=$PWD/bin1:$PWD/bin2:$PATH \
		test-tool run-command run-command greet >actual 2>err &&
	test_cmp bin2/greet actual &&
	test_cmp empty err
'

test_expect_success POSIXPERM 'run_command reports EACCES' '
	cat hello-script >hello.sh &&
	chmod -x hello.sh &&
	test_must_fail test-tool run-command run-command ./hello.sh 2>err &&

	grep "fatal: cannot exec.*hello.sh" err
'

test_expect_success POSIXPERM,SANITY 'unreadable directory in PATH' '
	mkdir local-command &&
	test_when_finished "chmod u+rwx local-command && rm -fr local-command" &&
	git config alias.nitfol "!echo frotz" &&
	chmod a-rx local-command &&
	(
		PATH=./local-command:$PATH &&
		git nitfol >actual
	) &&
	echo frotz >expect &&
	test_cmp expect actual
'

cat >expect <<-EOF
preloaded output of a child
Hello
World
preloaded output of a child
Hello
World
preloaded output of a child
Hello
World
preloaded output of a child
Hello
World
EOF

test_expect_success 'run_command runs in parallel with more jobs available than tasks' '
	test-tool run-command run-command-parallel 5 sh -c "printf \"%s\n%s\n\" Hello World" 2>actual &&
	test_cmp expect actual
'

test_expect_success 'run_command runs in parallel with as many jobs as tasks' '
	test-tool run-command run-command-parallel 4 sh -c "printf \"%s\n%s\n\" Hello World" 2>actual &&
	test_cmp expect actual
'

test_expect_success 'run_command runs in parallel with more tasks than jobs available' '
	test-tool run-command run-command-parallel 3 sh -c "printf \"%s\n%s\n\" Hello World" 2>actual &&
	test_cmp expect actual
'

cat >expect <<-EOF
preloaded output of a child
asking for a quick stop
preloaded output of a child
asking for a quick stop
preloaded output of a child
asking for a quick stop
EOF

test_expect_success 'run_command is asked to abort gracefully' '
	test-tool run-command run-command-abort 3 false 2>actual &&
	test_cmp expect actual
'

cat >expect <<-EOF
no further jobs available
EOF

test_expect_success 'run_command outputs ' '
	test-tool run-command run-command-no-jobs 3 sh -c "printf \"%s\n%s\n\" Hello World" 2>actual &&
	test_cmp expect actual
'

test_trace () {
	expect="$1"
	shift
	GIT_TRACE=1 test-tool run-command "$@" run-command true 2>&1 >/dev/null | \
		sed -e 's/.* run_command: //' -e '/trace: .*/d' >actual &&
	echo "$expect true" >expect &&
	test_cmp expect actual
}

test_expect_success 'GIT_TRACE with environment variables' '
	test_trace "abc=1 def=2" env abc=1 env def=2 &&
	test_trace "abc=2" env abc env abc=1 env abc=2 &&
	test_trace "abc=2" env abc env abc=2 &&
	(
		abc=1 && export abc &&
		test_trace "def=1" env abc=1 env def=1
	) &&
	(
		abc=1 && export abc &&
		test_trace "def=1" env abc env abc=1 env def=1
	) &&
	test_trace "def=1" env non-exist env def=1 &&
	test_trace "abc=2" env abc=1 env abc env abc=2 &&
	(
		abc=1 def=2 && export abc def &&
		test_trace "unset abc def;" env abc env def
	) &&
	(
		abc=1 def=2 && export abc def &&
		test_trace "unset def; abc=3" env abc env def env abc=3
	) &&
	(
		abc=1 && export abc &&
		test_trace "unset abc;" env abc=2 env abc
	)
'

test_done<|MERGE_RESOLUTION|>--- conflicted
+++ resolved
@@ -13,17 +13,12 @@
 EOF
 >empty
 
-<<<<<<< HEAD
-test_expect_success 'start_command reports ENOENT' '
+test_expect_success 'start_command reports ENOENT (slash)' '
 	test-tool run-command start-command-ENOENT ./does-not-exist
-=======
-test_expect_success 'start_command reports ENOENT (slash)' '
-	test-run-command start-command-ENOENT ./does-not-exist
->>>>>>> 321fd823
 '
 
 test_expect_success 'start_command reports ENOENT (no slash)' '
-	test-run-command start-command-ENOENT does-not-exist
+	test-tool run-command start-command-ENOENT does-not-exist
 '
 
 test_expect_success 'run_command can run a command' '
@@ -39,7 +34,7 @@
 	write_script should-not-run <<-\EOF &&
 	echo yikes
 	EOF
-	test_must_fail test-run-command run-command should-not-run
+	test_must_fail test-tool run-command run-command should-not-run
 '
 
 test_expect_success !MINGW 'run_command can run a script without a #! line' '
