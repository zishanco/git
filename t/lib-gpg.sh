#!/bin/sh

gpg_version=$(gpg --version 2>&1)
if test $? != 127
then
	# As said here: http://www.gnupg.org/documentation/faqs.html#q6.19
	# the gpg version 1.0.6 didn't parse trust packets correctly, so for
	# that version, creation of signed tags using the generated key fails.
	case "$gpg_version" in
	'gpg (GnuPG) 1.0.6'*)
		say "Your version of gpg (1.0.6) is too buggy for testing"
		;;
	*)
		# Available key info:
		# * Type DSA and Elgamal, size 2048 bits, no expiration date,
		#   name and email: C O Mitter <committer@example.com>
		# * Type RSA, size 2048 bits, no expiration date,
		#   name and email: Eris Discordia <discord@example.net>
		# No password given, to enable non-interactive operation.
		# To generate new key:
		#	gpg --homedir /tmp/gpghome --gen-key
		# To write armored exported key to keyring:
		#	gpg --homedir /tmp/gpghome --export-secret-keys \
		#		--armor 0xDEADBEEF >> lib-gpg/keyring.gpg
		#	gpg --homedir /tmp/gpghome --export \
		#		--armor 0xDEADBEEF >> lib-gpg/keyring.gpg
		# To export ownertrust:
		#	gpg --homedir /tmp/gpghome --export-ownertrust \
		#		> lib-gpg/ownertrust
		mkdir ./gpghome &&
		chmod 0700 ./gpghome &&
		GNUPGHOME="$(pwd)/gpghome" &&
		export GNUPGHOME &&
		(gpgconf --kill gpg-agent >/dev/null 2>&1 || : ) &&
		gpg --homedir "${GNUPGHOME}" 2>/dev/null --import \
			"$TEST_DIRECTORY"/lib-gpg/keyring.gpg &&
		gpg --homedir "${GNUPGHOME}" 2>/dev/null --import-ownertrust \
			"$TEST_DIRECTORY"/lib-gpg/ownertrust &&
		gpg --homedir "${GNUPGHOME}" </dev/null >/dev/null 2>&1 \
			--sign -u committer@example.com &&
		test_set_prereq GPG &&
		# Available key info:
		# * see t/lib-gpg/gpgsm-gen-key.in
		# To generate new certificate:
		#  * no passphrase
		#	gpgsm --homedir /tmp/gpghome/ \
		#		-o /tmp/gpgsm.crt.user \
		#		--generate-key \
		#		--batch t/lib-gpg/gpgsm-gen-key.in
		# To import certificate:
		#	gpgsm --homedir /tmp/gpghome/ \
		#		--import /tmp/gpgsm.crt.user
		# To export into a .p12 we can later import:
		#	gpgsm --homedir /tmp/gpghome/ \
		#		-o t/lib-gpg/gpgsm_cert.p12 \
		#		--export-secret-key-p12 "committer@example.com"
		echo | gpgsm --homedir "${GNUPGHOME}" 2>/dev/null \
			--passphrase-fd 0 --pinentry-mode loopback \
			--import "$TEST_DIRECTORY"/lib-gpg/gpgsm_cert.p12 &&
<<<<<<< HEAD

		gpgsm --homedir "${GNUPGHOME}" 2>/dev/null -K |
		grep fingerprint: |
		cut -d" " -f4 |
		tr -d '\n' >"${GNUPGHOME}/trustlist.txt" &&

		echo " S relax" >> ${GNUPGHOME}/trustlist.txt &&
		(gpgconf --kill gpg-agent >/dev/null 2>&1 || : ) &&
=======
		gpgsm --homedir "${GNUPGHOME}" 2>/dev/null -K \
			| grep fingerprint: | cut -d" " -f4 | tr -d '\n' > \
			${GNUPGHOME}/trustlist.txt &&
		echo " S relax" >>"${GNUPGHOME}/trustlist.txt" &&
>>>>>>> 2e285e78
		echo hello | gpgsm --homedir "${GNUPGHOME}" >/dev/null \
			-u committer@example.com -o /dev/null --sign - 2>&1 &&
		test_set_prereq GPGSM
		;;
	esac
fi

if test_have_prereq GPG &&
    echo | gpg --homedir "${GNUPGHOME}" -b --rfc1991 >/dev/null 2>&1
then
	test_set_prereq RFC1991
fi

sanitize_pgp() {
	perl -ne '
		/^-----END PGP/ and $in_pgp = 0;
		print unless $in_pgp;
		/^-----BEGIN PGP/ and $in_pgp = 1;
	'
}<|MERGE_RESOLUTION|>--- conflicted
+++ resolved
@@ -57,21 +57,13 @@
 		echo | gpgsm --homedir "${GNUPGHOME}" 2>/dev/null \
 			--passphrase-fd 0 --pinentry-mode loopback \
 			--import "$TEST_DIRECTORY"/lib-gpg/gpgsm_cert.p12 &&
-<<<<<<< HEAD
 
 		gpgsm --homedir "${GNUPGHOME}" 2>/dev/null -K |
 		grep fingerprint: |
 		cut -d" " -f4 |
 		tr -d '\n' >"${GNUPGHOME}/trustlist.txt" &&
 
-		echo " S relax" >> ${GNUPGHOME}/trustlist.txt &&
-		(gpgconf --kill gpg-agent >/dev/null 2>&1 || : ) &&
-=======
-		gpgsm --homedir "${GNUPGHOME}" 2>/dev/null -K \
-			| grep fingerprint: | cut -d" " -f4 | tr -d '\n' > \
-			${GNUPGHOME}/trustlist.txt &&
 		echo " S relax" >>"${GNUPGHOME}/trustlist.txt" &&
->>>>>>> 2e285e78
 		echo hello | gpgsm --homedir "${GNUPGHOME}" >/dev/null \
 			-u committer@example.com -o /dev/null --sign - 2>&1 &&
 		test_set_prereq GPGSM
