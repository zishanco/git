# Library of functions shared by all tests scripts, included by
# test-lib.sh.
#
# Copyright (c) 2005 Junio C Hamano
#
# This program is free software: you can redistribute it and/or modify
# it under the terms of the GNU General Public License as published by
# the Free Software Foundation, either version 2 of the License, or
# (at your option) any later version.
#
# This program is distributed in the hope that it will be useful,
# but WITHOUT ANY WARRANTY; without even the implied warranty of
# MERCHANTABILITY or FITNESS FOR A PARTICULAR PURPOSE.  See the
# GNU General Public License for more details.
#
# You should have received a copy of the GNU General Public License
# along with this program.  If not, see http://www.gnu.org/licenses/ .

# The semantics of the editor variables are that of invoking
# sh -c "$EDITOR \"$@\"" files ...
#
# If our trash directory contains shell metacharacters, they will be
# interpreted if we just set $EDITOR directly, so do a little dance with
# environment variables to work around this.
#
# In particular, quoting isn't enough, as the path may contain the same quote
# that we're using.
test_set_editor () {
	FAKE_EDITOR="$1"
	export FAKE_EDITOR
	EDITOR='"$FAKE_EDITOR"'
	export EDITOR
}

test_set_index_version () {
    GIT_INDEX_VERSION="$1"
    export GIT_INDEX_VERSION
}

test_decode_color () {
	awk '
		function name(n) {
			if (n == 0) return "RESET";
			if (n == 1) return "BOLD";
			if (n == 2) return "FAINT";
			if (n == 3) return "ITALIC";
			if (n == 7) return "REVERSE";
			if (n == 30) return "BLACK";
			if (n == 31) return "RED";
			if (n == 32) return "GREEN";
			if (n == 33) return "YELLOW";
			if (n == 34) return "BLUE";
			if (n == 35) return "MAGENTA";
			if (n == 36) return "CYAN";
			if (n == 37) return "WHITE";
			if (n == 40) return "BLACK";
			if (n == 41) return "BRED";
			if (n == 42) return "BGREEN";
			if (n == 43) return "BYELLOW";
			if (n == 44) return "BBLUE";
			if (n == 45) return "BMAGENTA";
			if (n == 46) return "BCYAN";
			if (n == 47) return "BWHITE";
		}
		{
			while (match($0, /\033\[[0-9;]*m/) != 0) {
				printf "%s<", substr($0, 1, RSTART-1);
				codes = substr($0, RSTART+2, RLENGTH-3);
				if (length(codes) == 0)
					printf "%s", name(0)
				else {
					n = split(codes, ary, ";");
					sep = "";
					for (i = 1; i <= n; i++) {
						printf "%s%s", sep, name(ary[i]);
						sep = ";"
					}
				}
				printf ">";
				$0 = substr($0, RSTART + RLENGTH, length($0) - RSTART - RLENGTH + 1);
			}
			print
		}
	'
}

lf_to_nul () {
	perl -pe 'y/\012/\000/'
}

nul_to_q () {
	perl -pe 'y/\000/Q/'
}

q_to_nul () {
	perl -pe 'y/Q/\000/'
}

q_to_cr () {
	tr Q '\015'
}

q_to_tab () {
	tr Q '\011'
}

qz_to_tab_space () {
	tr QZ '\011\040'
}

append_cr () {
	sed -e 's/$/Q/' | tr Q '\015'
}

remove_cr () {
	tr '\015' Q | sed -e 's/Q$//'
}

# Generate an output of $1 bytes of all zeroes (NULs, not ASCII zeroes).
# If $1 is 'infinity', output forever or until the receiving pipe stops reading,
# whichever comes first.
generate_zero_bytes () {
	test-tool genzeros "$@"
}

# In some bourne shell implementations, the "unset" builtin returns
# nonzero status when a variable to be unset was not set in the first
# place.
#
# Use sane_unset when that should not be considered an error.

sane_unset () {
	unset "$@"
	return 0
}

test_tick () {
	if test -z "${test_tick+set}"
	then
		test_tick=1112911993
	else
		test_tick=$(($test_tick + 60))
	fi
	GIT_COMMITTER_DATE="$test_tick -0700"
	GIT_AUTHOR_DATE="$test_tick -0700"
	export GIT_COMMITTER_DATE GIT_AUTHOR_DATE
}

# Stop execution and start a shell. This is useful for debugging tests.
#
# Be sure to remove all invocations of this command before submitting.

test_pause () {
	"$SHELL_PATH" <&6 >&5 2>&7
}

# Wrap git with a debugger. Adding this to a command can make it easier
# to understand what is going on in a failing test.
#
# Examples:
#     debug git checkout master
#     debug --debugger=nemiver git $ARGS
#     debug -d "valgrind --tool=memcheck --track-origins=yes" git $ARGS
debug () {
	case "$1" in
	-d)
		GIT_DEBUGGER="$2" &&
		shift 2
		;;
	--debugger=*)
		GIT_DEBUGGER="${1#*=}" &&
		shift 1
		;;
	*)
		GIT_DEBUGGER=1
		;;
	esac &&
	GIT_DEBUGGER="${GIT_DEBUGGER}" "$@" <&6 >&5 2>&7
}

# Call test_commit with the arguments
# [-C <directory>] <message> [<file> [<contents> [<tag>]]]"
#
# This will commit a file with the given contents and the given commit
# message, and tag the resulting commit with the given tag name.
#
# <file>, <contents>, and <tag> all default to <message>.
#
# If the first argument is "-C", the second argument is used as a path for
# the git invocations.

test_commit () {
	notick= &&
	signoff= &&
	indir= &&
	while test $# != 0
	do
		case "$1" in
		--notick)
			notick=yes
			;;
		--signoff)
			signoff="$1"
			;;
		-C)
			indir="$2"
			shift
			;;
		*)
			break
			;;
		esac
		shift
	done &&
	indir=${indir:+"$indir"/} &&
	file=${2:-"$1.t"} &&
	echo "${3-$1}" > "$indir$file" &&
	git ${indir:+ -C "$indir"} add "$file" &&
	if test -z "$notick"
	then
		test_tick
	fi &&
	git ${indir:+ -C "$indir"} commit $signoff -m "$1" &&
	git ${indir:+ -C "$indir"} tag "${4:-$1}"
}

# Call test_merge with the arguments "<message> <commit>", where <commit>
# can be a tag pointing to the commit-to-merge.

test_merge () {
	label="$1" &&
	shift &&
	test_tick &&
	git merge -m "$label" "$@" &&
	git tag "$label"
}

# Efficiently create <nr> commits, each with a unique number (from 1 to <nr>
# by default) in the commit message.
#
# Usage: test_commit_bulk [options] <nr>
#   -C <dir>:
#	Run all git commands in directory <dir>
#   --ref=<n>:
#	ref on which to create commits (default: HEAD)
#   --start=<n>:
#	number commit messages from <n> (default: 1)
#   --message=<msg>:
#	use <msg> as the commit mesasge (default: "commit %s")
#   --filename=<fn>:
#	modify <fn> in each commit (default: %s.t)
#   --contents=<string>:
#	place <string> in each file (default: "content %s")
#   --id=<string>:
#	shorthand to use <string> and %s in message, filename, and contents
#
# The message, filename, and contents strings are evaluated by printf, with the
# first "%s" replaced by the current commit number. So you can do:
#
#   test_commit_bulk --filename=file --contents="modification %s"
#
# to have every commit touch the same file, but with unique content.
#
test_commit_bulk () {
	tmpfile=.bulk-commit.input
	indir=.
	ref=HEAD
	n=1
	message='commit %s'
	filename='%s.t'
	contents='content %s'
	while test $# -gt 0
	do
		case "$1" in
		-C)
			indir=$2
			shift
			;;
		--ref=*)
			ref=${1#--*=}
			;;
		--start=*)
			n=${1#--*=}
			;;
		--message=*)
			message=${1#--*=}
			;;
		--filename=*)
			filename=${1#--*=}
			;;
		--contents=*)
			contents=${1#--*=}
			;;
		--id=*)
			message="${1#--*=} %s"
			filename="${1#--*=}-%s.t"
			contents="${1#--*=} %s"
			;;
		-*)
			BUG "invalid test_commit_bulk option: $1"
			;;
		*)
			break
			;;
		esac
		shift
	done
	total=$1

	add_from=
	if git -C "$indir" rev-parse --quiet --verify "$ref"
	then
		add_from=t
	fi

	while test "$total" -gt 0
	do
		test_tick &&
		echo "commit $ref"
		printf 'author %s <%s> %s\n' \
			"$GIT_AUTHOR_NAME" \
			"$GIT_AUTHOR_EMAIL" \
			"$GIT_AUTHOR_DATE"
		printf 'committer %s <%s> %s\n' \
			"$GIT_COMMITTER_NAME" \
			"$GIT_COMMITTER_EMAIL" \
			"$GIT_COMMITTER_DATE"
		echo "data <<EOF"
		printf "$message\n" $n
		echo "EOF"
		if test -n "$add_from"
		then
			echo "from $ref^0"
			add_from=
		fi
		printf "M 644 inline $filename\n" $n
		echo "data <<EOF"
		printf "$contents\n" $n
		echo "EOF"
		echo
		n=$((n + 1))
		total=$((total - 1))
	done >"$tmpfile"

	git -C "$indir" \
	    -c fastimport.unpacklimit=0 \
	    fast-import <"$tmpfile" || return 1

	# This will be left in place on failure, which may aid debugging.
	rm -f "$tmpfile"

	# If we updated HEAD, then be nice and update the index and working
	# tree, too.
	if test "$ref" = "HEAD"
	then
		git -C "$indir" checkout -f HEAD || return 1
	fi

}

# This function helps systems where core.filemode=false is set.
# Use it instead of plain 'chmod +x' to set or unset the executable bit
# of a file in the working directory and add it to the index.

test_chmod () {
	chmod "$@" &&
	git update-index --add "--chmod=$@"
}

# Get the modebits from a file.
test_modebits () {
	ls -l "$1" | sed -e 's|^\(..........\).*|\1|'
}

# Unset a configuration variable, but don't fail if it doesn't exist.
test_unconfig () {
	config_dir=
	if test "$1" = -C
	then
		shift
		config_dir=$1
		shift
	fi
	git ${config_dir:+-C "$config_dir"} config --unset-all "$@"
	config_status=$?
	case "$config_status" in
	5) # ok, nothing to unset
		config_status=0
		;;
	esac
	return $config_status
}

# Set git config, automatically unsetting it after the test is over.
test_config () {
	config_dir=
	if test "$1" = -C
	then
		shift
		config_dir=$1
		shift
	fi
	test_when_finished "test_unconfig ${config_dir:+-C '$config_dir'} '$1'" &&
	git ${config_dir:+-C "$config_dir"} config "$@"
}

test_config_global () {
	test_when_finished "test_unconfig --global '$1'" &&
	git config --global "$@"
}

write_script () {
	{
		echo "#!${2-"$SHELL_PATH"}" &&
		cat
	} >"$1" &&
	chmod +x "$1"
}

# Use test_set_prereq to tell that a particular prerequisite is available.
# The prerequisite can later be checked for in two ways:
#
# - Explicitly using test_have_prereq.
#
# - Implicitly by specifying the prerequisite tag in the calls to
#   test_expect_{success,failure,code}.
#
# The single parameter is the prerequisite tag (a simple word, in all
# capital letters by convention).

test_unset_prereq () {
	! test_have_prereq "$1" ||
	satisfied_prereq="${satisfied_prereq% $1 *} ${satisfied_prereq#* $1 }"
}

test_set_prereq () {
	if test -n "$GIT_TEST_FAIL_PREREQS_INTERNAL"
	then
		case "$1" in
		# The "!" case is handled below with
		# test_unset_prereq()
		!*)
			;;
		# (Temporary?) whitelist of things we can't easily
		# pretend not to support
		SYMLINKS)
			;;
		# Inspecting whether GIT_TEST_FAIL_PREREQS is on
		# should be unaffected.
		FAIL_PREREQS)
			;;
		*)
			return
		esac
	fi

	case "$1" in
	!*)
		test_unset_prereq "${1#!}"
		;;
	*)
		satisfied_prereq="$satisfied_prereq$1 "
		;;
	esac
}
satisfied_prereq=" "
lazily_testable_prereq= lazily_tested_prereq=

# Usage: test_lazy_prereq PREREQ 'script'
test_lazy_prereq () {
	lazily_testable_prereq="$lazily_testable_prereq$1 "
	eval test_prereq_lazily_$1=\$2
}

test_run_lazy_prereq_ () {
	script='
mkdir -p "$TRASH_DIRECTORY/prereq-test-dir" &&
(
	cd "$TRASH_DIRECTORY/prereq-test-dir" &&'"$2"'
)'
	say >&3 "checking prerequisite: $1"
	say >&3 "$script"
	test_eval_ "$script"
	eval_ret=$?
	rm -rf "$TRASH_DIRECTORY/prereq-test-dir"
	if test "$eval_ret" = 0; then
		say >&3 "prerequisite $1 ok"
	else
		say >&3 "prerequisite $1 not satisfied"
	fi
	return $eval_ret
}

test_have_prereq () {
	# prerequisites can be concatenated with ','
	save_IFS=$IFS
	IFS=,
	set -- $*
	IFS=$save_IFS

	total_prereq=0
	ok_prereq=0
	missing_prereq=

	for prerequisite
	do
		case "$prerequisite" in
		!*)
			negative_prereq=t
			prerequisite=${prerequisite#!}
			;;
		*)
			negative_prereq=
		esac

		case " $lazily_tested_prereq " in
		*" $prerequisite "*)
			;;
		*)
			case " $lazily_testable_prereq " in
			*" $prerequisite "*)
				eval "script=\$test_prereq_lazily_$prerequisite" &&
				if test_run_lazy_prereq_ "$prerequisite" "$script"
				then
					test_set_prereq $prerequisite
				fi
				lazily_tested_prereq="$lazily_tested_prereq$prerequisite "
			esac
			;;
		esac

		total_prereq=$(($total_prereq + 1))
		case "$satisfied_prereq" in
		*" $prerequisite "*)
			satisfied_this_prereq=t
			;;
		*)
			satisfied_this_prereq=
		esac

		case "$satisfied_this_prereq,$negative_prereq" in
		t,|,t)
			ok_prereq=$(($ok_prereq + 1))
			;;
		*)
			# Keep a list of missing prerequisites; restore
			# the negative marker if necessary.
			prerequisite=${negative_prereq:+!}$prerequisite
			if test -z "$missing_prereq"
			then
				missing_prereq=$prerequisite
			else
				missing_prereq="$prerequisite,$missing_prereq"
			fi
		esac
	done

	test $total_prereq = $ok_prereq
}

test_declared_prereq () {
	case ",$test_prereq," in
	*,$1,*)
		return 0
		;;
	esac
	return 1
}

test_verify_prereq () {
	test -z "$test_prereq" ||
	expr >/dev/null "$test_prereq" : '[A-Z0-9_,!]*$' ||
	BUG "'$test_prereq' does not look like a prereq"
}

test_expect_failure () {
	test_start_
	test "$#" = 3 && { test_prereq=$1; shift; } || test_prereq=
	test "$#" = 2 ||
	BUG "not 2 or 3 parameters to test-expect-failure"
	test_verify_prereq
	export test_prereq
	if ! test_skip "$@"
	then
		say >&3 "checking known breakage of $TEST_NUMBER.$test_count '$1': $2"
		if test_run_ "$2" expecting_failure
		then
			test_known_broken_ok_ "$1"
		else
			test_known_broken_failure_ "$1"
		fi
	fi
	test_finish_
}

test_expect_success () {
	test_start_
	test "$#" = 3 && { test_prereq=$1; shift; } || test_prereq=
	test "$#" = 2 ||
	BUG "not 2 or 3 parameters to test-expect-success"
	test_verify_prereq
	export test_prereq
	if ! test_skip "$@"
	then
		say >&3 "expecting success of $TEST_NUMBER.$test_count '$1': $2"
		if test_run_ "$2"
		then
			test_ok_ "$1"
		else
			test_failure_ "$@"
		fi
	fi
	test_finish_
}

# test_external runs external test scripts that provide continuous
# test output about their progress, and succeeds/fails on
# zero/non-zero exit code.  It outputs the test output on stdout even
# in non-verbose mode, and announces the external script with "# run
# <n>: ..." before running it.  When providing relative paths, keep in
# mind that all scripts run in "trash directory".
# Usage: test_external description command arguments...
# Example: test_external 'Perl API' perl ../path/to/test.pl
test_external () {
	test "$#" = 4 && { test_prereq=$1; shift; } || test_prereq=
	test "$#" = 3 ||
	BUG "not 3 or 4 parameters to test_external"
	descr="$1"
	shift
	test_verify_prereq
	export test_prereq
	if ! test_skip "$descr" "$@"
	then
		# Announce the script to reduce confusion about the
		# test output that follows.
		say_color "" "# run $test_count: $descr ($*)"
		# Export TEST_DIRECTORY, TRASH_DIRECTORY and GIT_TEST_LONG
		# to be able to use them in script
		export TEST_DIRECTORY TRASH_DIRECTORY GIT_TEST_LONG
		# Run command; redirect its stderr to &4 as in
		# test_run_, but keep its stdout on our stdout even in
		# non-verbose mode.
		"$@" 2>&4
		if test "$?" = 0
		then
			if test $test_external_has_tap -eq 0; then
				test_ok_ "$descr"
			else
				say_color "" "# test_external test $descr was ok"
				test_success=$(($test_success + 1))
			fi
		else
			if test $test_external_has_tap -eq 0; then
				test_failure_ "$descr" "$@"
			else
				say_color error "# test_external test $descr failed: $@"
				test_failure=$(($test_failure + 1))
			fi
		fi
	fi
}

# Like test_external, but in addition tests that the command generated
# no output on stderr.
test_external_without_stderr () {
	# The temporary file has no (and must have no) security
	# implications.
	tmp=${TMPDIR:-/tmp}
	stderr="$tmp/git-external-stderr.$$.tmp"
	test_external "$@" 4> "$stderr"
	test -f "$stderr" || error "Internal error: $stderr disappeared."
	descr="no stderr: $1"
	shift
	say >&3 "# expecting no stderr from previous command"
	if test ! -s "$stderr"
	then
		rm "$stderr"

		if test $test_external_has_tap -eq 0; then
			test_ok_ "$descr"
		else
			say_color "" "# test_external_without_stderr test $descr was ok"
			test_success=$(($test_success + 1))
		fi
	else
		if test "$verbose" = t
		then
			output=$(echo; echo "# Stderr is:"; cat "$stderr")
		else
			output=
		fi
		# rm first in case test_failure exits.
		rm "$stderr"
		if test $test_external_has_tap -eq 0; then
			test_failure_ "$descr" "$@" "$output"
		else
			say_color error "# test_external_without_stderr test $descr failed: $@: $output"
			test_failure=$(($test_failure + 1))
		fi
	fi
}

# debugging-friendly alternatives to "test [-f|-d|-e]"
# The commands test the existence or non-existence of $1. $2 can be
# given to provide a more precise diagnosis.
test_path_is_file () {
	if ! test -f "$1"
	then
		echo "File $1 doesn't exist. $2"
		false
	fi
}

test_path_is_dir () {
	if ! test -d "$1"
	then
		echo "Directory $1 doesn't exist. $2"
		false
	fi
}

test_path_exists () {
	if ! test -e "$1"
	then
		echo "Path $1 doesn't exist. $2"
		false
	fi
}

# Check if the directory exists and is empty as expected, barf otherwise.
test_dir_is_empty () {
	test_path_is_dir "$1" &&
	if test -n "$(ls -a1 "$1" | egrep -v '^\.\.?$')"
	then
		echo "Directory '$1' is not empty, it contains:"
		ls -la "$1"
		return 1
	fi
}

# Check if the file exists and has a size greater than zero
test_file_not_empty () {
	if ! test -s "$1"
	then
		echo "'$1' is not a non-empty file."
		false
	fi
}

test_path_is_missing () {
	if test -e "$1"
	then
		echo "Path exists:"
		ls -ld "$1"
		if test $# -ge 1
		then
			echo "$*"
		fi
		false
	fi
}

# test_line_count checks that a file has the number of lines it
# ought to. For example:
#
#	test_expect_success 'produce exactly one line of output' '
#		do something >output &&
#		test_line_count = 1 output
#	'
#
# is like "test $(wc -l <output) = 1" except that it passes the
# output through when the number of lines is wrong.

test_line_count () {
	if test $# != 3
	then
		BUG "not 3 parameters to test_line_count"
	elif ! test $(wc -l <"$3") "$1" "$2"
	then
		echo "test_line_count: line count for $3 !$1 $2"
		cat "$3"
		return 1
	fi
}

# Returns success if a comma separated string of keywords ($1) contains a
# given keyword ($2).
# Examples:
# `list_contains "foo,bar" bar` returns 0
# `list_contains "foo" bar` returns 1

list_contains () {
	case ",$1," in
	*,$2,*)
		return 0
		;;
	esac
	return 1
}

# This is not among top-level (test_expect_success | test_expect_failure)
# but is a prefix that can be used in the test script, like:
#
#	test_expect_success 'complain and die' '
#           do something &&
#           do something else &&
#	    test_must_fail git checkout ../outerspace
#	'
#
# Writing this as "! git checkout ../outerspace" is wrong, because
# the failure could be due to a segv.  We want a controlled failure.
#
# Accepts the following options:
#
#   ok=<signal-name>[,<...>]:
#     Don't treat an exit caused by the given signal as error.
#     Multiple signals can be specified as a comma separated list.
#     Currently recognized signal names are: sigpipe, success.
#     (Don't use 'success', use 'test_might_fail' instead.)

test_must_fail () {
	case "$1" in
	ok=*)
		_test_ok=${1#ok=}
		shift
		;;
	*)
		_test_ok=
		;;
	esac
	"$@" 2>&7
	exit_code=$?
	if test $exit_code -eq 0 && ! list_contains "$_test_ok" success
	then
		echo >&4 "test_must_fail: command succeeded: $*"
		return 1
	elif test_match_signal 13 $exit_code && list_contains "$_test_ok" sigpipe
	then
		return 0
	elif test $exit_code -gt 129 && test $exit_code -le 192
	then
		echo >&4 "test_must_fail: died by signal $(($exit_code - 128)): $*"
		return 1
	elif test $exit_code -eq 127
	then
		echo >&4 "test_must_fail: command not found: $*"
		return 1
	elif test $exit_code -eq 126
	then
		echo >&4 "test_must_fail: valgrind error: $*"
		return 1
	fi
	return 0
} 7>&2 2>&4

# Similar to test_must_fail, but tolerates success, too.  This is
# meant to be used in contexts like:
#
#	test_expect_success 'some command works without configuration' '
#		test_might_fail git config --unset all.configuration &&
#		do something
#	'
#
# Writing "git config --unset all.configuration || :" would be wrong,
# because we want to notice if it fails due to segv.
#
# Accepts the same options as test_must_fail.

test_might_fail () {
	test_must_fail ok=success "$@" 2>&7
} 7>&2 2>&4

# Similar to test_must_fail and test_might_fail, but check that a
# given command exited with a given exit code. Meant to be used as:
#
#	test_expect_success 'Merge with d/f conflicts' '
#		test_expect_code 1 git merge "merge msg" B master
#	'

test_expect_code () {
	want_code=$1
	shift
	"$@" 2>&7
	exit_code=$?
	if test $exit_code = $want_code
	then
		return 0
	fi

	echo >&4 "test_expect_code: command exited with $exit_code, we wanted $want_code $*"
	return 1
} 7>&2 2>&4

# test_cmp is a helper function to compare actual and expected output.
# You can use it like:
#
#	test_expect_success 'foo works' '
#		echo expected >expected &&
#		foo >actual &&
#		test_cmp expected actual
#	'
#
# This could be written as either "cmp" or "diff -u", but:
# - cmp's output is not nearly as easy to read as diff -u
# - not all diff versions understand "-u"

test_cmp() {
<<<<<<< HEAD
	GIT_ALLOC_LIMIT=0 $GIT_TEST_CMP "$@"
=======
	eval "$GIT_TEST_CMP" '"$@"'
>>>>>>> 79570841
}

# Check that the given config key has the expected value.
#
#    test_cmp_config [-C <dir>] <expected-value>
#                    [<git-config-options>...] <config-key>
#
# for example to check that the value of core.bar is foo
#
#    test_cmp_config foo core.bar
#
test_cmp_config() {
	local GD &&
	if test "$1" = "-C"
	then
		shift &&
		GD="-C $1" &&
		shift
	fi &&
	printf "%s\n" "$1" >expect.config &&
	shift &&
	git $GD config "$@" >actual.config &&
	test_cmp expect.config actual.config
}

# test_cmp_bin - helper to compare binary files

test_cmp_bin() {
	cmp "$@"
}

# Use this instead of test_cmp to compare files that contain expected and
# actual output from git commands that can be translated.  When running
# under GIT_TEST_GETTEXT_POISON this pretends that the command produced expected
# results.
test_i18ncmp () {
	! test_have_prereq C_LOCALE_OUTPUT || test_cmp "$@"
}

# Use this instead of "grep expected-string actual" to see if the
# output from a git command that can be translated either contains an
# expected string, or does not contain an unwanted one.  When running
# under GIT_TEST_GETTEXT_POISON this pretends that the command produced expected
# results.
test_i18ngrep () {
	eval "last_arg=\${$#}"

	test -f "$last_arg" ||
	BUG "test_i18ngrep requires a file to read as the last parameter"

	if test $# -lt 2 ||
	   { test "x!" = "x$1" && test $# -lt 3 ; }
	then
		BUG "too few parameters to test_i18ngrep"
	fi

	if test_have_prereq !C_LOCALE_OUTPUT
	then
		# pretend success
		return 0
	fi

	if test "x!" = "x$1"
	then
		shift
		! grep "$@" && return 0

		echo >&4 "error: '! grep $@' did find a match in:"
	else
		grep "$@" && return 0

		echo >&4 "error: 'grep $@' didn't find a match in:"
	fi

	if test -s "$last_arg"
	then
		cat >&4 "$last_arg"
	else
		echo >&4 "<File '$last_arg' is empty>"
	fi

	return 1
}

# Call any command "$@" but be more verbose about its
# failure. This is handy for commands like "test" which do
# not output anything when they fail.
verbose () {
	"$@" && return 0
	echo >&4 "command failed: $(git rev-parse --sq-quote "$@")"
	return 1
}

# Check if the file expected to be empty is indeed empty, and barfs
# otherwise.

test_must_be_empty () {
	test_path_is_file "$1" &&
	if test -s "$1"
	then
		echo "'$1' is not empty, it contains:"
		cat "$1"
		return 1
	fi
}

# Tests that its two parameters refer to the same revision, or if '!' is
# provided first, that its other two parameters refer to different
# revisions.
test_cmp_rev () {
	local op='=' wrong_result=different

	if test $# -ge 1 && test "x$1" = 'x!'
	then
	    op='!='
	    wrong_result='the same'
	    shift
	fi
	if test $# != 2
	then
		error "bug in the test script: test_cmp_rev requires two revisions, but got $#"
	else
		local r1 r2
		r1=$(git rev-parse --verify "$1") &&
		r2=$(git rev-parse --verify "$2") || return 1

		if ! test "$r1" "$op" "$r2"
		then
			cat >&4 <<-EOF
			error: two revisions point to $wrong_result objects:
			  '$1': $r1
			  '$2': $r2
			EOF
			return 1
		fi
	fi
}

# Compare paths respecting core.ignoreCase
test_cmp_fspath () {
	if test "x$1" = "x$2"
	then
		return 0
	fi

	if test true != "$(git config --get --type=bool core.ignorecase)"
	then
		return 1
	fi

	test "x$(echo "$1" | tr A-Z a-z)" =  "x$(echo "$2" | tr A-Z a-z)"
}

# Print a sequence of integers in increasing order, either with
# two arguments (start and end):
#
#     test_seq 1 5 -- outputs 1 2 3 4 5 one line at a time
#
# or with one argument (end), in which case it starts counting
# from 1.

test_seq () {
	case $# in
	1)	set 1 "$@" ;;
	2)	;;
	*)	BUG "not 1 or 2 parameters to test_seq" ;;
	esac
	test_seq_counter__=$1
	while test "$test_seq_counter__" -le "$2"
	do
		echo "$test_seq_counter__"
		test_seq_counter__=$(( $test_seq_counter__ + 1 ))
	done
}

# This function can be used to schedule some commands to be run
# unconditionally at the end of the test to restore sanity:
#
#	test_expect_success 'test core.capslock' '
#		git config core.capslock true &&
#		test_when_finished "git config --unset core.capslock" &&
#		hello world
#	'
#
# That would be roughly equivalent to
#
#	test_expect_success 'test core.capslock' '
#		git config core.capslock true &&
#		hello world
#		git config --unset core.capslock
#	'
#
# except that the greeting and config --unset must both succeed for
# the test to pass.
#
# Note that under --immediate mode, no clean-up is done to help diagnose
# what went wrong.

test_when_finished () {
	# We cannot detect when we are in a subshell in general, but by
	# doing so on Bash is better than nothing (the test will
	# silently pass on other shells).
	test "${BASH_SUBSHELL-0}" = 0 ||
	BUG "test_when_finished does nothing in a subshell"
	test_cleanup="{ $*
		} && (exit \"\$eval_ret\"); eval_ret=\$?; $test_cleanup"
}

# This function can be used to schedule some commands to be run
# unconditionally at the end of the test script, e.g. to stop a daemon:
#
#	test_expect_success 'test git daemon' '
#		git daemon &
#		daemon_pid=$! &&
#		test_atexit 'kill $daemon_pid' &&
#		hello world
#	'
#
# The commands will be executed before the trash directory is removed,
# i.e. the atexit commands will still be able to access any pidfiles or
# socket files.
#
# Note that these commands will be run even when a test script run
# with '--immediate' fails.  Be careful with your atexit commands to
# minimize any changes to the failed state.

test_atexit () {
	# We cannot detect when we are in a subshell in general, but by
	# doing so on Bash is better than nothing (the test will
	# silently pass on other shells).
	test "${BASH_SUBSHELL-0}" = 0 ||
	error "bug in test script: test_atexit does nothing in a subshell"
	test_atexit_cleanup="{ $*
		} && (exit \"\$eval_ret\"); eval_ret=\$?; $test_atexit_cleanup"
}

# Most tests can use the created repository, but some may need to create more.
# Usage: test_create_repo <directory>
test_create_repo () {
	test "$#" = 1 ||
	BUG "not 1 parameter to test-create-repo"
	repo="$1"
	mkdir -p "$repo"
	(
		cd "$repo" || error "Cannot setup test environment"
		"${GIT_TEST_INSTALLED:-$GIT_EXEC_PATH}/git$X" init \
			"--template=$GIT_BUILD_DIR/templates/blt/" >&3 2>&4 ||
		error "cannot run git init -- have you built things yet?"
		mv .git/hooks .git/hooks-disabled
	) || exit
}

# This function helps on symlink challenged file systems when it is not
# important that the file system entry is a symbolic link.
# Use test_ln_s_add instead of "ln -s x y && git add y" to add a
# symbolic link entry y to the index.

test_ln_s_add () {
	if test_have_prereq SYMLINKS
	then
		ln -s "$1" "$2" &&
		git update-index --add "$2"
	else
		printf '%s' "$1" >"$2" &&
		ln_s_obj=$(git hash-object -w "$2") &&
		git update-index --add --cacheinfo 120000 $ln_s_obj "$2" &&
		# pick up stat info from the file
		git update-index "$2"
	fi
}

# This function writes out its parameters, one per line
test_write_lines () {
	printf "%s\n" "$@"
}

perl () {
	command "$PERL_PATH" "$@" 2>&7
} 7>&2 2>&4

# Given the name of an environment variable with a bool value, normalize
# its value to a 0 (true) or 1 (false or empty string) return code.
#
#   test_bool_env GIT_TEST_HTTPD <default-value>
#
# Return with code corresponding to the given default value if the variable
# is unset.
# Abort the test script if either the value of the variable or the default
# are not valid bool values.

test_bool_env () {
	if test $# != 2
	then
		BUG "test_bool_env requires two parameters (variable name and default value)"
	fi

	git env--helper --type=bool --default="$2" --exit-code "$1"
	ret=$?
	case $ret in
	0|1)	# unset or valid bool value
		;;
	*)	# invalid bool value or something unexpected
		error >&7 "test_bool_env requires bool values both for \$$1 and for the default fallback"
		;;
	esac
	return $ret
}

# Exit the test suite, either by skipping all remaining tests or by
# exiting with an error. If our prerequisite variable $1 falls back
# on a default assume we were opportunistically trying to set up some
# tests and we skip. If it is explicitly "true", then we report a failure.
#
# The error/skip message should be given by $2.
#
test_skip_or_die () {
	if ! test_bool_env "$1" false
	then
		skip_all=$2
		test_done
	fi
	error "$2"
}

# Like "env FOO=BAR some-program", but run inside a subshell, which means
# it also works for shell functions (though those functions cannot impact
# the environment outside of the test_env invocation).
test_env () {
	(
		while test $# -gt 0
		do
			case "$1" in
			*=*)
				eval "${1%%=*}=\${1#*=}"
				eval "export ${1%%=*}"
				shift
				;;
			*)
				"$@" 2>&7
				exit
				;;
			esac
		done
	)
} 7>&2 2>&4

# Returns true if the numeric exit code in "$2" represents the expected signal
# in "$1". Signals should be given numerically.
test_match_signal () {
	if test "$2" = "$((128 + $1))"
	then
		# POSIX
		return 0
	elif test "$2" = "$((256 + $1))"
	then
		# ksh
		return 0
	fi
	return 1
}

# Read up to "$1" bytes (or to EOF) from stdin and write them to stdout.
test_copy_bytes () {
	perl -e '
		my $len = $ARGV[1];
		while ($len > 0) {
			my $s;
			my $nread = sysread(STDIN, $s, $len);
			die "cannot read: $!" unless defined($nread);
			last unless $nread;
			print $s;
			$len -= $nread;
		}
	' - "$1"
}

# run "$@" inside a non-git directory
nongit () {
	test -d non-repo ||
	mkdir non-repo ||
	return 1

	(
		GIT_CEILING_DIRECTORIES=$(pwd) &&
		export GIT_CEILING_DIRECTORIES &&
		cd non-repo &&
		"$@" 2>&7
	)
} 7>&2 2>&4

# convert stdin to pktline representation; note that empty input becomes an
# empty packet, not a flush packet (for that you can just print 0000 yourself).
packetize() {
	cat >packetize.tmp &&
	len=$(wc -c <packetize.tmp) &&
	printf '%04x%s' "$(($len + 4))" &&
	cat packetize.tmp &&
	rm -f packetize.tmp
}

# Parse the input as a series of pktlines, writing the result to stdout.
# Sideband markers are removed automatically, and the output is routed to
# stderr if appropriate.
#
# NUL bytes are converted to "\\0" for ease of parsing with text tools.
depacketize () {
	perl -e '
		while (read(STDIN, $len, 4) == 4) {
			if ($len eq "0000") {
				print "FLUSH\n";
			} else {
				read(STDIN, $buf, hex($len) - 4);
				$buf =~ s/\0/\\0/g;
				if ($buf =~ s/^[\x2\x3]//) {
					print STDERR $buf;
				} else {
					$buf =~ s/^\x1//;
					print $buf;
				}
			}
		}
	'
}

# Converts base-16 data into base-8. The output is given as a sequence of
# escaped octals, suitable for consumption by 'printf'.
hex2oct () {
	perl -ne 'printf "\\%03o", hex for /../g'
}

# Set the hash algorithm in use to $1.  Only useful when testing the testsuite.
test_set_hash () {
	test_hash_algo="$1"
}

# Detect the hash algorithm in use.
test_detect_hash () {
	# Currently we only support SHA-1, but in the future this function will
	# actually detect the algorithm in use.
	test_hash_algo='sha1'
}

# Load common hash metadata and common placeholder object IDs for use with
# test_oid.
test_oid_init () {
	test -n "$test_hash_algo" || test_detect_hash &&
	test_oid_cache <"$TEST_DIRECTORY/oid-info/hash-info" &&
	test_oid_cache <"$TEST_DIRECTORY/oid-info/oid"
}

# Load key-value pairs from stdin suitable for use with test_oid.  Blank lines
# and lines starting with "#" are ignored.  Keys must be shell identifier
# characters.
#
# Examples:
# rawsz sha1:20
# rawsz sha256:32
test_oid_cache () {
	local tag rest k v &&

	{ test -n "$test_hash_algo" || test_detect_hash; } &&
	while read tag rest
	do
		case $tag in
		\#*)
			continue;;
		?*)
			# non-empty
			;;
		*)
			# blank line
			continue;;
		esac &&

		k="${rest%:*}" &&
		v="${rest#*:}" &&

		if ! expr "$k" : '[a-z0-9][a-z0-9]*$' >/dev/null
		then
			BUG 'bad hash algorithm'
		fi &&
		eval "test_oid_${k}_$tag=\"\$v\""
	done
}

# Look up a per-hash value based on a key ($1).  The value must have been loaded
# by test_oid_init or test_oid_cache.
test_oid () {
	local var="test_oid_${test_hash_algo}_$1" &&

	# If the variable is unset, we must be missing an entry for this
	# key-hash pair, so exit with an error.
	if eval "test -z \"\${$var+set}\""
	then
		BUG "undefined key '$1'"
	fi &&
	eval "printf '%s' \"\${$var}\""
}

# Insert a slash into an object ID so it can be used to reference a location
# under ".git/objects".  For example, "deadbeef..." becomes "de/adbeef..".
test_oid_to_path () {
	local basename=${1#??}
	echo "${1%$basename}/$basename"
}

# Choose a port number based on the test script's number and store it in
# the given variable name, unless that variable already contains a number.
test_set_port () {
	local var=$1 port

	if test $# -ne 1 || test -z "$var"
	then
		BUG "test_set_port requires a variable name"
	fi

	eval port=\$$var
	case "$port" in
	"")
		# No port is set in the given env var, use the test
		# number as port number instead.
		# Remove not only the leading 't', but all leading zeros
		# as well, so the arithmetic below won't (mis)interpret
		# a test number like '0123' as an octal value.
		port=${this_test#${this_test%%[1-9]*}}
		if test "${port:-0}" -lt 1024
		then
			# root-only port, use a larger one instead.
			port=$(($port + 10000))
		fi
		;;
	*[!0-9]*|0*)
		error >&7 "invalid port number: $port"
		;;
	*)
		# The user has specified the port.
		;;
	esac

	# Make sure that parallel '--stress' test jobs get different
	# ports.
	port=$(($port + ${GIT_TEST_STRESS_JOB_NR:-0}))
	eval $var=$port
}

# Compare a file containing rev-list bitmap traversal output to its non-bitmap
# counterpart. You can't just use test_cmp for this, because the two produce
# subtly different output:
#
#   - regular output is in traversal order, whereas bitmap is split by type,
#     with non-packed objects at the end
#
#   - regular output has a space and the pathname appended to non-commit
#     objects; bitmap output omits this
#
# This function normalizes and compares the two. The second file should
# always be the bitmap output.
test_bitmap_traversal () {
	if test "$1" = "--no-confirm-bitmaps"
	then
		shift
	elif cmp "$1" "$2"
	then
		echo >&2 "identical raw outputs; are you sure bitmaps were used?"
		return 1
	fi &&
	cut -d' ' -f1 "$1" | sort >"$1.normalized" &&
	sort "$2" >"$2.normalized" &&
	test_cmp "$1.normalized" "$2.normalized" &&
	rm -f "$1.normalized" "$2.normalized"
}<|MERGE_RESOLUTION|>--- conflicted
+++ resolved
@@ -905,11 +905,7 @@
 # - not all diff versions understand "-u"
 
 test_cmp() {
-<<<<<<< HEAD
-	GIT_ALLOC_LIMIT=0 $GIT_TEST_CMP "$@"
-=======
-	eval "$GIT_TEST_CMP" '"$@"'
->>>>>>> 79570841
+	GIT_ALLOC_LIMIT=0 eval "$GIT_TEST_CMP" '"$@"'
 }
 
 # Check that the given config key has the expected value.
