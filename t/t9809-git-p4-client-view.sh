#!/bin/sh

test_description='git-p4 client view'

. ./lib-git-p4.sh

test_expect_success 'start p4d' '
	start_p4d
'

#
# Construct a client with this list of View lines
#
client_view() {
	(
		cat <<-EOF &&
		Client: client
		Description: client
		Root: $cli
		View:
		EOF
		for arg ; do
			printf "\t$arg\n"
		done
	) | p4 client -i
}

#
# Verify these files exist, exactly.  Caller creates
# a list of files in file "files".
#
check_files_exist() {
	ok=0 &&
	num=$# &&
	for arg ; do
		test_path_is_file "$arg" &&
		ok=$(($ok + 1))
	done &&
	test $ok -eq $num &&
	test_line_count = $num files
}

#
# Sync up the p4 client, make sure the given files (and only
# those) exist.
#
client_verify() {
	(
		cd "$cli" &&
		p4 sync &&
		find . -type f ! -name files >files &&
		check_files_exist "$@"
	)
}

#
# Make sure the named files, exactly, exist.
#
git_verify() {
	(
		cd "$git" &&
		git ls-files >files &&
		check_files_exist "$@"
	)
}

# //depot
#   - dir1
#     - file11
#     - file12
#   - dir2
#     - file21
#     - file22
init_depot() {
	for d in 1 2 ; do
		mkdir -p dir$d &&
		for f in 1 2 ; do
			echo dir$d/file$d$f >dir$d/file$d$f &&
			p4 add dir$d/file$d$f &&
			p4 submit -d "dir$d/file$d$f"
		done
	done &&
	find . -type f ! -name files >files &&
	check_files_exist dir1/file11 dir1/file12 \
			  dir2/file21 dir2/file22
}

test_expect_success 'init depot' '
	(
		cd "$cli" &&
		init_depot
	)
'

# double % for printf
test_expect_success 'unsupported view wildcard %%n' '
	client_view "//depot/%%%%1/sub/... //client/sub/%%%%1/..." &&
	test_when_finished cleanup_git &&
	test_must_fail "$GITP4" clone --use-client-spec --dest="$git" //depot
'

test_expect_success 'unsupported view wildcard *' '
	client_view "//depot/*/bar/... //client/*/bar/..." &&
	test_when_finished cleanup_git &&
	test_must_fail "$GITP4" clone --use-client-spec --dest="$git" //depot
'

test_expect_success 'wildcard ... only supported at end of spec 1' '
	client_view "//depot/.../file11 //client/.../file11" &&
	test_when_finished cleanup_git &&
	test_must_fail "$GITP4" clone --use-client-spec --dest="$git" //depot
'

test_expect_success 'wildcard ... only supported at end of spec 2' '
	client_view "//depot/.../a/... //client/.../a/..." &&
	test_when_finished cleanup_git &&
	test_must_fail "$GITP4" clone --use-client-spec --dest="$git" //depot
'

test_expect_success 'basic map' '
	client_view "//depot/dir1/... //client/cli1/..." &&
	files="cli1/file11 cli1/file12" &&
	client_verify $files &&
	test_when_finished cleanup_git &&
	"$GITP4" clone --use-client-spec --dest="$git" //depot &&
	git_verify $files
'

test_expect_success 'client view with no mappings' '
	client_view &&
	client_verify &&
	test_when_finished cleanup_git &&
	"$GITP4" clone --use-client-spec --dest="$git" //depot &&
	git_verify
'

test_expect_success 'single file map' '
	client_view "//depot/dir1/file11 //client/file11" &&
	files="file11" &&
	client_verify $files &&
	test_when_finished cleanup_git &&
	"$GITP4" clone --use-client-spec --dest="$git" //depot &&
	git_verify $files
'

test_expect_success 'later mapping takes precedence (entire repo)' '
	client_view "//depot/dir1/... //client/cli1/..." \
		    "//depot/... //client/cli2/..." &&
	files="cli2/dir1/file11 cli2/dir1/file12
	       cli2/dir2/file21 cli2/dir2/file22" &&
	client_verify $files &&
	test_when_finished cleanup_git &&
	"$GITP4" clone --use-client-spec --dest="$git" //depot &&
	git_verify $files
'

test_expect_success 'later mapping takes precedence (partial repo)' '
	client_view "//depot/dir1/... //client/..." \
		    "//depot/dir2/... //client/..." &&
	files="file21 file22" &&
	client_verify $files &&
	test_when_finished cleanup_git &&
	"$GITP4" clone --use-client-spec --dest="$git" //depot &&
	git_verify $files
'

# Reading the view backwards,
#   dir2 goes to cli12
#   dir1 cannot go to cli12 since it was filled by dir2
#   dir1 also does not go to cli3, since the second rule
#     noticed that it matched, but was already filled
test_expect_success 'depot path matching rejected client path' '
	client_view "//depot/dir1/... //client/cli3/..." \
		    "//depot/dir1/... //client/cli12/..." \
		    "//depot/dir2/... //client/cli12/..." &&
	files="cli12/file21 cli12/file22" &&
	client_verify $files &&
	test_when_finished cleanup_git &&
	"$GITP4" clone --use-client-spec --dest="$git" //depot &&
	git_verify $files
'

# since both have the same //client/..., the exclusion
# rule keeps everything out
test_expect_success 'exclusion wildcard, client rhs same (odd)' '
	client_view "//depot/... //client/..." \
		    "-//depot/dir2/... //client/..." &&
	client_verify &&
	test_when_finished cleanup_git &&
	"$GITP4" clone --use-client-spec --dest="$git" //depot &&
	git_verify
'

test_expect_success 'exclusion wildcard, client rhs different (normal)' '
	client_view "//depot/... //client/..." \
		    "-//depot/dir2/... //client/dir2/..." &&
	files="dir1/file11 dir1/file12" &&
	client_verify $files &&
	test_when_finished cleanup_git &&
	"$GITP4" clone --use-client-spec --dest="$git" //depot &&
	git_verify $files
'

test_expect_success 'exclusion single file' '
	client_view "//depot/... //client/..." \
		    "-//depot/dir2/file22 //client/file22" &&
	files="dir1/file11 dir1/file12 dir2/file21" &&
	client_verify $files &&
	test_when_finished cleanup_git &&
	"$GITP4" clone --use-client-spec --dest="$git" //depot &&
	git_verify $files
'

test_expect_success 'overlay wildcard' '
	client_view "//depot/dir1/... //client/cli/..." \
		    "+//depot/dir2/... //client/cli/...\n" &&
	files="cli/file11 cli/file12 cli/file21 cli/file22" &&
	client_verify $files &&
	test_when_finished cleanup_git &&
	"$GITP4" clone --use-client-spec --dest="$git" //depot &&
	git_verify $files
'

test_expect_success 'overlay single file' '
	client_view "//depot/dir1/... //client/cli/..." \
		    "+//depot/dir2/file21 //client/cli/file21" &&
	files="cli/file11 cli/file12 cli/file21" &&
	client_verify $files &&
	test_when_finished cleanup_git &&
	"$GITP4" clone --use-client-spec --dest="$git" //depot &&
	git_verify $files
'

test_expect_success 'exclusion with later inclusion' '
	client_view "//depot/... //client/..." \
		    "-//depot/dir2/... //client/dir2/..." \
		    "//depot/dir2/... //client/dir2incl/..." &&
	files="dir1/file11 dir1/file12 dir2incl/file21 dir2incl/file22" &&
	client_verify $files &&
	test_when_finished cleanup_git &&
	"$GITP4" clone --use-client-spec --dest="$git" //depot &&
	git_verify $files
'

test_expect_success 'quotes on rhs only' '
	client_view "//depot/dir1/... \"//client/cdir 1/...\"" &&
	client_verify "cdir 1/file11" "cdir 1/file12" &&
	test_when_finished cleanup_git &&
	"$GITP4" clone --use-client-spec --dest="$git" //depot &&
	git_verify "cdir 1/file11" "cdir 1/file12"
'

#
<<<<<<< HEAD
# What happens when two files of the same name are overlayed together?
# The last-listed file should take preference.
#
# //depot
#   - dir1
#     - file11
#     - file12
#     - filecollide
#   - dir2
#     - file21
#     - file22
#     - filecollide
#
test_expect_success 'overlay collision setup' '
	client_view "//depot/... //client/..." &&
	(
		cd "$cli" &&
		p4 sync &&
		echo dir1/filecollide >dir1/filecollide &&
		p4 add dir1/filecollide &&
		p4 submit -d dir1/filecollide &&
		echo dir2/filecollide >dir2/filecollide &&
		p4 add dir2/filecollide &&
		p4 submit -d dir2/filecollide
	)
'

test_expect_success 'overlay collision 1 to 2' '
	client_view "//depot/dir1/... //client/..." \
		    "+//depot/dir2/... //client/..." &&
	files="file11 file12 file21 file22 filecollide" &&
	echo dir2/filecollide >actual &&
	client_verify $files &&
	test_cmp actual "$cli"/filecollide &&
	test_when_finished cleanup_git &&
	"$GITP4" clone --use-client-spec --dest="$git" //depot &&
	git_verify $files &&
	test_cmp actual "$git"/filecollide
'

test_expect_failure 'overlay collision 2 to 1' '
	client_view "//depot/dir2/... //client/..." \
		    "+//depot/dir1/... //client/..." &&
	files="file11 file12 file21 file22 filecollide" &&
	echo dir1/filecollide >actual &&
	client_verify $files &&
	test_cmp actual "$cli"/filecollide &&
	test_when_finished cleanup_git &&
	"$GITP4" clone --use-client-spec --dest="$git" //depot &&
	git_verify $files &&
	test_cmp actual "$git"/filecollide
'

test_expect_success 'overlay collision delete 2' '
	client_view "//depot/... //client/..." &&
	(
		cd "$cli" &&
		p4 sync &&
		p4 delete dir2/filecollide &&
		p4 submit -d "remove dir2/filecollide"
	)
'

# no filecollide, got deleted with dir2
test_expect_failure 'overlay collision 1 to 2, but 2 deleted' '
	client_view "//depot/dir1/... //client/..." \
		    "+//depot/dir2/... //client/..." &&
	files="file11 file12 file21 file22" &&
	client_verify $files &&
	test_when_finished cleanup_git &&
	"$GITP4" clone --use-client-spec --dest="$git" //depot &&
	git_verify $files
'

test_expect_success 'overlay collision update 1' '
	client_view "//depot/dir1/... //client/dir1/..." &&
	(
		cd "$cli" &&
		p4 sync &&
		p4 open dir1/filecollide &&
		echo dir1/filecollide update >dir1/filecollide &&
		p4 submit -d "update dir1/filecollide"
	)
'

# still no filecollide, dir2 still wins with the deletion even though the
# change to dir1 is more recent
test_expect_failure 'overlay collision 1 to 2, but 2 deleted, then 1 updated' '
	client_view "//depot/dir1/... //client/..." \
		    "+//depot/dir2/... //client/..." &&
	files="file11 file12 file21 file22" &&
	client_verify $files &&
	test_when_finished cleanup_git &&
	"$GITP4" clone --use-client-spec --dest="$git" //depot &&
	git_verify $files
'

test_expect_success 'overlay collision delete filecollides' '
	client_view "//depot/... //client/..." &&
	(
		cd "$cli" &&
		p4 sync &&
		p4 delete dir1/filecollide dir2/filecollide &&
		p4 submit -d "remove filecollides"
	)
'

#
# Overlays as part of sync, rather than initial checkout:
#   1.  add a file in dir1
#   2.  sync to include it
#   3.  add same file in dir2
#   4.  sync, make sure content switches as dir2 has priority
#   5.  add another file in dir1
#   6.  sync
#   7.  add/delete same file in dir2
#   8.  sync, make sure it disappears, again dir2 wins
#   9.  cleanup
#
# //depot
#   - dir1
#     - file11
#     - file12
#     - colA
#     - colB
#   - dir2
#     - file21
#     - file22
#     - colA
#     - colB
#
test_expect_success 'overlay sync: add colA in dir1' '
	client_view "//depot/dir1/... //client/dir1/..." &&
	(
		cd "$cli" &&
		p4 sync &&
		echo dir1/colA >dir1/colA &&
		p4 add dir1/colA &&
		p4 submit -d dir1/colA
	)
'

test_expect_success 'overlay sync: initial git checkout' '
	client_view "//depot/dir1/... //client/..." \
		    "+//depot/dir2/... //client/..." &&
	files="file11 file12 file21 file22 colA" &&
	echo dir1/colA >actual &&
	client_verify $files &&
	test_cmp actual "$cli"/colA &&
	"$GITP4" clone --use-client-spec --dest="$git" //depot &&
	git_verify $files &&
	test_cmp actual "$git"/colA
'

test_expect_success 'overlay sync: add colA in dir2' '
	client_view "//depot/dir2/... //client/dir2/..." &&
	(
		cd "$cli" &&
		p4 sync &&
		echo dir2/colA >dir2/colA &&
		p4 add dir2/colA &&
		p4 submit -d dir2/colA
	)
'

test_expect_success 'overlay sync: colA content switch' '
	client_view "//depot/dir1/... //client/..." \
		    "+//depot/dir2/... //client/..." &&
	files="file11 file12 file21 file22 colA" &&
	echo dir2/colA >actual &&
	client_verify $files &&
	test_cmp actual "$cli"/colA &&
	(
		cd "$git" &&
		"$GITP4" sync --use-client-spec &&
		git merge --ff-only p4/master
	) &&
	git_verify $files &&
	test_cmp actual "$git"/colA
'

test_expect_success 'overlay sync: add colB in dir1' '
	client_view "//depot/dir1/... //client/dir1/..." &&
	(
		cd "$cli" &&
		p4 sync &&
		echo dir1/colB >dir1/colB &&
		p4 add dir1/colB &&
		p4 submit -d dir1/colB
	)
'

test_expect_success 'overlay sync: colB appears' '
	client_view "//depot/dir1/... //client/..." \
		    "+//depot/dir2/... //client/..." &&
	files="file11 file12 file21 file22 colA colB" &&
	echo dir1/colB >actual &&
	client_verify $files &&
	test_cmp actual "$cli"/colB &&
	(
		cd "$git" &&
		"$GITP4" sync --use-client-spec &&
		git merge --ff-only p4/master
	) &&
	git_verify $files &&
	test_cmp actual "$git"/colB
'

test_expect_success 'overlay sync: add/delete colB in dir2' '
	client_view "//depot/dir2/... //client/dir2/..." &&
	(
		cd "$cli" &&
		p4 sync &&
		echo dir2/colB >dir2/colB &&
		p4 add dir2/colB &&
		p4 submit -d dir2/colB &&
		p4 delete dir2/colB &&
		p4 submit -d "delete dir2/colB"
	)
'

test_expect_success 'overlay sync: colB disappears' '
	client_view "//depot/dir1/... //client/..." \
		    "+//depot/dir2/... //client/..." &&
	files="file11 file12 file21 file22 colA" &&
	client_verify $files &&
	test_when_finished cleanup_git &&
	(
		cd "$git" &&
		"$GITP4" sync --use-client-spec &&
		git merge --ff-only p4/master
	) &&
	git_verify $files
'

test_expect_success 'overlay sync: cleanup' '
	client_view "//depot/... //client/..." &&
	(
		cd "$cli" &&
		p4 sync &&
		p4 delete dir1/colA dir2/colA dir1/colB &&
		p4 submit -d "remove overlay sync files"
	)
'

#
# Overlay tests again, but swapped so dir1 has priority.
#   1.  add a file in dir1
#   2.  sync to include it
#   3.  add same file in dir2
#   4.  sync, make sure content does not switch
#   5.  add another file in dir1
#   6.  sync
#   7.  add/delete same file in dir2
#   8.  sync, make sure it is still there
#   9.  cleanup
#
# //depot
#   - dir1
#     - file11
#     - file12
#     - colA
#     - colB
#   - dir2
#     - file21
#     - file22
#     - colA
#     - colB
#
test_expect_success 'overlay sync swap: add colA in dir1' '
	client_view "//depot/dir1/... //client/dir1/..." &&
	(
		cd "$cli" &&
		p4 sync &&
		echo dir1/colA >dir1/colA &&
		p4 add dir1/colA &&
		p4 submit -d dir1/colA
	)
'

test_expect_success 'overlay sync swap: initial git checkout' '
	client_view "//depot/dir2/... //client/..." \
		    "+//depot/dir1/... //client/..." &&
	files="file11 file12 file21 file22 colA" &&
	echo dir1/colA >actual &&
	client_verify $files &&
	test_cmp actual "$cli"/colA &&
	"$GITP4" clone --use-client-spec --dest="$git" //depot &&
	git_verify $files &&
	test_cmp actual "$git"/colA
'

test_expect_success 'overlay sync swap: add colA in dir2' '
	client_view "//depot/dir2/... //client/dir2/..." &&
	(
		cd "$cli" &&
		p4 sync &&
		echo dir2/colA >dir2/colA &&
		p4 add dir2/colA &&
		p4 submit -d dir2/colA
	)
'

test_expect_failure 'overlay sync swap: colA no content switch' '
	client_view "//depot/dir2/... //client/..." \
		    "+//depot/dir1/... //client/..." &&
	files="file11 file12 file21 file22 colA" &&
	echo dir1/colA >actual &&
	client_verify $files &&
	test_cmp actual "$cli"/colA &&
	(
		cd "$git" &&
		"$GITP4" sync --use-client-spec &&
		git merge --ff-only p4/master
	) &&
	git_verify $files &&
	test_cmp actual "$git"/colA
'

test_expect_success 'overlay sync swap: add colB in dir1' '
	client_view "//depot/dir1/... //client/dir1/..." &&
	(
		cd "$cli" &&
		p4 sync &&
		echo dir1/colB >dir1/colB &&
		p4 add dir1/colB &&
		p4 submit -d dir1/colB
	)
'

test_expect_success 'overlay sync swap: colB appears' '
	client_view "//depot/dir2/... //client/..." \
		    "+//depot/dir1/... //client/..." &&
	files="file11 file12 file21 file22 colA colB" &&
	echo dir1/colB >actual &&
	client_verify $files &&
	test_cmp actual "$cli"/colB &&
	(
		cd "$git" &&
		"$GITP4" sync --use-client-spec &&
		git merge --ff-only p4/master
	) &&
	git_verify $files &&
	test_cmp actual "$git"/colB
'

test_expect_success 'overlay sync swap: add/delete colB in dir2' '
	client_view "//depot/dir2/... //client/dir2/..." &&
	(
		cd "$cli" &&
		p4 sync &&
		echo dir2/colB >dir2/colB &&
		p4 add dir2/colB &&
		p4 submit -d dir2/colB &&
		p4 delete dir2/colB &&
		p4 submit -d "delete dir2/colB"
	)
'

test_expect_failure 'overlay sync swap: colB no change' '
	client_view "//depot/dir2/... //client/..." \
		    "+//depot/dir1/... //client/..." &&
	files="file11 file12 file21 file22 colA colB" &&
	echo dir1/colB >actual &&
	client_verify $files &&
	test_cmp actual "$cli"/colB &&
	test_when_finished cleanup_git &&
	(
		cd "$git" &&
		"$GITP4" sync --use-client-spec &&
		git merge --ff-only p4/master
	) &&
	git_verify $files &&
	test_cmp actual "$cli"/colB
'

test_expect_success 'overlay sync swap: cleanup' '
	client_view "//depot/... //client/..." &&
	(
		cd "$cli" &&
		p4 sync &&
		p4 delete dir1/colA dir2/colA dir1/colB &&
		p4 submit -d "remove overlay sync files"
=======
# Submit tests
#

# clone sets variable
test_expect_success 'clone --use-client-spec sets useClientSpec' '
	client_view "//depot/... //client/..." &&
	test_when_finished cleanup_git &&
	"$GITP4" clone --use-client-spec --dest="$git" //depot &&
	(
		cd "$git" &&
		git config --bool git-p4.useClientSpec >actual &&
		echo true >true &&
		test_cmp actual true
	)
'

# clone just a subdir of the client spec
test_expect_success 'subdir clone' '
	client_view "//depot/... //client/..." &&
	files="dir1/file11 dir1/file12 dir2/file21 dir2/file22" &&
	client_verify $files &&
	test_when_finished cleanup_git &&
	"$GITP4" clone --use-client-spec --dest="$git" //depot/dir1 &&
	git_verify dir1/file11 dir1/file12
'

#
# submit back, see what happens:  five cases
#
test_expect_success 'subdir clone, submit modify' '
	client_view "//depot/... //client/..." &&
	test_when_finished cleanup_git &&
	"$GITP4" clone --use-client-spec --dest="$git" //depot/dir1 &&
	(
		cd "$git" &&
		git config git-p4.skipSubmitEdit true &&
		echo line >>dir1/file12 &&
		git add dir1/file12 &&
		git commit -m dir1/file12 &&
		"$GITP4" submit
	) &&
	(
		cd "$cli" &&
		test_path_is_file dir1/file12 &&
		test_line_count = 2 dir1/file12
	)
'

test_expect_success 'subdir clone, submit add' '
	client_view "//depot/... //client/..." &&
	test_when_finished cleanup_git &&
	"$GITP4" clone --use-client-spec --dest="$git" //depot/dir1 &&
	(
		cd "$git" &&
		git config git-p4.skipSubmitEdit true &&
		echo file13 >dir1/file13 &&
		git add dir1/file13 &&
		git commit -m dir1/file13 &&
		"$GITP4" submit
	) &&
	(
		cd "$cli" &&
		test_path_is_file dir1/file13
	)
'

test_expect_success 'subdir clone, submit delete' '
	client_view "//depot/... //client/..." &&
	test_when_finished cleanup_git &&
	"$GITP4" clone --use-client-spec --dest="$git" //depot/dir1 &&
	(
		cd "$git" &&
		git config git-p4.skipSubmitEdit true &&
		git rm dir1/file12 &&
		git commit -m "delete dir1/file12" &&
		"$GITP4" submit
	) &&
	(
		cd "$cli" &&
		test_path_is_missing dir1/file12
	)
'

test_expect_success 'subdir clone, submit copy' '
	client_view "//depot/... //client/..." &&
	test_when_finished cleanup_git &&
	"$GITP4" clone --use-client-spec --dest="$git" //depot/dir1 &&
	(
		cd "$git" &&
		git config git-p4.skipSubmitEdit true &&
		git config git-p4.detectCopies true &&
		cp dir1/file11 dir1/file11a &&
		git add dir1/file11a &&
		git commit -m "copy to dir1/file11a" &&
		"$GITP4" submit
	) &&
	(
		cd "$cli" &&
		test_path_is_file dir1/file11a
	)
'

test_expect_success 'subdir clone, submit rename' '
	client_view "//depot/... //client/..." &&
	test_when_finished cleanup_git &&
	"$GITP4" clone --use-client-spec --dest="$git" //depot/dir1 &&
	(
		cd "$git" &&
		git config git-p4.skipSubmitEdit true &&
		git config git-p4.detectRenames true &&
		git mv dir1/file13 dir1/file13a &&
		git commit -m "rename dir1/file13 to dir1/file13a" &&
		"$GITP4" submit
	) &&
	(
		cd "$cli" &&
		test_path_is_missing dir1/file13 &&
		test_path_is_file dir1/file13a
	)
'

test_expect_success 'reinit depot' '
	(
		cd "$cli" &&
		p4 sync -f &&
		rm files &&
		p4 delete */* &&
		p4 submit -d "delete all files" &&
		init_depot
>>>>>>> 62ed0728
	)
'

#
# Rename directories to test quoting in depot-side mappings
# //depot
#    - "dir 1"
#       - file11
#       - file12
#    - "dir 2"
#       - file21
#       - file22
#
test_expect_success 'rename files to introduce spaces' '
	client_view "//depot/... //client/..." &&
	client_verify dir1/file11 dir1/file12 \
		      dir2/file21 dir2/file22 &&
	(
		cd "$cli" &&
		p4 open dir1/... &&
		p4 move dir1/... "dir 1"/... &&
		p4 open dir2/... &&
		p4 move dir2/... "dir 2"/... &&
		p4 submit -d "rename with spaces"
	) &&
	client_verify "dir 1/file11" "dir 1/file12" \
		      "dir 2/file21" "dir 2/file22"
'

test_expect_success 'quotes on lhs only' '
	client_view "\"//depot/dir 1/...\" //client/cdir1/..." &&
	files="cdir1/file11 cdir1/file12" &&
	client_verify $files &&
	test_when_finished cleanup_git &&
	"$GITP4" clone --use-client-spec --dest="$git" //depot &&
	client_verify $files
'

test_expect_success 'quotes on both sides' '
	client_view "\"//depot/dir 1/...\" \"//client/cdir 1/...\"" &&
	client_verify "cdir 1/file11" "cdir 1/file12" &&
	test_when_finished cleanup_git &&
	"$GITP4" clone --use-client-spec --dest="$git" //depot &&
	git_verify "cdir 1/file11" "cdir 1/file12"
'

test_expect_success 'kill p4d' '
	kill_p4d
'

test_done<|MERGE_RESOLUTION|>--- conflicted
+++ resolved
@@ -251,7 +251,139 @@
 '
 
 #
-<<<<<<< HEAD
+# Submit tests
+#
+
+# clone sets variable
+test_expect_success 'clone --use-client-spec sets useClientSpec' '
+	client_view "//depot/... //client/..." &&
+	test_when_finished cleanup_git &&
+	"$GITP4" clone --use-client-spec --dest="$git" //depot &&
+	(
+		cd "$git" &&
+		git config --bool git-p4.useClientSpec >actual &&
+		echo true >true &&
+		test_cmp actual true
+	)
+'
+
+# clone just a subdir of the client spec
+test_expect_success 'subdir clone' '
+	client_view "//depot/... //client/..." &&
+	files="dir1/file11 dir1/file12 dir2/file21 dir2/file22" &&
+	client_verify $files &&
+	test_when_finished cleanup_git &&
+	"$GITP4" clone --use-client-spec --dest="$git" //depot/dir1 &&
+	git_verify dir1/file11 dir1/file12
+'
+
+#
+# submit back, see what happens:  five cases
+#
+test_expect_success 'subdir clone, submit modify' '
+	client_view "//depot/... //client/..." &&
+	test_when_finished cleanup_git &&
+	"$GITP4" clone --use-client-spec --dest="$git" //depot/dir1 &&
+	(
+		cd "$git" &&
+		git config git-p4.skipSubmitEdit true &&
+		echo line >>dir1/file12 &&
+		git add dir1/file12 &&
+		git commit -m dir1/file12 &&
+		"$GITP4" submit
+	) &&
+	(
+		cd "$cli" &&
+		test_path_is_file dir1/file12 &&
+		test_line_count = 2 dir1/file12
+	)
+'
+
+test_expect_success 'subdir clone, submit add' '
+	client_view "//depot/... //client/..." &&
+	test_when_finished cleanup_git &&
+	"$GITP4" clone --use-client-spec --dest="$git" //depot/dir1 &&
+	(
+		cd "$git" &&
+		git config git-p4.skipSubmitEdit true &&
+		echo file13 >dir1/file13 &&
+		git add dir1/file13 &&
+		git commit -m dir1/file13 &&
+		"$GITP4" submit
+	) &&
+	(
+		cd "$cli" &&
+		test_path_is_file dir1/file13
+	)
+'
+
+test_expect_success 'subdir clone, submit delete' '
+	client_view "//depot/... //client/..." &&
+	test_when_finished cleanup_git &&
+	"$GITP4" clone --use-client-spec --dest="$git" //depot/dir1 &&
+	(
+		cd "$git" &&
+		git config git-p4.skipSubmitEdit true &&
+		git rm dir1/file12 &&
+		git commit -m "delete dir1/file12" &&
+		"$GITP4" submit
+	) &&
+	(
+		cd "$cli" &&
+		test_path_is_missing dir1/file12
+	)
+'
+
+test_expect_success 'subdir clone, submit copy' '
+	client_view "//depot/... //client/..." &&
+	test_when_finished cleanup_git &&
+	"$GITP4" clone --use-client-spec --dest="$git" //depot/dir1 &&
+	(
+		cd "$git" &&
+		git config git-p4.skipSubmitEdit true &&
+		git config git-p4.detectCopies true &&
+		cp dir1/file11 dir1/file11a &&
+		git add dir1/file11a &&
+		git commit -m "copy to dir1/file11a" &&
+		"$GITP4" submit
+	) &&
+	(
+		cd "$cli" &&
+		test_path_is_file dir1/file11a
+	)
+'
+
+test_expect_success 'subdir clone, submit rename' '
+	client_view "//depot/... //client/..." &&
+	test_when_finished cleanup_git &&
+	"$GITP4" clone --use-client-spec --dest="$git" //depot/dir1 &&
+	(
+		cd "$git" &&
+		git config git-p4.skipSubmitEdit true &&
+		git config git-p4.detectRenames true &&
+		git mv dir1/file13 dir1/file13a &&
+		git commit -m "rename dir1/file13 to dir1/file13a" &&
+		"$GITP4" submit
+	) &&
+	(
+		cd "$cli" &&
+		test_path_is_missing dir1/file13 &&
+		test_path_is_file dir1/file13a
+	)
+'
+
+test_expect_success 'reinit depot' '
+	(
+		cd "$cli" &&
+		p4 sync -f &&
+		rm files &&
+		p4 delete */* &&
+		p4 submit -d "delete all files" &&
+		init_depot
+	)
+'
+
+#
 # What happens when two files of the same name are overlayed together?
 # The last-listed file should take preference.
 #
@@ -635,137 +767,6 @@
 		p4 sync &&
 		p4 delete dir1/colA dir2/colA dir1/colB &&
 		p4 submit -d "remove overlay sync files"
-=======
-# Submit tests
-#
-
-# clone sets variable
-test_expect_success 'clone --use-client-spec sets useClientSpec' '
-	client_view "//depot/... //client/..." &&
-	test_when_finished cleanup_git &&
-	"$GITP4" clone --use-client-spec --dest="$git" //depot &&
-	(
-		cd "$git" &&
-		git config --bool git-p4.useClientSpec >actual &&
-		echo true >true &&
-		test_cmp actual true
-	)
-'
-
-# clone just a subdir of the client spec
-test_expect_success 'subdir clone' '
-	client_view "//depot/... //client/..." &&
-	files="dir1/file11 dir1/file12 dir2/file21 dir2/file22" &&
-	client_verify $files &&
-	test_when_finished cleanup_git &&
-	"$GITP4" clone --use-client-spec --dest="$git" //depot/dir1 &&
-	git_verify dir1/file11 dir1/file12
-'
-
-#
-# submit back, see what happens:  five cases
-#
-test_expect_success 'subdir clone, submit modify' '
-	client_view "//depot/... //client/..." &&
-	test_when_finished cleanup_git &&
-	"$GITP4" clone --use-client-spec --dest="$git" //depot/dir1 &&
-	(
-		cd "$git" &&
-		git config git-p4.skipSubmitEdit true &&
-		echo line >>dir1/file12 &&
-		git add dir1/file12 &&
-		git commit -m dir1/file12 &&
-		"$GITP4" submit
-	) &&
-	(
-		cd "$cli" &&
-		test_path_is_file dir1/file12 &&
-		test_line_count = 2 dir1/file12
-	)
-'
-
-test_expect_success 'subdir clone, submit add' '
-	client_view "//depot/... //client/..." &&
-	test_when_finished cleanup_git &&
-	"$GITP4" clone --use-client-spec --dest="$git" //depot/dir1 &&
-	(
-		cd "$git" &&
-		git config git-p4.skipSubmitEdit true &&
-		echo file13 >dir1/file13 &&
-		git add dir1/file13 &&
-		git commit -m dir1/file13 &&
-		"$GITP4" submit
-	) &&
-	(
-		cd "$cli" &&
-		test_path_is_file dir1/file13
-	)
-'
-
-test_expect_success 'subdir clone, submit delete' '
-	client_view "//depot/... //client/..." &&
-	test_when_finished cleanup_git &&
-	"$GITP4" clone --use-client-spec --dest="$git" //depot/dir1 &&
-	(
-		cd "$git" &&
-		git config git-p4.skipSubmitEdit true &&
-		git rm dir1/file12 &&
-		git commit -m "delete dir1/file12" &&
-		"$GITP4" submit
-	) &&
-	(
-		cd "$cli" &&
-		test_path_is_missing dir1/file12
-	)
-'
-
-test_expect_success 'subdir clone, submit copy' '
-	client_view "//depot/... //client/..." &&
-	test_when_finished cleanup_git &&
-	"$GITP4" clone --use-client-spec --dest="$git" //depot/dir1 &&
-	(
-		cd "$git" &&
-		git config git-p4.skipSubmitEdit true &&
-		git config git-p4.detectCopies true &&
-		cp dir1/file11 dir1/file11a &&
-		git add dir1/file11a &&
-		git commit -m "copy to dir1/file11a" &&
-		"$GITP4" submit
-	) &&
-	(
-		cd "$cli" &&
-		test_path_is_file dir1/file11a
-	)
-'
-
-test_expect_success 'subdir clone, submit rename' '
-	client_view "//depot/... //client/..." &&
-	test_when_finished cleanup_git &&
-	"$GITP4" clone --use-client-spec --dest="$git" //depot/dir1 &&
-	(
-		cd "$git" &&
-		git config git-p4.skipSubmitEdit true &&
-		git config git-p4.detectRenames true &&
-		git mv dir1/file13 dir1/file13a &&
-		git commit -m "rename dir1/file13 to dir1/file13a" &&
-		"$GITP4" submit
-	) &&
-	(
-		cd "$cli" &&
-		test_path_is_missing dir1/file13 &&
-		test_path_is_file dir1/file13a
-	)
-'
-
-test_expect_success 'reinit depot' '
-	(
-		cd "$cli" &&
-		p4 sync -f &&
-		rm files &&
-		p4 delete */* &&
-		p4 submit -d "delete all files" &&
-		init_depot
->>>>>>> 62ed0728
 	)
 '
 
