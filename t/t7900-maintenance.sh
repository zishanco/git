#!/bin/sh

test_description='git maintenance builtin'

. ./test-lib.sh

GIT_TEST_COMMIT_GRAPH=0
GIT_TEST_MULTI_PACK_INDEX=0

test_lazy_prereq XMLLINT '
	xmllint --version
'

test_xmllint () {
	if test_have_prereq XMLLINT
	then
		xmllint --noout "$@"
	else
		true
	fi
}

test_expect_success 'help text' '
	test_expect_code 129 git maintenance -h 2>err &&
	test_i18ngrep "usage: git maintenance <subcommand>" err &&
	test_expect_code 128 git maintenance barf 2>err &&
	test_i18ngrep "invalid subcommand: barf" err &&
	test_expect_code 129 git maintenance 2>err &&
	test_i18ngrep "usage: git maintenance" err
'

test_expect_success 'run [--auto|--quiet]' '
	GIT_TRACE2_EVENT="$(pwd)/run-no-auto.txt" \
		git maintenance run 2>/dev/null &&
	GIT_TRACE2_EVENT="$(pwd)/run-auto.txt" \
		git maintenance run --auto 2>/dev/null &&
	GIT_TRACE2_EVENT="$(pwd)/run-no-quiet.txt" \
		git maintenance run --no-quiet 2>/dev/null &&
	test_subcommand git gc --quiet <run-no-auto.txt &&
	test_subcommand ! git gc --auto --quiet <run-auto.txt &&
	test_subcommand git gc --no-quiet <run-no-quiet.txt
'

test_expect_success 'maintenance.auto config option' '
	GIT_TRACE2_EVENT="$(pwd)/default" git commit --quiet --allow-empty -m 1 &&
	test_subcommand git maintenance run --auto --quiet <default &&
	GIT_TRACE2_EVENT="$(pwd)/true" \
		git -c maintenance.auto=true \
		commit --quiet --allow-empty -m 2 &&
	test_subcommand git maintenance run --auto --quiet  <true &&
	GIT_TRACE2_EVENT="$(pwd)/false" \
		git -c maintenance.auto=false \
		commit --quiet --allow-empty -m 3 &&
	test_subcommand ! git maintenance run --auto --quiet  <false
'

test_expect_success 'maintenance.<task>.enabled' '
	git config maintenance.gc.enabled false &&
	git config maintenance.commit-graph.enabled true &&
	GIT_TRACE2_EVENT="$(pwd)/run-config.txt" git maintenance run 2>err &&
	test_subcommand ! git gc --quiet <run-config.txt &&
	test_subcommand git commit-graph write --split --reachable --no-progress <run-config.txt
'

test_expect_success 'run --task=<task>' '
	GIT_TRACE2_EVENT="$(pwd)/run-commit-graph.txt" \
		git maintenance run --task=commit-graph 2>/dev/null &&
	GIT_TRACE2_EVENT="$(pwd)/run-gc.txt" \
		git maintenance run --task=gc 2>/dev/null &&
	GIT_TRACE2_EVENT="$(pwd)/run-commit-graph.txt" \
		git maintenance run --task=commit-graph 2>/dev/null &&
	GIT_TRACE2_EVENT="$(pwd)/run-both.txt" \
		git maintenance run --task=commit-graph --task=gc 2>/dev/null &&
	test_subcommand ! git gc --quiet <run-commit-graph.txt &&
	test_subcommand git gc --quiet <run-gc.txt &&
	test_subcommand git gc --quiet <run-both.txt &&
	test_subcommand git commit-graph write --split --reachable --no-progress <run-commit-graph.txt &&
	test_subcommand ! git commit-graph write --split --reachable --no-progress <run-gc.txt &&
	test_subcommand git commit-graph write --split --reachable --no-progress <run-both.txt
'

test_expect_success 'core.commitGraph=false prevents write process' '
	GIT_TRACE2_EVENT="$(pwd)/no-commit-graph.txt" \
		git -c core.commitGraph=false maintenance run \
		--task=commit-graph 2>/dev/null &&
	test_subcommand ! git commit-graph write --split --reachable --no-progress \
		<no-commit-graph.txt
'

test_expect_success 'commit-graph auto condition' '
	COMMAND="maintenance run --task=commit-graph --auto --quiet" &&

	GIT_TRACE2_EVENT="$(pwd)/cg-no.txt" \
		git -c maintenance.commit-graph.auto=1 $COMMAND &&
	GIT_TRACE2_EVENT="$(pwd)/cg-negative-means-yes.txt" \
		git -c maintenance.commit-graph.auto="-1" $COMMAND &&

	test_commit first &&

	GIT_TRACE2_EVENT="$(pwd)/cg-zero-means-no.txt" \
		git -c maintenance.commit-graph.auto=0 $COMMAND &&
	GIT_TRACE2_EVENT="$(pwd)/cg-one-satisfied.txt" \
		git -c maintenance.commit-graph.auto=1 $COMMAND &&

	git commit --allow-empty -m "second" &&
	git commit --allow-empty -m "third" &&

	GIT_TRACE2_EVENT="$(pwd)/cg-two-satisfied.txt" \
		git -c maintenance.commit-graph.auto=2 $COMMAND &&

	COMMIT_GRAPH_WRITE="git commit-graph write --split --reachable --no-progress" &&
	test_subcommand ! $COMMIT_GRAPH_WRITE <cg-no.txt &&
	test_subcommand $COMMIT_GRAPH_WRITE <cg-negative-means-yes.txt &&
	test_subcommand ! $COMMIT_GRAPH_WRITE <cg-zero-means-no.txt &&
	test_subcommand $COMMIT_GRAPH_WRITE <cg-one-satisfied.txt &&
	test_subcommand $COMMIT_GRAPH_WRITE <cg-two-satisfied.txt
'

test_expect_success 'run --task=bogus' '
	test_must_fail git maintenance run --task=bogus 2>err &&
	test_i18ngrep "is not a valid task" err
'

test_expect_success 'run --task duplicate' '
	test_must_fail git maintenance run --task=gc --task=gc 2>err &&
	test_i18ngrep "cannot be selected multiple times" err
'

test_expect_success 'run --task=prefetch with no remotes' '
	git maintenance run --task=prefetch 2>err &&
	test_must_be_empty err
'

test_expect_success 'prefetch multiple remotes' '
	git clone . clone1 &&
	git clone . clone2 &&
	git remote add remote1 "file://$(pwd)/clone1" &&
	git remote add remote2 "file://$(pwd)/clone2" &&
	git -C clone1 switch -c one &&
	git -C clone2 switch -c two &&
	test_commit -C clone1 one &&
	test_commit -C clone2 two &&
	GIT_TRACE2_EVENT="$(pwd)/run-prefetch.txt" git maintenance run --task=prefetch 2>/dev/null &&
	fetchargs="--prune --no-tags --no-write-fetch-head --recurse-submodules=no --refmap= --quiet" &&
	test_subcommand git fetch remote1 $fetchargs +refs/heads/\\*:refs/prefetch/remote1/\\* <run-prefetch.txt &&
	test_subcommand git fetch remote2 $fetchargs +refs/heads/\\*:refs/prefetch/remote2/\\* <run-prefetch.txt &&
	test_path_is_missing .git/refs/remotes &&
	git log prefetch/remote1/one &&
	git log prefetch/remote2/two &&
	git fetch --all &&
	test_cmp_rev refs/remotes/remote1/one refs/prefetch/remote1/one &&
	test_cmp_rev refs/remotes/remote2/two refs/prefetch/remote2/two
'

test_expect_success 'loose-objects task' '
	# Repack everything so we know the state of the object dir
	git repack -adk &&

	# Hack to stop maintenance from running during "git commit"
	echo in use >.git/objects/maintenance.lock &&

	# Assuming that "git commit" creates at least one loose object
	test_commit create-loose-object &&
	rm .git/objects/maintenance.lock &&

	ls .git/objects >obj-dir-before &&
	test_file_not_empty obj-dir-before &&
	ls .git/objects/pack/*.pack >packs-before &&
	test_line_count = 1 packs-before &&

	# The first run creates a pack-file
	# but does not delete loose objects.
	git maintenance run --task=loose-objects &&
	ls .git/objects >obj-dir-between &&
	test_cmp obj-dir-before obj-dir-between &&
	ls .git/objects/pack/*.pack >packs-between &&
	test_line_count = 2 packs-between &&
	ls .git/objects/pack/loose-*.pack >loose-packs &&
	test_line_count = 1 loose-packs &&

	# The second run deletes loose objects
	# but does not create a pack-file.
	git maintenance run --task=loose-objects &&
	ls .git/objects >obj-dir-after &&
	cat >expect <<-\EOF &&
	info
	pack
	EOF
	test_cmp expect obj-dir-after &&
	ls .git/objects/pack/*.pack >packs-after &&
	test_cmp packs-between packs-after
'

test_expect_success 'maintenance.loose-objects.auto' '
	git repack -adk &&
	GIT_TRACE2_EVENT="$(pwd)/trace-lo1.txt" \
		git -c maintenance.loose-objects.auto=1 maintenance \
		run --auto --task=loose-objects 2>/dev/null &&
	test_subcommand ! git prune-packed --quiet <trace-lo1.txt &&
	printf data-A | git hash-object -t blob --stdin -w &&
	GIT_TRACE2_EVENT="$(pwd)/trace-loA" \
		git -c maintenance.loose-objects.auto=2 \
		maintenance run --auto --task=loose-objects 2>/dev/null &&
	test_subcommand ! git prune-packed --quiet <trace-loA &&
	printf data-B | git hash-object -t blob --stdin -w &&
	GIT_TRACE2_EVENT="$(pwd)/trace-loB" \
		git -c maintenance.loose-objects.auto=2 \
		maintenance run --auto --task=loose-objects 2>/dev/null &&
	test_subcommand git prune-packed --quiet <trace-loB &&
	GIT_TRACE2_EVENT="$(pwd)/trace-loC" \
		git -c maintenance.loose-objects.auto=2 \
		maintenance run --auto --task=loose-objects 2>/dev/null &&
	test_subcommand git prune-packed --quiet <trace-loC
'

test_expect_success 'incremental-repack task' '
	packDir=.git/objects/pack &&
	for i in $(test_seq 1 5)
	do
		test_commit $i || return 1
	done &&

	# Create three disjoint pack-files with size BIG, small, small.
	echo HEAD~2 | git pack-objects --revs $packDir/test-1 &&
	test_tick &&
	git pack-objects --revs $packDir/test-2 <<-\EOF &&
	HEAD~1
	^HEAD~2
	EOF
	test_tick &&
	git pack-objects --revs $packDir/test-3 <<-\EOF &&
	HEAD
	^HEAD~1
	EOF
	rm -f $packDir/pack-* &&
	rm -f $packDir/loose-* &&
	ls $packDir/*.pack >packs-before &&
	test_line_count = 3 packs-before &&

	# the job repacks the two into a new pack, but does not
	# delete the old ones.
	git maintenance run --task=incremental-repack &&
	ls $packDir/*.pack >packs-between &&
	test_line_count = 4 packs-between &&

	# the job deletes the two old packs, and does not write
	# a new one because the batch size is not high enough to
	# pack the largest pack-file.
	git maintenance run --task=incremental-repack &&
	ls .git/objects/pack/*.pack >packs-after &&
	test_line_count = 2 packs-after
'

test_expect_success EXPENSIVE 'incremental-repack 2g limit' '
	test_config core.compression 0 &&

	for i in $(test_seq 1 5)
	do
		test-tool genrandom foo$i $((512 * 1024 * 1024 + 1)) >>big ||
		return 1
	done &&
	git add big &&
	git commit -qm "Add big file (1)" &&

	# ensure any possible loose objects are in a pack-file
	git maintenance run --task=loose-objects &&

	rm big &&
	for i in $(test_seq 6 10)
	do
		test-tool genrandom foo$i $((512 * 1024 * 1024 + 1)) >>big ||
		return 1
	done &&
	git add big &&
	git commit -qm "Add big file (2)" &&

	# ensure any possible loose objects are in a pack-file
	git maintenance run --task=loose-objects &&

	# Now run the incremental-repack task and check the batch-size
	GIT_TRACE2_EVENT="$(pwd)/run-2g.txt" git maintenance run \
		--task=incremental-repack 2>/dev/null &&
	test_subcommand git multi-pack-index repack \
		 --no-progress --batch-size=2147483647 <run-2g.txt
'

test_expect_success 'maintenance.incremental-repack.auto' '
	git repack -adk &&
	git config core.multiPackIndex true &&
	git multi-pack-index write &&
	GIT_TRACE2_EVENT="$(pwd)/midx-init.txt" git \
		-c maintenance.incremental-repack.auto=1 \
		maintenance run --auto --task=incremental-repack 2>/dev/null &&
	test_subcommand ! git multi-pack-index write --no-progress <midx-init.txt &&
	test_commit A &&
	git pack-objects --revs .git/objects/pack/pack <<-\EOF &&
	HEAD
	^HEAD~1
	EOF
	GIT_TRACE2_EVENT=$(pwd)/trace-A git \
		-c maintenance.incremental-repack.auto=2 \
		maintenance run --auto --task=incremental-repack 2>/dev/null &&
	test_subcommand ! git multi-pack-index write --no-progress <trace-A &&
	test_commit B &&
	git pack-objects --revs .git/objects/pack/pack <<-\EOF &&
	HEAD
	^HEAD~1
	EOF
	GIT_TRACE2_EVENT=$(pwd)/trace-B git \
		-c maintenance.incremental-repack.auto=2 \
		maintenance run --auto --task=incremental-repack 2>/dev/null &&
	test_subcommand git multi-pack-index write --no-progress <trace-B
'

test_expect_success '--auto and --schedule incompatible' '
	test_must_fail git maintenance run --auto --schedule=daily 2>err &&
	test_i18ngrep "at most one" err
'

test_expect_success 'invalid --schedule value' '
	test_must_fail git maintenance run --schedule=annually 2>err &&
	test_i18ngrep "unrecognized --schedule" err
'

test_expect_success '--schedule inheritance weekly -> daily -> hourly' '
	git config maintenance.loose-objects.enabled true &&
	git config maintenance.loose-objects.schedule hourly &&
	git config maintenance.commit-graph.enabled true &&
	git config maintenance.commit-graph.schedule daily &&
	git config maintenance.incremental-repack.enabled true &&
	git config maintenance.incremental-repack.schedule weekly &&

	GIT_TRACE2_EVENT="$(pwd)/hourly.txt" \
		git maintenance run --schedule=hourly 2>/dev/null &&
	test_subcommand git prune-packed --quiet <hourly.txt &&
	test_subcommand ! git commit-graph write --split --reachable \
		--no-progress <hourly.txt &&
	test_subcommand ! git multi-pack-index write --no-progress <hourly.txt &&

	GIT_TRACE2_EVENT="$(pwd)/daily.txt" \
		git maintenance run --schedule=daily 2>/dev/null &&
	test_subcommand git prune-packed --quiet <daily.txt &&
	test_subcommand git commit-graph write --split --reachable \
		--no-progress <daily.txt &&
	test_subcommand ! git multi-pack-index write --no-progress <daily.txt &&

	GIT_TRACE2_EVENT="$(pwd)/weekly.txt" \
		git maintenance run --schedule=weekly 2>/dev/null &&
	test_subcommand git prune-packed --quiet <weekly.txt &&
	test_subcommand git commit-graph write --split --reachable \
		--no-progress <weekly.txt &&
	test_subcommand git multi-pack-index write --no-progress <weekly.txt
'

test_expect_success 'maintenance.strategy inheritance' '
	for task in commit-graph loose-objects incremental-repack
	do
		git config --unset maintenance.$task.schedule || return 1
	done &&

	test_when_finished git config --unset maintenance.strategy &&
	git config maintenance.strategy incremental &&

	GIT_TRACE2_EVENT="$(pwd)/incremental-hourly.txt" \
		git maintenance run --schedule=hourly --quiet &&
	GIT_TRACE2_EVENT="$(pwd)/incremental-daily.txt" \
		git maintenance run --schedule=daily --quiet &&

	test_subcommand git commit-graph write --split --reachable \
		--no-progress <incremental-hourly.txt &&
	test_subcommand ! git prune-packed --quiet <incremental-hourly.txt &&
	test_subcommand ! git multi-pack-index write --no-progress \
		<incremental-hourly.txt &&

	test_subcommand git commit-graph write --split --reachable \
		--no-progress <incremental-daily.txt &&
	test_subcommand git prune-packed --quiet <incremental-daily.txt &&
	test_subcommand git multi-pack-index write --no-progress \
		<incremental-daily.txt &&

	# Modify defaults
	git config maintenance.commit-graph.schedule daily &&
	git config maintenance.loose-objects.schedule hourly &&
	git config maintenance.incremental-repack.enabled false &&

	GIT_TRACE2_EVENT="$(pwd)/modified-hourly.txt" \
		git maintenance run --schedule=hourly --quiet &&
	GIT_TRACE2_EVENT="$(pwd)/modified-daily.txt" \
		git maintenance run --schedule=daily --quiet &&

	test_subcommand ! git commit-graph write --split --reachable \
		--no-progress <modified-hourly.txt &&
	test_subcommand git prune-packed --quiet <modified-hourly.txt &&
	test_subcommand ! git multi-pack-index write --no-progress \
		<modified-hourly.txt &&

	test_subcommand git commit-graph write --split --reachable \
		--no-progress <modified-daily.txt &&
	test_subcommand git prune-packed --quiet <modified-daily.txt &&
	test_subcommand ! git multi-pack-index write --no-progress \
		<modified-daily.txt
'

test_expect_success 'register and unregister' '
	test_when_finished git config --global --unset-all maintenance.repo &&
	git config --global --add maintenance.repo /existing1 &&
	git config --global --add maintenance.repo /existing2 &&
	git config --global --get-all maintenance.repo >before &&

	git maintenance register &&
	test_cmp_config false maintenance.auto &&
	git config --global --get-all maintenance.repo >between &&
	cp before expect &&
	pwd >>expect &&
	test_cmp expect between &&

	git maintenance unregister &&
	git config --global --get-all maintenance.repo >actual &&
	test_cmp before actual
'

test_expect_success !MINGW 'register and unregister with regex metacharacters' '
	META="a+b*c" &&
	git init "$META" &&
	git -C "$META" maintenance register &&
	git config --get-all --show-origin maintenance.repo &&
	git config --get-all --global --fixed-value \
		maintenance.repo "$(pwd)/$META" &&
	git -C "$META" maintenance unregister &&
	test_must_fail git config --get-all --global --fixed-value \
		maintenance.repo "$(pwd)/$META"
'

test_expect_success 'start from empty cron table' '
	GIT_TEST_MAINT_SCHEDULER="crontab:test-tool crontab cron.txt" git maintenance start &&

	# start registers the repo
	git config --get --global --fixed-value maintenance.repo "$(pwd)" &&

	grep "for-each-repo --config=maintenance.repo maintenance run --schedule=daily" cron.txt &&
	grep "for-each-repo --config=maintenance.repo maintenance run --schedule=hourly" cron.txt &&
	grep "for-each-repo --config=maintenance.repo maintenance run --schedule=weekly" cron.txt
'

test_expect_success 'stop from existing schedule' '
	GIT_TEST_MAINT_SCHEDULER="crontab:test-tool crontab cron.txt" git maintenance stop &&

	# stop does not unregister the repo
	git config --get --global --fixed-value maintenance.repo "$(pwd)" &&

	# Operation is idempotent
	GIT_TEST_MAINT_SCHEDULER="crontab:test-tool crontab cron.txt" git maintenance stop &&
	test_must_be_empty cron.txt
'

test_expect_success 'start preserves existing schedule' '
	echo "Important information!" >cron.txt &&
	GIT_TEST_MAINT_SCHEDULER="crontab:test-tool crontab cron.txt" git maintenance start &&
	grep "Important information!" cron.txt
'

<<<<<<< HEAD
test_expect_success 'start and stop macOS maintenance' '
	# ensure $HOME can be compared against hook arguments on all platforms
	pfx=$(cd "$HOME" && pwd) &&

	write_script print-args <<-\EOF &&
	echo $* | sed "s:gui/[0-9][0-9]*:gui/[UID]:" >>args
	EOF

	rm -f args &&
	GIT_TEST_MAINT_SCHEDULER=launchctl:./print-args git maintenance start &&

	# start registers the repo
	git config --get --global maintenance.repo "$(pwd)" &&

	ls "$HOME/Library/LaunchAgents" >actual &&
	cat >expect <<-\EOF &&
	org.git-scm.git.daily.plist
	org.git-scm.git.hourly.plist
	org.git-scm.git.weekly.plist
	EOF
	test_cmp expect actual &&

	rm -f expect &&
	for frequency in hourly daily weekly
	do
		PLIST="$pfx/Library/LaunchAgents/org.git-scm.git.$frequency.plist" &&
		test_xmllint "$PLIST" &&
		grep schedule=$frequency "$PLIST" &&
		echo "bootout gui/[UID] $PLIST" >>expect &&
		echo "bootstrap gui/[UID] $PLIST" >>expect || return 1
	done &&
	test_cmp expect args &&

	rm -f args &&
	GIT_TEST_MAINT_SCHEDULER=launchctl:./print-args git maintenance stop &&

	# stop does not unregister the repo
	git config --get --global maintenance.repo "$(pwd)" &&

	printf "bootout gui/[UID] $pfx/Library/LaunchAgents/org.git-scm.git.%s.plist\n" \
		hourly daily weekly >expect &&
	test_cmp expect args &&
	ls "$HOME/Library/LaunchAgents" >actual &&
	test_line_count = 0 actual
'

test_expect_success 'start and stop Windows maintenance' '
	write_script print-args <<-\EOF &&
	echo $* >>args
	while test $# -gt 0
	do
		case "$1" in
		/xml) shift; xmlfile=$1; break ;;
		*) shift ;;
		esac
	done
	test -z "$xmlfile" || cp "$xmlfile" "$xmlfile.xml"
	EOF

	rm -f args &&
	GIT_TEST_MAINT_SCHEDULER="schtasks:./print-args" git maintenance start &&

	# start registers the repo
	git config --get --global maintenance.repo "$(pwd)" &&

	for frequency in hourly daily weekly
	do
		grep "/create /tn Git Maintenance ($frequency) /f /xml" args &&
		file=$(ls .git/schedule_${frequency}*.xml) &&
		test_xmllint "$file" || return 1
	done &&

	rm -f args &&
	GIT_TEST_MAINT_SCHEDULER="schtasks:./print-args" git maintenance stop &&

	# stop does not unregister the repo
	git config --get --global maintenance.repo "$(pwd)" &&

	printf "/delete /tn Git Maintenance (%s) /f\n" \
		hourly daily weekly >expect &&
	test_cmp expect args
=======
test_expect_success 'magic markers are correct' '
	grep "GIT MAINTENANCE SCHEDULE" cron.txt >actual &&
	cat >expect <<-\EOF &&
	# BEGIN GIT MAINTENANCE SCHEDULE
	# END GIT MAINTENANCE SCHEDULE
	EOF
	test_cmp actual expect
'

test_expect_success 'stop preserves surrounding schedule' '
	echo "Crucial information!" >>cron.txt &&
	GIT_TEST_CRONTAB="test-tool crontab cron.txt" git maintenance stop &&
	grep "Important information!" cron.txt &&
	grep "Crucial information!" cron.txt
>>>>>>> fde3e95e
'

test_expect_success 'register preserves existing strategy' '
	git config maintenance.strategy none &&
	git maintenance register &&
	test_config maintenance.strategy none &&
	git config --unset maintenance.strategy &&
	git maintenance register &&
	test_config maintenance.strategy incremental
'

test_expect_success 'fails when running outside of a repository' '
	nongit test_must_fail git maintenance run &&
	nongit test_must_fail git maintenance stop &&
	nongit test_must_fail git maintenance start &&
	nongit test_must_fail git maintenance register &&
	nongit test_must_fail git maintenance unregister
'

test_done<|MERGE_RESOLUTION|>--- conflicted
+++ resolved
@@ -459,7 +459,22 @@
 	grep "Important information!" cron.txt
 '
 
-<<<<<<< HEAD
+test_expect_success 'magic markers are correct' '
+	grep "GIT MAINTENANCE SCHEDULE" cron.txt >actual &&
+	cat >expect <<-\EOF &&
+	# BEGIN GIT MAINTENANCE SCHEDULE
+	# END GIT MAINTENANCE SCHEDULE
+	EOF
+	test_cmp actual expect
+'
+
+test_expect_success 'stop preserves surrounding schedule' '
+	echo "Crucial information!" >>cron.txt &&
+	GIT_TEST_CRONTAB="test-tool crontab cron.txt" git maintenance stop &&
+	grep "Important information!" cron.txt &&
+	grep "Crucial information!" cron.txt
+'
+
 test_expect_success 'start and stop macOS maintenance' '
 	# ensure $HOME can be compared against hook arguments on all platforms
 	pfx=$(cd "$HOME" && pwd) &&
@@ -541,22 +556,6 @@
 	printf "/delete /tn Git Maintenance (%s) /f\n" \
 		hourly daily weekly >expect &&
 	test_cmp expect args
-=======
-test_expect_success 'magic markers are correct' '
-	grep "GIT MAINTENANCE SCHEDULE" cron.txt >actual &&
-	cat >expect <<-\EOF &&
-	# BEGIN GIT MAINTENANCE SCHEDULE
-	# END GIT MAINTENANCE SCHEDULE
-	EOF
-	test_cmp actual expect
-'
-
-test_expect_success 'stop preserves surrounding schedule' '
-	echo "Crucial information!" >>cron.txt &&
-	GIT_TEST_CRONTAB="test-tool crontab cron.txt" git maintenance stop &&
-	grep "Important information!" cron.txt &&
-	grep "Crucial information!" cron.txt
->>>>>>> fde3e95e
 '
 
 test_expect_success 'register preserves existing strategy' '
