--- conflicted
+++ resolved
@@ -49,11 +49,7 @@
 		case $line in
 		pick|p|squash|s|fixup|f|edit|e|reword|r|drop|d)
 			action="$line";;
-<<<<<<< HEAD
-		exec*|break|b)
-=======
-		exec_*|x_*)
->>>>>>> 8c64bc94
+		exec_*|x_*|break|b)
 			echo "$line" | sed 's/_/ /g' >> "$1";;
 		"#")
 			echo '# comment' >> "$1";;
