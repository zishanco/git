#!/bin/sh

test_description='test config file include directives'
. ./test-lib.sh

# Force setup_explicit_git_dir() to run until the end. This is needed
# by some tests to make sure real_path() is called on $GIT_DIR. The
# caller needs to make sure git commands are run from a subdirectory
# though or real_path() will not be called.
force_setup_explicit_git_dir() {
    GIT_DIR="$(pwd)/.git"
    GIT_WORK_TREE="$(pwd)"
    export GIT_DIR GIT_WORK_TREE
}

test_expect_success 'include file by absolute path' '
	echo "[test]one = 1" >one &&
	echo "[include]path = \"$(pwd)/one\"" >.gitconfig &&
	echo 1 >expect &&
	git config test.one >actual &&
	test_cmp expect actual
'

test_expect_success 'include file by relative path' '
	echo "[test]one = 1" >one &&
	echo "[include]path = one" >.gitconfig &&
	echo 1 >expect &&
	git config test.one >actual &&
	test_cmp expect actual
'

test_expect_success 'chained relative paths' '
	mkdir subdir &&
	echo "[test]three = 3" >subdir/three &&
	echo "[include]path = three" >subdir/two &&
	echo "[include]path = subdir/two" >.gitconfig &&
	echo 3 >expect &&
	git config test.three >actual &&
	test_cmp expect actual
'

test_expect_success 'include paths get tilde-expansion' '
	echo "[test]one = 1" >one &&
	echo "[include]path = ~/one" >.gitconfig &&
	echo 1 >expect &&
	git config test.one >actual &&
	test_cmp expect actual
'

test_expect_success 'include options can still be examined' '
	echo "[test]one = 1" >one &&
	echo "[include]path = one" >.gitconfig &&
	echo one >expect &&
	git config include.path >actual &&
	test_cmp expect actual
'

test_expect_success 'listing includes option and expansion' '
	echo "[test]one = 1" >one &&
	echo "[include]path = one" >.gitconfig &&
	cat >expect <<-\EOF &&
	include.path=one
	test.one=1
	EOF
	git config --list >actual.full &&
	grep -v ^core actual.full >actual &&
	test_cmp expect actual
'

test_expect_success 'single file lookup does not expand includes by default' '
	echo "[test]one = 1" >one &&
	echo "[include]path = one" >.gitconfig &&
	test_must_fail git config -f .gitconfig test.one &&
	test_must_fail git config --global test.one &&
	echo 1 >expect &&
	git config --includes -f .gitconfig test.one >actual &&
	test_cmp expect actual
'

test_expect_success 'single file list does not expand includes by default' '
	echo "[test]one = 1" >one &&
	echo "[include]path = one" >.gitconfig &&
	echo "include.path=one" >expect &&
	git config -f .gitconfig --list >actual &&
	test_cmp expect actual
'

test_expect_success 'writing config file does not expand includes' '
	echo "[test]one = 1" >one &&
	echo "[include]path = one" >.gitconfig &&
	git config test.two 2 &&
	echo 2 >expect &&
	git config --no-includes test.two >actual &&
	test_cmp expect actual &&
	test_must_fail git config --no-includes test.one
'

test_expect_success 'config modification does not affect includes' '
	echo "[test]one = 1" >one &&
	echo "[include]path = one" >.gitconfig &&
	git config test.one 2 &&
	echo 1 >expect &&
	git config -f one test.one >actual &&
	test_cmp expect actual &&
	cat >expect <<-\EOF &&
	1
	2
	EOF
	git config --get-all test.one >actual &&
	test_cmp expect actual
'

test_expect_success 'missing include files are ignored' '
	cat >.gitconfig <<-\EOF &&
	[include]path = non-existent
	[test]value = yes
	EOF
	echo yes >expect &&
	git config test.value >actual &&
	test_cmp expect actual
'

test_expect_success 'absolute includes from command line work' '
	echo "[test]one = 1" >one &&
	echo 1 >expect &&
	git -c include.path="$(pwd)/one" config test.one >actual &&
	test_cmp expect actual
'

test_expect_success 'relative includes from command line fail' '
	echo "[test]one = 1" >one &&
	test_must_fail git -c include.path=one config test.one
'

test_expect_success 'absolute includes from blobs work' '
	echo "[test]one = 1" >one &&
	echo "[include]path=$(pwd)/one" >blob &&
	blob=$(git hash-object -w blob) &&
	echo 1 >expect &&
	git config --blob=$blob test.one >actual &&
	test_cmp expect actual
'

test_expect_success 'relative includes from blobs fail' '
	echo "[test]one = 1" >one &&
	echo "[include]path=one" >blob &&
	blob=$(git hash-object -w blob) &&
	test_must_fail git config --blob=$blob test.one
'

test_expect_success 'absolute includes from stdin work' '
	echo "[test]one = 1" >one &&
	echo 1 >expect &&
	echo "[include]path=\"$(pwd)/one\"" |
	git config --file - test.one >actual &&
	test_cmp expect actual
'

test_expect_success 'relative includes from stdin line fail' '
	echo "[test]one = 1" >one &&
	echo "[include]path=one" |
	test_must_fail git config --file - test.one
'

test_expect_success 'conditional include, both unanchored' '
	git init foo &&
	(
		cd foo &&
		echo "[includeIf \"gitdir:foo/\"]path=bar" >>.git/config &&
		echo "[test]one=1" >.git/bar &&
		echo 1 >expect &&
		git config test.one >actual &&
		test_cmp expect actual
	)
'

test_expect_success 'conditional include, $HOME expansion' '
	(
		cd foo &&
		echo "[includeIf \"gitdir:~/foo/\"]path=bar2" >>.git/config &&
		echo "[test]two=2" >.git/bar2 &&
		echo 2 >expect &&
		git config test.two >actual &&
		test_cmp expect actual
	)
'

test_expect_success 'conditional include, full pattern' '
	(
		cd foo &&
		echo "[includeIf \"gitdir:**/foo/**\"]path=bar3" >>.git/config &&
		echo "[test]three=3" >.git/bar3 &&
		echo 3 >expect &&
		git config test.three >actual &&
		test_cmp expect actual
	)
'

test_expect_success 'conditional include, relative path' '
	echo "[includeIf \"gitdir:./foo/.git\"]path=bar4" >>.gitconfig &&
	echo "[test]four=4" >bar4 &&
	(
		cd foo &&
		echo 4 >expect &&
		git config test.four >actual &&
		test_cmp expect actual
	)
'

test_expect_success 'conditional include, both unanchored, icase' '
	(
		cd foo &&
		echo "[includeIf \"gitdir/i:FOO/\"]path=bar5" >>.git/config &&
		echo "[test]five=5" >.git/bar5 &&
		echo 5 >expect &&
		git config test.five >actual &&
		test_cmp expect actual
	)
'

<<<<<<< HEAD
test_expect_success SYMLINKS 'conditional include, set up symlinked $HOME' '
	mkdir real-home &&
	ln -s real-home home &&
	(
		HOME="$TRASH_DIRECTORY/home" &&
		export HOME &&
		cd "$HOME" &&

		git init foo &&
		cd foo &&
		mkdir sub
	)
'

test_expect_success SYMLINKS 'conditional include, $HOME expansion with symlinks' '
	(
		HOME="$TRASH_DIRECTORY/home" &&
		export HOME &&
		cd "$HOME"/foo &&

		echo "[includeIf \"gitdir:~/foo/\"]path=bar2" >>.git/config &&
		echo "[test]two=2" >.git/bar2 &&
		echo 2 >expect &&
		force_setup_explicit_git_dir &&
		git -C sub config test.two >actual &&
		test_cmp expect actual
	)
'

test_expect_success SYMLINKS 'conditional include, relative path with symlinks' '
	echo "[includeIf \"gitdir:./foo/.git\"]path=bar4" >home/.gitconfig &&
	echo "[test]four=4" >home/bar4 &&
	(
		HOME="$TRASH_DIRECTORY/home" &&
		export HOME &&
		cd "$HOME"/foo &&

		echo 4 >expect &&
		force_setup_explicit_git_dir &&
		git -C sub config test.four >actual &&
=======
test_expect_success 'conditional include, early config reading' '
	(
		cd foo &&
		echo "[includeIf \"gitdir:foo/\"]path=bar6" >>.git/config &&
		echo "[test]six=6" >.git/bar6 &&
		echo 6 >expect &&
		test-config read_early_config test.six >actual &&
>>>>>>> e145a0bc
		test_cmp expect actual
	)
'

test_expect_success 'include cycles are detected' '
	cat >.gitconfig <<-\EOF &&
	[test]value = gitconfig
	[include]path = cycle
	EOF
	cat >cycle <<-\EOF &&
	[test]value = cycle
	[include]path = .gitconfig
	EOF
	cat >expect <<-\EOF &&
	gitconfig
	cycle
	EOF
	test_must_fail git config --get-all test.value 2>stderr &&
	grep "exceeded maximum include depth" stderr
'

test_done<|MERGE_RESOLUTION|>--- conflicted
+++ resolved
@@ -218,7 +218,17 @@
 	)
 '
 
-<<<<<<< HEAD
+test_expect_success 'conditional include, early config reading' '
+	(
+		cd foo &&
+		echo "[includeIf \"gitdir:foo/\"]path=bar6" >>.git/config &&
+		echo "[test]six=6" >.git/bar6 &&
+		echo 6 >expect &&
+		test-config read_early_config test.six >actual &&
+		test_cmp expect actual
+	)
+'
+
 test_expect_success SYMLINKS 'conditional include, set up symlinked $HOME' '
 	mkdir real-home &&
 	ln -s real-home home &&
@@ -259,15 +269,6 @@
 		echo 4 >expect &&
 		force_setup_explicit_git_dir &&
 		git -C sub config test.four >actual &&
-=======
-test_expect_success 'conditional include, early config reading' '
-	(
-		cd foo &&
-		echo "[includeIf \"gitdir:foo/\"]path=bar6" >>.git/config &&
-		echo "[test]six=6" >.git/bar6 &&
-		echo 6 >expect &&
-		test-config read_early_config test.six >actual &&
->>>>>>> e145a0bc
 		test_cmp expect actual
 	)
 '
