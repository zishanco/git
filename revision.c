--- conflicted
+++ resolved
@@ -25,76 +25,13 @@
 static const char *term_bad;
 static const char *term_good;
 
-<<<<<<< HEAD
-char *path_name(const struct name_path *path, const char *name)
-{
-	const struct name_path *p;
-	char *n, *m;
-	int nlen = strlen(name);
-	int len = nlen + 1;
-
-	for (p = path; p; p = p->up) {
-		if (p->elem_len)
-			len += p->elem_len + 1;
-	}
-	n = xmalloc(len);
-	m = n + len - (nlen + 1);
-	memcpy(m, name, nlen + 1);
-	for (p = path; p; p = p->up) {
-		if (p->elem_len) {
-			m -= p->elem_len + 1;
-			memcpy(m, p->elem, p->elem_len);
-			m[p->elem_len] = '/';
-		}
-	}
-	return n;
-}
-
-static int show_path_component_truncated(FILE *out, const char *name, int len)
-{
-	int cnt;
-	for (cnt = 0; cnt < len; cnt++) {
-		int ch = name[cnt];
-		if (!ch || ch == '\n')
-			return -1;
-		fputc(ch, out);
-	}
-	return len;
-}
-
-static int show_path_truncated(FILE *out, const struct name_path *path)
-{
-	int emitted, ours;
-
-	if (!path)
-		return 0;
-	emitted = show_path_truncated(out, path->up);
-	if (emitted < 0)
-		return emitted;
-	if (emitted)
-		fputc('/', out);
-	ours = show_path_component_truncated(out, path->elem, path->elem_len);
-	if (ours < 0)
-		return ours;
-	return ours || emitted;
-}
-
-void show_object_with_name(FILE *out, struct object *obj,
-			   const struct name_path *path, const char *component)
-=======
 void show_object_with_name(FILE *out, struct object *obj, const char *name)
->>>>>>> 717e3551
 {
 	const char *p;
 
-<<<<<<< HEAD
 	fprintf(out, "%s ", oid_to_hex(&obj->oid));
-	show_path_truncated(out, &leaf);
-=======
-	fprintf(out, "%s ", sha1_to_hex(obj->sha1));
 	for (p = name; *p && *p != '\n'; p++)
 		fputc(*p, out);
->>>>>>> 717e3551
 	fputc('\n', out);
 }
 
