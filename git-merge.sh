#!/bin/sh
#
# Copyright (c) 2005 Junio C Hamano
#

USAGE='[-n] [--no-commit] [--squash] [-s <strategy>] [--reflog-action=<action>] [-m=<merge-message>] <commit>+'

. git-sh-setup

LF='
'

all_strategies='recur recursive octopus resolve stupid ours'
default_twohead_strategies='recursive'
default_octopus_strategies='octopus'
no_trivial_merge_strategies='ours'
use_strategies=

index_merge=t

dropsave() {
	rm -f -- "$GIT_DIR/MERGE_HEAD" "$GIT_DIR/MERGE_MSG" \
		 "$GIT_DIR/MERGE_SAVE" || exit 1
}

savestate() {
	# Stash away any local modifications.
	git-diff-index -z --name-only $head |
	cpio -0 -o >"$GIT_DIR/MERGE_SAVE"
}

restorestate() {
        if test -f "$GIT_DIR/MERGE_SAVE"
	then
		git reset --hard $head
		cpio -iuv <"$GIT_DIR/MERGE_SAVE"
		git-update-index --refresh >/dev/null
	fi
}

finish_up_to_date () {
	case "$squash" in
	t)
		echo "$1 (nothing to squash)" ;;
	'')
		echo "$1" ;;
	esac
	dropsave
}

squash_message () {
	echo Squashed commit of the following:
	echo
	git-log --no-merges ^"$head" $remote
}

finish () {
	if test '' = "$2"
	then
		rlogm="$rloga"
	else
		echo "$2"
		rlogm="$rloga: $2"
	fi
	case "$squash" in
	t)
		echo "Squash commit -- not updating HEAD"
		squash_message >"$GIT_DIR/SQUASH_MSG"
		;;
	'')
		case "$merge_msg" in
		'')
			echo "No merge message -- not updating HEAD"
			;;
		*)
			git-update-ref -m "$rlogm" HEAD "$1" "$head" || exit 1
			;;
		esac
		;;
	esac
	case "$1" in
	'')
		;;
	?*)
		case "$no_summary" in
		'')
			git-diff-tree --stat --summary -M "$head" "$1"
			;;
		esac
		;;
	esac
}

merge_local_changes () {
	merge_error=$(git-read-tree -m -u $1 $2 2>&1) || (

		# First stash away the local changes
		git diff-index --binary -p HEAD >"$GIT_DIR"/LOCAL_DIFF

		# Match the index to the working tree, and do a three-way.
		git diff-files --name-only |
		git update-index --remove --stdin &&
		work=`git write-tree` &&
		git read-tree --reset -u $2 &&
		git read-tree -m -u --aggressive $1 $2 $work || exit

		echo >&2 "Carrying local changes forward."
		if result=`git write-tree 2>/dev/null`
		then
			echo >&2 "Trivially automerged."
		else
			git merge-index -o git-merge-one-file -a
		fi

		# Do not register the cleanly merged paths in the index
		# yet; this is not a real merge before committing, but
		# just carrying the working tree changes along.
		unmerged=`git ls-files -u`
		git read-tree --reset $2
		case "$unmerged" in
		'')	;;
		*)
			(
				z40=0000000000000000000000000000000000000000
				echo "$unmerged" |
				sed -e 's/^[0-7]* [0-9a-f]* /'"0 $z40 /"
				echo "$unmerged"
			) | git update-index --index-info

			echo >&2 "Conflicts in locally modified files:"
			git diff --name-only --diff-filter=U >&2
			echo >&2 "Your local changes are found in $GIT_DIR/LOCAL_DIFF"
			;;
		esac
		exit 0
	)
}

case "$#" in 0) usage ;; esac

rloga= have_message=
while case "$#" in 0) break ;; esac
do
	case "$1" in
	-n|--n|--no|--no-|--no-s|--no-su|--no-sum|--no-summ|\
		--no-summa|--no-summar|--no-summary)
		no_summary=t ;;
	--sq|--squ|--squa|--squas|--squash)
		squash=t no_commit=t ;;
	--no-c|--no-co|--no-com|--no-comm|--no-commi|--no-commit)
		no_commit=t ;;
	-s=*|--s=*|--st=*|--str=*|--stra=*|--strat=*|--strate=*|\
		--strateg=*|--strategy=*|\
	-s|--s|--st|--str|--stra|--strat|--strate|--strateg|--strategy)
		case "$#,$1" in
		*,*=*)
			strategy=`expr "z$1" : 'z-[^=]*=\(.*\)'` ;;
		1,*)
			usage ;;
		*)
			strategy="$2"
			shift ;;
		esac
		case " $all_strategies " in
		*" $strategy "*)
			use_strategies="$use_strategies$strategy " ;;
		*)
			die "available strategies are: $all_strategies" ;;
		esac
		;;
	--reflog-action=*)
		rloga=`expr "z$1" : 'z-[^=]*=\(.*\)'`
		;;
	-m=*|--m=*|--me=*|--mes=*|--mess=*|--messa=*|--messag=*|--message=*)
		merge_msg=`expr "z$1" : 'z-[^=]*=\(.*\)'`
		have_message=t
		;;
	-m|--m|--me|--mes|--mess|--messa|--messag|--message)
		shift
		case "$#" in
		1)	usage ;;
		esac
		merge_msg="$1"
		have_message=t
		;;
	-*)	usage ;;
	*)	break ;;
	esac
	shift
done

# This could be traditional "merge <msg> HEAD <commit>..."  and the
# way we can tell it is to see if the second token is HEAD, but some
# people might have misused the interface and used a committish that
# is the same as HEAD there instead.  Traditional format never would
# have "-m" so it is an additional safety measure to check for it.

if test -z "$have_message" &&
	second_token=$(git-rev-parse --verify "$2^0" 2>/dev/null) &&
	head_commit=$(git-rev-parse --verify "HEAD" 2>/dev/null) &&
	test "$second_token" = "$head_commit"
then
	merge_msg="$1"
	shift
	head_arg="$1"
	shift
elif ! git-rev-parse --verify HEAD >/dev/null 2>&1
then
	# If the merged head is a valid one there is no reason to
	# forbid "git merge" into a branch yet to be born.  We do
	# the same for "git pull".
	if test 1 -ne $#
	then
		echo >&2 "Can merge only exactly one commit into empty head"
		exit 1
	fi

	rh=$(git rev-parse --verify "$1^0") ||
		die "$1 - not something we can merge"

	git-update-ref -m "initial pull" HEAD "$rh" "" &&
	git-read-tree --reset -u HEAD
	exit

else
	# We are invoked directly as the first-class UI.
	head_arg=HEAD

	# All the rest are the commits being merged; prepare
	# the standard merge summary message to be appended to
	# the given message.  If remote is invalid we will die
	# later in the common codepath so we discard the error
	# in this loop.
	merge_name=$(for remote
		do
			rh=$(git-rev-parse --verify "$remote"^0 2>/dev/null) &&
			bh=$(git show-ref -s --verify "refs/heads/$remote") &&
			if test "$rh" = "$bh"
			then
				echo "$rh		branch '$remote' of ."
			else
				echo "$rh		commit '$remote'"
			fi
		done | git-fmt-merge-msg
	)
	merge_msg="${merge_msg:+$merge_msg$LF$LF}$merge_name"
fi
head=$(git-rev-parse --verify "$head_arg"^0) || usage

# All the rest are remote heads
test "$#" = 0 && usage ;# we need at least one remote head.
test "$rloga" = '' && rloga="merge: $@"

remoteheads=
for remote
do
	remotehead=$(git-rev-parse --verify "$remote"^0 2>/dev/null) ||
	    die "$remote - not something we can merge"
	remoteheads="${remoteheads}$remotehead "
done
set x $remoteheads ; shift

case "$use_strategies" in
'')
	case "$#" in
	1)
		use_strategies="$default_twohead_strategies" ;;
	*)
		use_strategies="$default_octopus_strategies" ;;
	esac
	;;
esac

for s in $use_strategies
do
	case " $s " in
	*" $no_trivial_merge_strategies "*)
		index_merge=f
		break
		;;
	esac
done

case "$#" in
1)
	common=$(git-merge-base --all $head "$@")
	;;
*)
	common=$(git-show-branch --merge-base $head "$@")
	;;
esac
echo "$head" >"$GIT_DIR/ORIG_HEAD"

case "$index_merge,$#,$common,$no_commit" in
f,*)
	# We've been told not to try anything clever.  Skip to real merge.
	;;
?,*,'',*)
	# No common ancestors found. We need a real merge.
	;;
?,1,"$1",*)
	# If head can reach all the merge then we are up to date.
	# but first the most common case of merging one remote.
	finish_up_to_date "Already up-to-date."
	exit 0
	;;
?,1,"$head",*)
	# Again the most common case of merging one remote.
	echo "Updating $(git-rev-parse --short $head)..$(git-rev-parse --short $1)"
	git-update-index --refresh 2>/dev/null
	new_head=$(git-rev-parse --verify "$1^0") &&
<<<<<<< HEAD
	merge_local_changes $head $new_head &&
=======
	git-read-tree -v -m -u --exclude-per-directory=.gitignore $head "$new_head" &&
>>>>>>> 22f741da
	finish "$new_head" "Fast forward"
	dropsave
	exit 0
	;;
?,1,?*"$LF"?*,*)
	# We are not doing octopus and not fast forward.  Need a
	# real merge.
	;;
?,1,*,)
	# We are not doing octopus, not fast forward, and have only
	# one common.  See if it is really trivial.
	git var GIT_COMMITTER_IDENT >/dev/null || exit

	echo "Trying really trivial in-index merge..."
	git-update-index --refresh 2>/dev/null
	if git-read-tree --trivial -m -u -v $common $head "$1" &&
	   result_tree=$(git-write-tree)
	then
	    echo "Wonderful."
	    result_commit=$(
	        echo "$merge_msg" |
	        git-commit-tree $result_tree -p HEAD -p "$1"
	    ) || exit
	    finish "$result_commit" "In-index merge"
	    dropsave
	    exit 0
	fi
	echo "Nope."
	;;
*)
	# An octopus.  If we can reach all the remote we are up to date.
	up_to_date=t
	for remote
	do
		common_one=$(git-merge-base --all $head $remote)
		if test "$common_one" != "$remote"
		then
			up_to_date=f
			break
		fi
	done
	if test "$up_to_date" = t
	then
		finish_up_to_date "Already up-to-date. Yeeah!"
		exit 0
	fi
	;;
esac

# We are going to make a new commit.
git var GIT_COMMITTER_IDENT >/dev/null || exit

# At this point, we need a real merge.  No matter what strategy
# we use, it would operate on the index, possibly affecting the
# working tree, and when resolved cleanly, have the desired tree
# in the index -- this means that the index must be in sync with
# the $head commit.  The strategies are responsible to ensure this.

case "$use_strategies" in
?*' '?*)
    # Stash away the local changes so that we can try more than one.
    savestate
    single_strategy=no
    ;;
*)
    rm -f "$GIT_DIR/MERGE_SAVE"
    single_strategy=yes
    ;;
esac

result_tree= best_cnt=-1 best_strategy= wt_strategy=
merge_was_ok=
for strategy in $use_strategies
do
    test "$wt_strategy" = '' || {
	echo "Rewinding the tree to pristine..."
	restorestate
    }
    case "$single_strategy" in
    no)
	echo "Trying merge strategy $strategy..."
	;;
    esac

    # Remember which strategy left the state in the working tree
    wt_strategy=$strategy

    git-merge-$strategy $common -- "$head_arg" "$@"
    exit=$?
    if test "$no_commit" = t && test "$exit" = 0
    then
        merge_was_ok=t
	exit=1 ;# pretend it left conflicts.
    fi

    test "$exit" = 0 || {

	# The backend exits with 1 when conflicts are left to be resolved,
	# with 2 when it does not handle the given merge at all.

	if test "$exit" -eq 1
	then
	    cnt=`{
		git-diff-files --name-only
		git-ls-files --unmerged
	    } | wc -l`
	    if test $best_cnt -le 0 -o $cnt -le $best_cnt
	    then
		best_strategy=$strategy
		best_cnt=$cnt
	    fi
	fi
	continue
    }

    # Automerge succeeded.
    result_tree=$(git-write-tree) && break
done

# If we have a resulting tree, that means the strategy module
# auto resolved the merge cleanly.
if test '' != "$result_tree"
then
    parents=$(git-show-branch --independent "$head" "$@" | sed -e 's/^/-p /')
    result_commit=$(echo "$merge_msg" | git-commit-tree $result_tree $parents) || exit
    finish "$result_commit" "Merge made by $wt_strategy."
    dropsave
    exit 0
fi

# Pick the result from the best strategy and have the user fix it up.
case "$best_strategy" in
'')
	restorestate
	echo >&2 "No merge strategy handled the merge."
	exit 2
	;;
"$wt_strategy")
	# We already have its result in the working tree.
	;;
*)
	echo "Rewinding the tree to pristine..."
	restorestate
	echo "Using the $best_strategy to prepare resolving by hand."
	git-merge-$best_strategy $common -- "$head_arg" "$@"
	;;
esac

if test "$squash" = t
then
	finish
else
	for remote
	do
		echo $remote
	done >"$GIT_DIR/MERGE_HEAD"
	echo "$merge_msg" >"$GIT_DIR/MERGE_MSG"
fi

if test "$merge_was_ok" = t
then
	echo >&2 \
	"Automatic merge went well; stopped before committing as requested"
	exit 0
else
	{
	    echo '
Conflicts:
'
		git ls-files --unmerged |
		sed -e 's/^[^	]*	/	/' |
		uniq
	} >>"$GIT_DIR/MERGE_MSG"
	if test -d "$GIT_DIR/rr-cache"
	then
		git-rerere
	fi
	die "Automatic merge failed; fix conflicts and then commit the result."
fi<|MERGE_RESOLUTION|>--- conflicted
+++ resolved
@@ -92,7 +92,7 @@
 }
 
 merge_local_changes () {
-	merge_error=$(git-read-tree -m -u $1 $2 2>&1) || (
+	merge_error=$(git-read-tree -m -u --exclude-per-directory=.gitignore $1 $2 2>&1) || (
 
 		# First stash away the local changes
 		git diff-index --binary -p HEAD >"$GIT_DIR"/LOCAL_DIFF
@@ -102,7 +102,7 @@
 		git update-index --remove --stdin &&
 		work=`git write-tree` &&
 		git read-tree --reset -u $2 &&
-		git read-tree -m -u --aggressive $1 $2 $work || exit
+		git read-tree -m -u --aggressive --exclude-per-directory=.gitignore $1 $2 $work || exit
 
 		echo >&2 "Carrying local changes forward."
 		if result=`git write-tree 2>/dev/null`
@@ -309,11 +309,7 @@
 	echo "Updating $(git-rev-parse --short $head)..$(git-rev-parse --short $1)"
 	git-update-index --refresh 2>/dev/null
 	new_head=$(git-rev-parse --verify "$1^0") &&
-<<<<<<< HEAD
 	merge_local_changes $head $new_head &&
-=======
-	git-read-tree -v -m -u --exclude-per-directory=.gitignore $head "$new_head" &&
->>>>>>> 22f741da
 	finish "$new_head" "Fast forward"
 	dropsave
 	exit 0
