/*
 * Parse and rearrange a svnadmin dump.
 * Create the dump with:
 * svnadmin dump --incremental -r<startrev>:<endrev> <repository> >outfile
 *
 * Licensed under a two-clause BSD-style license.
 * See LICENSE for details.
 */

#include "cache.h"
#include "repo_tree.h"
#include "fast_export.h"
#include "line_buffer.h"
#include "string_pool.h"
#include "strbuf.h"

/*
 * Compare start of string to literal of equal length;
 * must be guarded by length test.
 */
#define constcmp(s, ref) memcmp(s, ref, sizeof(ref) - 1)

#define NODEACT_REPLACE 4
#define NODEACT_DELETE 3
#define NODEACT_ADD 2
#define NODEACT_CHANGE 1
#define NODEACT_UNKNOWN 0

#define DUMP_CTX 0
#define REV_CTX  1
#define NODE_CTX 2

#define LENGTH_UNKNOWN (~0)
#define DATE_RFC2822_LEN 31

static struct line_buffer input = LINE_BUFFER_INIT;

static struct {
	uint32_t action, propLength, textLength, srcRev, type;
	uint32_t src[REPO_MAX_PATH_DEPTH], dst[REPO_MAX_PATH_DEPTH];
	uint32_t text_delta, prop_delta;
} node_ctx;

static struct {
	uint32_t revision;
	unsigned long timestamp;
	struct strbuf log, author;
} rev_ctx;

static struct {
	uint32_t version;
	struct strbuf uuid, url;
} dump_ctx;

static void reset_node_ctx(char *fname)
{
	node_ctx.type = 0;
	node_ctx.action = NODEACT_UNKNOWN;
	node_ctx.propLength = LENGTH_UNKNOWN;
	node_ctx.textLength = LENGTH_UNKNOWN;
	node_ctx.src[0] = ~0;
	node_ctx.srcRev = 0;
	pool_tok_seq(REPO_MAX_PATH_DEPTH, node_ctx.dst, "/", fname);
	node_ctx.text_delta = 0;
	node_ctx.prop_delta = 0;
}

static void reset_rev_ctx(uint32_t revision)
{
	rev_ctx.revision = revision;
	rev_ctx.timestamp = 0;
	strbuf_reset(&rev_ctx.log);
	strbuf_reset(&rev_ctx.author);
}

static void reset_dump_ctx(const char *url)
{
	strbuf_reset(&dump_ctx.url);
	if (url)
		strbuf_addstr(&dump_ctx.url, url);
	dump_ctx.version = 1;
	strbuf_reset(&dump_ctx.uuid);
<<<<<<< HEAD
}

static void handle_property(const struct strbuf *key_buf,
				const char *val, uint32_t len,
				uint32_t *type_set)
{
	const char *key = key_buf->buf;
	size_t keylen = key_buf->len;

	switch (keylen + 1) {
	case sizeof("svn:log"):
		if (constcmp(key, "svn:log"))
			break;
		if (!val)
			die("invalid dump: unsets svn:log");
		strbuf_reset(&rev_ctx.log);
		strbuf_add(&rev_ctx.log, val, len);
		break;
	case sizeof("svn:author"):
		if (constcmp(key, "svn:author"))
			break;
		strbuf_reset(&rev_ctx.author);
		if (val)
			strbuf_add(&rev_ctx.author, val, len);
		break;
	case sizeof("svn:date"):
		if (constcmp(key, "svn:date"))
			break;
		if (!val)
			die("invalid dump: unsets svn:date");
		if (parse_date_basic(val, &rev_ctx.timestamp, NULL))
			warning("invalid timestamp: %s", val);
		break;
	case sizeof("svn:executable"):
	case sizeof("svn:special"):
		if (keylen == strlen("svn:executable") &&
		    constcmp(key, "svn:executable"))
			break;
		if (keylen == strlen("svn:special") &&
		    constcmp(key, "svn:special"))
			break;
		if (*type_set) {
			if (!val)
				return;
			die("invalid dump: sets type twice");
		}
		if (!val) {
			node_ctx.type = REPO_MODE_BLB;
			return;
		}
		*type_set = 1;
		node_ctx.type = keylen == strlen("svn:executable") ?
				REPO_MODE_EXE :
				REPO_MODE_LNK;
	}
}

static void die_short_read(void)
{
=======
}

static void handle_property(const struct strbuf *key_buf,
				struct strbuf *val,
				uint32_t *type_set)
{
	const char *key = key_buf->buf;
	size_t keylen = key_buf->len;

	switch (keylen + 1) {
	case sizeof("svn:log"):
		if (constcmp(key, "svn:log"))
			break;
		if (!val)
			die("invalid dump: unsets svn:log");
		strbuf_swap(&rev_ctx.log, val);
		break;
	case sizeof("svn:author"):
		if (constcmp(key, "svn:author"))
			break;
		if (!val)
			strbuf_reset(&rev_ctx.author);
		else
			strbuf_swap(&rev_ctx.author, val);
		break;
	case sizeof("svn:date"):
		if (constcmp(key, "svn:date"))
			break;
		if (!val)
			die("invalid dump: unsets svn:date");
		if (parse_date_basic(val->buf, &rev_ctx.timestamp, NULL))
			warning("invalid timestamp: %s", val->buf);
		break;
	case sizeof("svn:executable"):
	case sizeof("svn:special"):
		if (keylen == strlen("svn:executable") &&
		    constcmp(key, "svn:executable"))
			break;
		if (keylen == strlen("svn:special") &&
		    constcmp(key, "svn:special"))
			break;
		if (*type_set) {
			if (!val)
				return;
			die("invalid dump: sets type twice");
		}
		if (!val) {
			node_ctx.type = REPO_MODE_BLB;
			return;
		}
		*type_set = 1;
		node_ctx.type = keylen == strlen("svn:executable") ?
				REPO_MODE_EXE :
				REPO_MODE_LNK;
	}
}

static void die_short_read(void)
{
>>>>>>> be919d50
	if (buffer_ferror(&input))
		die_errno("error reading dump file");
	die("invalid dump: unexpected end of file");
}

static void read_props(void)
{
	static struct strbuf key = STRBUF_INIT;
<<<<<<< HEAD
=======
	static struct strbuf val = STRBUF_INIT;
>>>>>>> be919d50
	const char *t;
	/*
	 * NEEDSWORK: to support simple mode changes like
	 *	K 11
	 *	svn:special
	 *	V 1
	 *	*
	 *	D 14
	 *	svn:executable
	 * we keep track of whether a mode has been set and reset to
	 * plain file only if not.  We should be keeping track of the
	 * symlink and executable bits separately instead.
	 */
	uint32_t type_set = 0;
	while ((t = buffer_read_line(&input)) && strcmp(t, "PROPS-END")) {
		uint32_t len;
<<<<<<< HEAD
		const char *val;
=======
>>>>>>> be919d50
		const char type = t[0];
		int ch;

		if (!type || t[1] != ' ')
			die("invalid property line: %s\n", t);
		len = atoi(&t[2]);
<<<<<<< HEAD
		val = buffer_read_string(&input, len);
		if (!val || strlen(val) != len)
=======
		strbuf_reset(&val);
		buffer_read_binary(&input, &val, len);
		if (val.len < len)
>>>>>>> be919d50
			die_short_read();

		/* Discard trailing newline. */
		ch = buffer_read_char(&input);
		if (ch == EOF)
			die_short_read();
		if (ch != '\n')
<<<<<<< HEAD
			die("invalid dump: expected newline after %s", val);

		switch (type) {
		case 'K':
		case 'D':
			strbuf_reset(&key);
			if (val)
				strbuf_add(&key, val, len);
			if (type == 'K')
				continue;
			assert(type == 'D');
			val = NULL;
			len = 0;
			/* fall through */
		case 'V':
			handle_property(&key, val, len, &type_set);
=======
			die("invalid dump: expected newline after %s", val.buf);

		switch (type) {
		case 'K':
			strbuf_swap(&key, &val);
			continue;
		case 'D':
			handle_property(&val, NULL, &type_set);
			continue;
		case 'V':
			handle_property(&key, &val, &type_set);
>>>>>>> be919d50
			strbuf_reset(&key);
			continue;
		default:
			die("invalid property line: %s\n", t);
		}
	}
}

static void handle_node(void)
{
	uint32_t mark = 0;
	const uint32_t type = node_ctx.type;
	const int have_props = node_ctx.propLength != LENGTH_UNKNOWN;
	const int have_text = node_ctx.textLength != LENGTH_UNKNOWN;

	if (node_ctx.text_delta)
		die("text deltas not supported");
	if (have_text)
		mark = next_blob_mark();
	if (node_ctx.action == NODEACT_DELETE) {
		if (have_text || have_props || node_ctx.srcRev)
			die("invalid dump: deletion node has "
				"copyfrom info, text, or properties");
		return repo_delete(node_ctx.dst);
	}
	if (node_ctx.action == NODEACT_REPLACE) {
		repo_delete(node_ctx.dst);
		node_ctx.action = NODEACT_ADD;
	}
	if (node_ctx.srcRev) {
		repo_copy(node_ctx.srcRev, node_ctx.src, node_ctx.dst);
		if (node_ctx.action == NODEACT_ADD)
			node_ctx.action = NODEACT_CHANGE;
	}
	if (have_text && type == REPO_MODE_DIR)
		die("invalid dump: directories cannot have text attached");

	/*
	 * Decide on the new content (mark) and mode (node_ctx.type).
	 */
	if (node_ctx.action == NODEACT_CHANGE && !~*node_ctx.dst) {
		if (type != REPO_MODE_DIR)
			die("invalid dump: root of tree is not a regular file");
	} else if (node_ctx.action == NODEACT_CHANGE) {
		uint32_t mode;
		if (!have_text)
			mark = repo_read_path(node_ctx.dst);
		mode = repo_read_mode(node_ctx.dst);
		if (mode == REPO_MODE_DIR && type != REPO_MODE_DIR)
			die("invalid dump: cannot modify a directory into a file");
		if (mode != REPO_MODE_DIR && type == REPO_MODE_DIR)
			die("invalid dump: cannot modify a file into a directory");
		node_ctx.type = mode;
	} else if (node_ctx.action == NODEACT_ADD) {
		if (!have_text && type != REPO_MODE_DIR)
			die("invalid dump: adds node without text");
	} else {
		die("invalid dump: Node-path block lacks Node-action");
	}

	/*
	 * Adjust mode to reflect properties.
	 */
	if (have_props) {
		if (!node_ctx.prop_delta)
			node_ctx.type = type;
		if (node_ctx.propLength)
			read_props();
	}

	/*
	 * Save the result.
	 */
	repo_add(node_ctx.dst, node_ctx.type, mark);
	if (have_text)
		fast_export_blob(node_ctx.type, mark,
				 node_ctx.textLength, &input);
}

static void handle_revision(void)
{
	if (rev_ctx.revision)
		repo_commit(rev_ctx.revision, rev_ctx.author.buf,
<<<<<<< HEAD
			rev_ctx.log.buf, dump_ctx.uuid.buf, dump_ctx.url.buf,
=======
			&rev_ctx.log, dump_ctx.uuid.buf, dump_ctx.url.buf,
>>>>>>> be919d50
			rev_ctx.timestamp);
}

void svndump_read(const char *url)
{
	char *val;
	char *t;
	uint32_t active_ctx = DUMP_CTX;
	uint32_t len;

	reset_dump_ctx(url);
	while ((t = buffer_read_line(&input))) {
		val = strchr(t, ':');
		if (!val)
			continue;
		val++;
		if (*val != ' ')
			continue;
		val++;

		/* strlen(key) + 1 */
		switch (val - t - 1) {
		case sizeof("SVN-fs-dump-format-version"):
			if (constcmp(t, "SVN-fs-dump-format-version"))
				continue;
			dump_ctx.version = atoi(val);
			if (dump_ctx.version > 3)
				die("expected svn dump format version <= 3, found %"PRIu32,
				    dump_ctx.version);
			break;
		case sizeof("UUID"):
			if (constcmp(t, "UUID"))
				continue;
			strbuf_reset(&dump_ctx.uuid);
			strbuf_addstr(&dump_ctx.uuid, val);
			break;
		case sizeof("Revision-number"):
			if (constcmp(t, "Revision-number"))
				continue;
			if (active_ctx == NODE_CTX)
				handle_node();
			if (active_ctx != DUMP_CTX)
				handle_revision();
			active_ctx = REV_CTX;
			reset_rev_ctx(atoi(val));
			break;
		case sizeof("Node-path"):
			if (prefixcmp(t, "Node-"))
				continue;
			if (!constcmp(t + strlen("Node-"), "path")) {
				if (active_ctx == NODE_CTX)
					handle_node();
				active_ctx = NODE_CTX;
				reset_node_ctx(val);
				break;
			}
			if (constcmp(t + strlen("Node-"), "kind"))
				continue;
			if (!strcmp(val, "dir"))
				node_ctx.type = REPO_MODE_DIR;
			else if (!strcmp(val, "file"))
				node_ctx.type = REPO_MODE_BLB;
			else
				fprintf(stderr, "Unknown node-kind: %s\n", val);
			break;
		case sizeof("Node-action"):
			if (constcmp(t, "Node-action"))
				continue;
			if (!strcmp(val, "delete")) {
				node_ctx.action = NODEACT_DELETE;
			} else if (!strcmp(val, "add")) {
				node_ctx.action = NODEACT_ADD;
			} else if (!strcmp(val, "change")) {
				node_ctx.action = NODEACT_CHANGE;
			} else if (!strcmp(val, "replace")) {
				node_ctx.action = NODEACT_REPLACE;
			} else {
				fprintf(stderr, "Unknown node-action: %s\n", val);
				node_ctx.action = NODEACT_UNKNOWN;
			}
			break;
		case sizeof("Node-copyfrom-path"):
			if (constcmp(t, "Node-copyfrom-path"))
				continue;
			pool_tok_seq(REPO_MAX_PATH_DEPTH, node_ctx.src, "/", val);
			break;
		case sizeof("Node-copyfrom-rev"):
			if (constcmp(t, "Node-copyfrom-rev"))
				continue;
			node_ctx.srcRev = atoi(val);
			break;
		case sizeof("Text-content-length"):
			if (!constcmp(t, "Text-content-length")) {
				node_ctx.textLength = atoi(val);
				break;
			}
			if (constcmp(t, "Prop-content-length"))
				continue;
			node_ctx.propLength = atoi(val);
			break;
		case sizeof("Text-delta"):
			if (!constcmp(t, "Text-delta")) {
				node_ctx.text_delta = !strcmp(val, "true");
				break;
			}
			if (constcmp(t, "Prop-delta"))
				continue;
			node_ctx.prop_delta = !strcmp(val, "true");
			break;
		case sizeof("Content-length"):
			if (constcmp(t, "Content-length"))
				continue;
			len = atoi(val);
			t = buffer_read_line(&input);
			if (!t)
				die_short_read();
			if (*t)
				die("invalid dump: expected blank line after content length header");
			if (active_ctx == REV_CTX) {
				read_props();
			} else if (active_ctx == NODE_CTX) {
				handle_node();
				active_ctx = REV_CTX;
			} else {
				fprintf(stderr, "Unexpected content length header: %"PRIu32"\n", len);
				if (buffer_skip_bytes(&input, len) != len)
					die_short_read();
			}
		}
	}
	if (buffer_ferror(&input))
		die_short_read();
	if (active_ctx == NODE_CTX)
		handle_node();
	if (active_ctx != DUMP_CTX)
		handle_revision();
}

int svndump_init(const char *filename)
{
	if (buffer_init(&input, filename))
		return error("cannot open %s: %s", filename, strerror(errno));
	repo_init();
	strbuf_init(&dump_ctx.uuid, 4096);
	strbuf_init(&dump_ctx.url, 4096);
	strbuf_init(&rev_ctx.log, 4096);
	strbuf_init(&rev_ctx.author, 4096);
	reset_dump_ctx(NULL);
	reset_rev_ctx(0);
	reset_node_ctx(NULL);
	return 0;
}

void svndump_deinit(void)
{
	repo_reset();
	reset_dump_ctx(NULL);
	reset_rev_ctx(0);
	reset_node_ctx(NULL);
	strbuf_release(&rev_ctx.log);
	if (buffer_deinit(&input))
		fprintf(stderr, "Input error\n");
	if (ferror(stdout))
		fprintf(stderr, "Output error\n");
}

void svndump_reset(void)
{
	buffer_reset(&input);
	repo_reset();
	strbuf_release(&dump_ctx.uuid);
	strbuf_release(&dump_ctx.url);
	strbuf_release(&rev_ctx.log);
	strbuf_release(&rev_ctx.author);
}<|MERGE_RESOLUTION|>--- conflicted
+++ resolved
@@ -80,11 +80,10 @@
 		strbuf_addstr(&dump_ctx.url, url);
 	dump_ctx.version = 1;
 	strbuf_reset(&dump_ctx.uuid);
-<<<<<<< HEAD
 }
 
 static void handle_property(const struct strbuf *key_buf,
-				const char *val, uint32_t len,
+				struct strbuf *val,
 				uint32_t *type_set)
 {
 	const char *key = key_buf->buf;
@@ -96,23 +95,23 @@
 			break;
 		if (!val)
 			die("invalid dump: unsets svn:log");
-		strbuf_reset(&rev_ctx.log);
-		strbuf_add(&rev_ctx.log, val, len);
+		strbuf_swap(&rev_ctx.log, val);
 		break;
 	case sizeof("svn:author"):
 		if (constcmp(key, "svn:author"))
 			break;
-		strbuf_reset(&rev_ctx.author);
-		if (val)
-			strbuf_add(&rev_ctx.author, val, len);
+		if (!val)
+			strbuf_reset(&rev_ctx.author);
+		else
+			strbuf_swap(&rev_ctx.author, val);
 		break;
 	case sizeof("svn:date"):
 		if (constcmp(key, "svn:date"))
 			break;
 		if (!val)
 			die("invalid dump: unsets svn:date");
-		if (parse_date_basic(val, &rev_ctx.timestamp, NULL))
-			warning("invalid timestamp: %s", val);
+		if (parse_date_basic(val->buf, &rev_ctx.timestamp, NULL))
+			warning("invalid timestamp: %s", val->buf);
 		break;
 	case sizeof("svn:executable"):
 	case sizeof("svn:special"):
@@ -140,67 +139,6 @@
 
 static void die_short_read(void)
 {
-=======
-}
-
-static void handle_property(const struct strbuf *key_buf,
-				struct strbuf *val,
-				uint32_t *type_set)
-{
-	const char *key = key_buf->buf;
-	size_t keylen = key_buf->len;
-
-	switch (keylen + 1) {
-	case sizeof("svn:log"):
-		if (constcmp(key, "svn:log"))
-			break;
-		if (!val)
-			die("invalid dump: unsets svn:log");
-		strbuf_swap(&rev_ctx.log, val);
-		break;
-	case sizeof("svn:author"):
-		if (constcmp(key, "svn:author"))
-			break;
-		if (!val)
-			strbuf_reset(&rev_ctx.author);
-		else
-			strbuf_swap(&rev_ctx.author, val);
-		break;
-	case sizeof("svn:date"):
-		if (constcmp(key, "svn:date"))
-			break;
-		if (!val)
-			die("invalid dump: unsets svn:date");
-		if (parse_date_basic(val->buf, &rev_ctx.timestamp, NULL))
-			warning("invalid timestamp: %s", val->buf);
-		break;
-	case sizeof("svn:executable"):
-	case sizeof("svn:special"):
-		if (keylen == strlen("svn:executable") &&
-		    constcmp(key, "svn:executable"))
-			break;
-		if (keylen == strlen("svn:special") &&
-		    constcmp(key, "svn:special"))
-			break;
-		if (*type_set) {
-			if (!val)
-				return;
-			die("invalid dump: sets type twice");
-		}
-		if (!val) {
-			node_ctx.type = REPO_MODE_BLB;
-			return;
-		}
-		*type_set = 1;
-		node_ctx.type = keylen == strlen("svn:executable") ?
-				REPO_MODE_EXE :
-				REPO_MODE_LNK;
-	}
-}
-
-static void die_short_read(void)
-{
->>>>>>> be919d50
 	if (buffer_ferror(&input))
 		die_errno("error reading dump file");
 	die("invalid dump: unexpected end of file");
@@ -209,10 +147,7 @@
 static void read_props(void)
 {
 	static struct strbuf key = STRBUF_INIT;
-<<<<<<< HEAD
-=======
 	static struct strbuf val = STRBUF_INIT;
->>>>>>> be919d50
 	const char *t;
 	/*
 	 * NEEDSWORK: to support simple mode changes like
@@ -229,24 +164,15 @@
 	uint32_t type_set = 0;
 	while ((t = buffer_read_line(&input)) && strcmp(t, "PROPS-END")) {
 		uint32_t len;
-<<<<<<< HEAD
-		const char *val;
-=======
->>>>>>> be919d50
 		const char type = t[0];
 		int ch;
 
 		if (!type || t[1] != ' ')
 			die("invalid property line: %s\n", t);
 		len = atoi(&t[2]);
-<<<<<<< HEAD
-		val = buffer_read_string(&input, len);
-		if (!val || strlen(val) != len)
-=======
 		strbuf_reset(&val);
 		buffer_read_binary(&input, &val, len);
 		if (val.len < len)
->>>>>>> be919d50
 			die_short_read();
 
 		/* Discard trailing newline. */
@@ -254,24 +180,6 @@
 		if (ch == EOF)
 			die_short_read();
 		if (ch != '\n')
-<<<<<<< HEAD
-			die("invalid dump: expected newline after %s", val);
-
-		switch (type) {
-		case 'K':
-		case 'D':
-			strbuf_reset(&key);
-			if (val)
-				strbuf_add(&key, val, len);
-			if (type == 'K')
-				continue;
-			assert(type == 'D');
-			val = NULL;
-			len = 0;
-			/* fall through */
-		case 'V':
-			handle_property(&key, val, len, &type_set);
-=======
 			die("invalid dump: expected newline after %s", val.buf);
 
 		switch (type) {
@@ -283,7 +191,6 @@
 			continue;
 		case 'V':
 			handle_property(&key, &val, &type_set);
->>>>>>> be919d50
 			strbuf_reset(&key);
 			continue;
 		default:
@@ -367,11 +274,7 @@
 {
 	if (rev_ctx.revision)
 		repo_commit(rev_ctx.revision, rev_ctx.author.buf,
-<<<<<<< HEAD
-			rev_ctx.log.buf, dump_ctx.uuid.buf, dump_ctx.url.buf,
-=======
 			&rev_ctx.log, dump_ctx.uuid.buf, dump_ctx.url.buf,
->>>>>>> be919d50
 			rev_ctx.timestamp);
 }
 
