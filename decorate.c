--- conflicted
+++ resolved
@@ -8,14 +8,9 @@
 
 static unsigned int hash_obj(const struct object *obj, unsigned int n)
 {
-<<<<<<< HEAD
-	const void *p = obj->sha1;
-	unsigned int hash = *(const unsigned int *)p;
-=======
 	unsigned int hash;
 
 	memcpy(&hash, obj->sha1, sizeof(unsigned int));
->>>>>>> 6c7f58d6
 	return hash % n;
 }
 
