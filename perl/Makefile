--- conflicted
+++ resolved
@@ -39,11 +39,7 @@
 	echo '	echo $(instdir_SQ)' >> $@
 else
 $(makfile): Makefile.PL ../GIT-CFLAGS
-<<<<<<< HEAD
-	$(PERL_PATH) $< PREFIX='$(prefix_SQ)' INSTALL_BASE=''
-=======
-	$(PERL_PATH) $< PREFIX='$(prefix_SQ)' --localedir='$(localedir_SQ)'
->>>>>>> 477e5a80
+	$(PERL_PATH) $< PREFIX='$(prefix_SQ)' INSTALL_BASE='' --localedir='$(localedir_SQ)'
 endif
 
 # this is just added comfort for calling make directly in perl dir
