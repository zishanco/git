--- conflicted
+++ resolved
@@ -1356,17 +1356,11 @@
 		curpos += stream.next_in - in;
 	} while ((st == Z_OK || st == Z_BUF_ERROR) &&
 		 stream.total_out < sizeof(delta_head));
-<<<<<<< HEAD
-	inflateEnd(&stream);
+	git_inflate_end(&stream);
 	if ((st != Z_STREAM_END) && stream.total_out != sizeof(delta_head)) {
 		error("delta data unpack-initial failed");
 		return 0;
 	}
-=======
-	git_inflate_end(&stream);
-	if ((st != Z_STREAM_END) && stream.total_out != sizeof(delta_head))
-		die("delta data unpack-initial failed");
->>>>>>> 39c68542
 
 	/* Examine the initial part of the delta to figure out
 	 * the result size.
