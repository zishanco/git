--- conflicted
+++ resolved
@@ -795,11 +795,7 @@
 	int hdrlen;
 
 	if (map) {
-<<<<<<< HEAD
 		hash_object_file(map, size, type, &real_oid);
-=======
-		hash_sha1_file(map, size, type, real_oid.hash);
->>>>>>> b212c0ca
 		return hashcmp(sha1, real_oid.hash) ? -1 : 0;
 	}
 
@@ -825,11 +821,7 @@
 			break;
 		the_hash_algo->update_fn(&c, buf, readlen);
 	}
-<<<<<<< HEAD
-	git_SHA1_Final(real_oid.hash, &c);
-=======
 	the_hash_algo->final_fn(real_oid.hash, &c);
->>>>>>> b212c0ca
 	close_istream(st);
 	return hashcmp(sha1, real_oid.hash) ? -1 : 0;
 }
@@ -1459,17 +1451,10 @@
 	*hdrlen = xsnprintf(hdr, *hdrlen, "%s %lu", type, len)+1;
 
 	/* Sha1.. */
-<<<<<<< HEAD
-	git_SHA1_Init(&c);
-	git_SHA1_Update(&c, hdr, *hdrlen);
-	git_SHA1_Update(&c, buf, len);
-	git_SHA1_Final(oid->hash, &c);
-=======
 	the_hash_algo->init_fn(&c);
 	the_hash_algo->update_fn(&c, hdr, *hdrlen);
 	the_hash_algo->update_fn(&c, buf, len);
-	the_hash_algo->final_fn(sha1, &c);
->>>>>>> b212c0ca
+	the_hash_algo->final_fn(oid->hash, &c);
 }
 
 /*
@@ -1592,11 +1577,7 @@
 	int fd, ret;
 	unsigned char compressed[4096];
 	git_zstream stream;
-<<<<<<< HEAD
-	git_SHA_CTX c;
-=======
 	git_hash_ctx c;
->>>>>>> b212c0ca
 	struct object_id parano_oid;
 	static struct strbuf tmp_file = STRBUF_INIT;
 	static struct strbuf filename = STRBUF_INIT;
@@ -1643,19 +1624,12 @@
 		    ret);
 	ret = git_deflate_end_gently(&stream);
 	if (ret != Z_OK)
-<<<<<<< HEAD
 		die("deflateEnd on object %s failed (%d)", oid_to_hex(oid),
 		    ret);
-	git_SHA1_Final(parano_oid.hash, &c);
+	the_hash_algo->final_fn(parano_oid.hash, &c);
 	if (oidcmp(oid, &parano_oid) != 0)
 		die("confused by unstable object source data for %s",
 		    oid_to_hex(oid));
-=======
-		die("deflateEnd on object %s failed (%d)", sha1_to_hex(sha1), ret);
-	the_hash_algo->final_fn(parano_oid.hash, &c);
-	if (hashcmp(sha1, parano_oid.hash) != 0)
-		die("confused by unstable object source data for %s", sha1_to_hex(sha1));
->>>>>>> b212c0ca
 
 	close_sha1_file(fd);
 
