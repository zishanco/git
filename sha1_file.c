--- conflicted
+++ resolved
@@ -1275,11 +1275,7 @@
 			return -1;
 
 		/* Most likely it's a loose object. */
-<<<<<<< HEAD
-		if (!sha1_loose_object_info(real->hash, oi, flags))
-=======
-		if (!sha1_loose_object_info(the_repository, real, oi, flags))
->>>>>>> 4a7c05f7
+		if (!sha1_loose_object_info(the_repository, real->hash, oi, flags))
 			return 0;
 
 		/* Not a loose object; someone else may have just packed it. */
@@ -1403,11 +1399,7 @@
 		die("replacement %s not found for %s",
 		    oid_to_hex(repl), oid_to_hex(oid));
 
-<<<<<<< HEAD
-	if (!stat_sha1_file(repl->hash, &st, &path))
-=======
-	if (!stat_sha1_file(the_repository, repl, &st, &path))
->>>>>>> 4a7c05f7
+	if (!stat_sha1_file(the_repository, repl->hash, &st, &path))
 		die("loose object %s (stored in %s) is corrupt",
 		    oid_to_hex(repl), path);
 
@@ -1608,11 +1600,7 @@
 	static struct strbuf filename = STRBUF_INIT;
 
 	strbuf_reset(&filename);
-<<<<<<< HEAD
-	sha1_file_name(&filename, oid->hash);
-=======
-	sha1_file_name(the_repository, &filename, sha1);
->>>>>>> 4a7c05f7
+	sha1_file_name(the_repository, &filename, oid->hash);
 
 	fd = create_tmpfile(&tmp_file, filename.buf);
 	if (fd < 0) {
