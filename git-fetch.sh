#!/bin/sh
#

USAGE='<fetch-options> <repository> <refspec>...'
. git-sh-setup
. git-parse-remote
_x40='[0-9a-f][0-9a-f][0-9a-f][0-9a-f][0-9a-f]'
_x40="$_x40$_x40$_x40$_x40$_x40$_x40$_x40$_x40"

LF='
'
IFS="$LF"

rloga=fetch
no_tags=
tags=
append=
force=
verbose=
update_head_ok=
exec=
upload_pack=
keep=
shallow_depth=
while case "$#" in 0) break ;; esac
do
	case "$1" in
	-a|--a|--ap|--app|--appe|--appen|--append)
		append=t
		;;
	--upl|--uplo|--uploa|--upload|--upload-|--upload-p|\
	--upload-pa|--upload-pac|--upload-pack)
		shift
		exec="--exec=$1" 
		upload_pack="-u $1"
		;;
	-f|--f|--fo|--for|--forc|--force)
		force=t
		;;
	-t|--t|--ta|--tag|--tags)
		tags=t
		;;
	-n|--n|--no|--no-|--no-t|--no-ta|--no-tag|--no-tags)
		no_tags=t
		;;
	-u|--u|--up|--upd|--upda|--updat|--update|--update-|--update-h|\
	--update-he|--update-hea|--update-head|--update-head-|\
	--update-head-o|--update-head-ok)
		update_head_ok=t
		;;
	-v|--verbose)
		verbose=Yes
		;;
	-k|--k|--ke|--kee|--keep)
		keep='-k -k'
		;;
	--reflog-action=*)
		rloga=`expr "z$1" : 'z-[^=]*=\(.*\)'`
		;;
	--depth=*)
		shallow_depth="--depth=`expr "z$1" : 'z-[^=]*=\(.*\)'`"
		;;
	--depth)
		shift
		shallow_depth="--depth=$1"
		;;
	-*)
		usage
		;;
	*)
		break
		;;
	esac
	shift
done

case "$#" in
0)
	origin=$(get_default_remote)
	test -n "$(get_remote_url ${origin})" ||
		die "Where do you want to fetch from today?"
	set x $origin ; shift ;;
esac

remote_nick="$1"
remote=$(get_remote_url "$@")
refs=
rref=
rsync_slurped_objects=

rloga="$rloga $remote_nick"
test "$remote_nick" = "$remote" || rloga="$rloga $remote"

if test "" = "$append"
then
	: >"$GIT_DIR/FETCH_HEAD"
fi

# Global that is reused later
ls_remote_result=$(git ls-remote $upload_pack "$remote") ||
	die "Cannot find the reflist at $remote"

append_fetch_head () {
    head_="$1"
    remote_="$2"
    remote_name_="$3"
    remote_nick_="$4"
    local_name_="$5"
    case "$6" in
    t) not_for_merge_='not-for-merge' ;;
    '') not_for_merge_= ;;
    esac

    # remote-nick is the URL given on the command line (or a shorthand)
    # remote-name is the $GIT_DIR relative refs/ path we computed
    # for this refspec.

    # the $note_ variable will be fed to git-fmt-merge-msg for further
    # processing.
    case "$remote_name_" in
    HEAD)
	note_= ;;
    refs/heads/*)
	note_="$(expr "$remote_name_" : 'refs/heads/\(.*\)')"
	note_="branch '$note_' of " ;;
    refs/tags/*)
	note_="$(expr "$remote_name_" : 'refs/tags/\(.*\)')"
	note_="tag '$note_' of " ;;
    refs/remotes/*)
	note_="$(expr "$remote_name_" : 'refs/remotes/\(.*\)')"
	note_="remote branch '$note_' of " ;;
    *)
	note_="$remote_name of " ;;
    esac
    remote_1_=$(expr "z$remote_" : 'z\(.*\)\.git/*$') &&
	remote_="$remote_1_"
    note_="$note_$remote_"

    # 2.6.11-tree tag would not be happy to be fed to resolve.
    if git-cat-file commit "$head_" >/dev/null 2>&1
    then
	headc_=$(git-rev-parse --verify "$head_^0") || exit
	echo "$headc_	$not_for_merge_	$note_" >>"$GIT_DIR/FETCH_HEAD"
    else
	echo "$head_	not-for-merge	$note_" >>"$GIT_DIR/FETCH_HEAD"
    fi

    update_local_ref "$local_name_" "$head_" "$note_"
}

update_local_ref () {
    # If we are storing the head locally make sure that it is
    # a fast forward (aka "reverse push").

    label_=$(git-cat-file -t $2)
    newshort_=$(git-rev-parse --short $2)
    if test -z "$1" ; then
	[ "$verbose" ] && echo >&2 "* fetched $3"
	[ "$verbose" ] && echo >&2 "  $label_: $newshort_"
	return 0
    fi
    oldshort_=$(git show-ref --hash --abbrev "$1" 2>/dev/null)

    case "$1" in
    refs/tags/*)
	# Tags need not be pointing at commits so there
	# is no way to guarantee "fast-forward" anyway.
	if test -n "$oldshort_"
	then
		if now_=$(git show-ref --hash "$1") && test "$now_" = "$2"
		then
			[ "$verbose" ] && echo >&2 "* $1: same as $3"
			[ "$verbose" ] && echo >&2 "  $label_: $newshort_" ||:
		else
			echo >&2 "* $1: updating with $3"
			echo >&2 "  $label_: $newshort_"
			git-update-ref -m "$rloga: updating tag" "$1" "$2"
		fi
	else
		echo >&2 "* $1: storing $3"
		echo >&2 "  $label_: $newshort_"
		git-update-ref -m "$rloga: storing tag" "$1" "$2"
	fi
	;;

    refs/heads/* | refs/remotes/*)
	# $1 is the ref being updated.
	# $2 is the new value for the ref.
	local=$(git-rev-parse --verify "$1^0" 2>/dev/null)
	if test "$local"
	then
	    # Require fast-forward.
	    mb=$(git-merge-base "$local" "$2") &&
	    case "$2,$mb" in
	    $local,*)
	        if test -n "$verbose"
		then
			echo >&2 "* $1: same as $3"
			echo >&2 "  $label_: $newshort_"
		fi
		;;
	    *,$local)
		echo >&2 "* $1: fast forward to $3"
		echo >&2 "  old..new: $oldshort_..$newshort_"
		git-update-ref -m "$rloga: fast-forward" "$1" "$2" "$local"
		;;
	    *)
		false
		;;
	    esac || {
		case ",$force,$single_force," in
		*,t,*)
			echo >&2 "* $1: forcing update to non-fast forward $3"
			echo >&2 "  old...new: $oldshort_...$newshort_"
			git-update-ref -m "$rloga: forced-update" "$1" "$2" "$local"
			;;
		*)
			echo >&2 "* $1: not updating to non-fast forward $3"
			echo >&2 "  old...new: $oldshort_...$newshort_"
			exit 1
			;;
		esac
	    }
	else
	    echo >&2 "* $1: storing $3"
	    echo >&2 "  $label_: $newshort_"
	    git-update-ref -m "$rloga: storing head" "$1" "$2"
	fi
	;;
    esac
}

case "$update_head_ok" in
'')
	orig_head=$(git-rev-parse --verify HEAD 2>/dev/null)
	;;
esac

# If --tags (and later --heads or --all) is specified, then we are
# not talking about defaults stored in Pull: line of remotes or
# branches file, and just fetch those and refspecs explicitly given.
# Otherwise we do what we always did.

reflist=$(get_remote_refs_for_fetch "$@")
if test "$tags"
then
	taglist=`IFS="	" &&
		  echo "$ls_remote_result" |
	          while read sha1 name
		  do
			case "$sha1" in
			fail)
				exit 1
			esac
			case "$name" in
			*^*) continue ;;
			refs/tags/*) ;;
			*) continue ;;
			esac
		  	if git-check-ref-format "$name"
			then
			    echo ".${name}:${name}"
			else
			    echo >&2 "warning: tag ${name} ignored"
			fi
		  done` || exit
	if test "$#" -gt 1
	then
		# remote URL plus explicit refspecs; we need to merge them.
		reflist="$reflist$LF$taglist"
	else
		# No explicit refspecs; fetch tags only.
		reflist=$taglist
	fi
fi

fetch_main () {
  reflist="$1"
  refs=
  rref=

  for ref in $reflist
  do
      refs="$refs$LF$ref"

      # These are relative path from $GIT_DIR, typically starting at refs/
      # but may be HEAD
      if expr "z$ref" : 'z\.' >/dev/null
      then
	  not_for_merge=t
	  ref=$(expr "z$ref" : 'z\.\(.*\)')
      else
	  not_for_merge=
      fi
      if expr "z$ref" : 'z+' >/dev/null
      then
	  single_force=t
	  ref=$(expr "z$ref" : 'z+\(.*\)')
      else
	  single_force=
      fi
      remote_name=$(expr "z$ref" : 'z\([^:]*\):')
      local_name=$(expr "z$ref" : 'z[^:]*:\(.*\)')

      rref="$rref$LF$remote_name"

      # There are transports that can fetch only one head at a time...
      case "$remote" in
      http://* | https://* | ftp://*)
	  test -n "$shallow_depth" &&
		die "shallow clone with http not supported"
	  proto=`expr "$remote" : '\([^:]*\):'`
	  if [ -n "$GIT_SSL_NO_VERIFY" ]; then
	      curl_extra_args="-k"
	  fi
	  if [ -n "$GIT_CURL_FTP_NO_EPSV" -o \
		"`git-repo-config --bool http.noEPSV`" = true ]; then
	      noepsv_opt="--disable-epsv"
	  fi

	  # Find $remote_name from ls-remote output.
	  head=$(
		IFS='	'
		echo "$ls_remote_result" |
		while read sha1 name
		do
			test "z$name" = "z$remote_name" || continue
			echo "$sha1"
			break
		done
	  )
	  expr "z$head" : "z$_x40\$" >/dev/null ||
		die "No such ref $remote_name at $remote"
	  echo >&2 "Fetching $remote_name from $remote using $proto"
	  git-http-fetch -v -a "$head" "$remote/" || exit
	  ;;
      rsync://*)
	  test -n "$shallow_depth" &&
		die "shallow clone with rsync not supported"
	  TMP_HEAD="$GIT_DIR/TMP_HEAD"
	  rsync -L -q "$remote/$remote_name" "$TMP_HEAD" || exit 1
	  head=$(git-rev-parse --verify TMP_HEAD)
	  rm -f "$TMP_HEAD"
	  test "$rsync_slurped_objects" || {
	      rsync -av --ignore-existing --exclude info \
		  "$remote/objects/" "$GIT_OBJECT_DIRECTORY/" || exit

	      # Look at objects/info/alternates for rsync -- http will
	      # support it natively and git native ones will do it on
	      # the remote end.  Not having that file is not a crime.
	      rsync -q "$remote/objects/info/alternates" \
		  "$GIT_DIR/TMP_ALT" 2>/dev/null ||
		  rm -f "$GIT_DIR/TMP_ALT"
	      if test -f "$GIT_DIR/TMP_ALT"
	      then
		  resolve_alternates "$remote" <"$GIT_DIR/TMP_ALT" |
		  while read alt
		  do
		      case "$alt" in 'bad alternate: '*) die "$alt";; esac
		      echo >&2 "Getting alternate: $alt"
		      rsync -av --ignore-existing --exclude info \
		      "$alt" "$GIT_OBJECT_DIRECTORY/" || exit
		  done
		  rm -f "$GIT_DIR/TMP_ALT"
	      fi
	      rsync_slurped_objects=t
	  }
	  ;;
      *)
	  # We will do git native transport with just one call later.
	  continue ;;
      esac

      append_fetch_head "$head" "$remote" \
	  "$remote_name" "$remote_nick" "$local_name" "$not_for_merge" || exit

  done

  case "$remote" in
  http://* | https://* | ftp://* | rsync://* )
      ;; # we are already done.
  *)
    ( : subshell because we muck with IFS
      pack_lockfile=
      IFS=" 	$LF"
      (
	  git-fetch-pack --thin $exec $keep $shallow_depth "$remote" $rref || echo failed "$remote"
      ) |
      while read sha1 remote_name
      do
	  case "$sha1" in
	  failed)
		  echo >&2 "Fetch failure: $remote"
		  exit 1 ;;
	  # special line coming from index-pack with the pack name
	  pack)
		  continue ;;
	  keep)
		  pack_lockfile="$GIT_OBJECT_DIRECTORY/pack/pack-$remote_name.keep"
		  continue ;;
	  esac
	  found=
	  single_force=
	  for ref in $refs
	  do
	      case "$ref" in
	      +$remote_name:*)
		  single_force=t
		  not_for_merge=
		  found="$ref"
		  break ;;
	      .+$remote_name:*)
		  single_force=t
		  not_for_merge=t
		  found="$ref"
		  break ;;
	      .$remote_name:*)
		  not_for_merge=t
		  found="$ref"
		  break ;;
	      $remote_name:*)
		  not_for_merge=
		  found="$ref"
		  break ;;
	      esac
	  done
	  local_name=$(expr "z$found" : 'z[^:]*:\(.*\)')
	  append_fetch_head "$sha1" "$remote" \
		  "$remote_name" "$remote_nick" "$local_name" \
		  "$not_for_merge" || exit
      done &&
      if [ "$pack_lockfile" ]; then rm -f "$pack_lockfile"; fi
    ) || exit ;;
  esac

}

fetch_main "$reflist" || exit

# automated tag following
case "$no_tags$tags" in
'')
	case "$reflist" in
	*:refs/*)
		# effective only when we are following remote branch
		# using local tracking branch.
		taglist=$(IFS=" " &&
		echo "$ls_remote_result" |
		sed -n	-e 's|^\('"$_x40"'\)	\(refs/tags/.*\)^{}$|\1 \2|p' \
			-e 's|^\('"$_x40"'\)	\(refs/tags/.*\)$|\1 \2|p' |
		while read sha1 name
		do
			git-show-ref --verify --quiet -- "$name" && continue
			git-check-ref-format "$name" || {
				echo >&2 "warning: tag ${name} ignored"
				continue
			}
			git-cat-file -t "$sha1" >/dev/null 2>&1 || continue
			echo >&2 "Auto-following $name"
			echo ".${name}:${name}"
		done)
	esac
	case "$taglist" in
	'') ;;
	?*)
<<<<<<< HEAD
		# do not deepen a shallow tree when following tags
		shallow_depth=
		fetch_main "$taglist" ;;
=======
		fetch_main "$taglist" || exit ;;
>>>>>>> 310b86d4
	esac
esac

# If the original head was empty (i.e. no "master" yet), or
# if we were told not to worry, we do not have to check.
case "$orig_head" in
'')
	;;
?*)
	curr_head=$(git-rev-parse --verify HEAD 2>/dev/null)
	if test "$curr_head" != "$orig_head"
	then
	    git-update-ref \
			-m "$rloga: Undoing incorrectly fetched HEAD." \
			HEAD "$orig_head"
		die "Cannot fetch into the current branch."
	fi
	;;
esac<|MERGE_RESOLUTION|>--- conflicted
+++ resolved
@@ -463,13 +463,9 @@
 	case "$taglist" in
 	'') ;;
 	?*)
-<<<<<<< HEAD
 		# do not deepen a shallow tree when following tags
 		shallow_depth=
-		fetch_main "$taglist" ;;
-=======
 		fetch_main "$taglist" || exit ;;
->>>>>>> 310b86d4
 	esac
 esac
 
