--- conflicted
+++ resolved
@@ -637,11 +637,7 @@
 			fd=1
 			;;
 		esac
-<<<<<<< HEAD
-		printf '%s\n' "$command${sha1:+ }$sha1${rest:+ }$rest" >&$fd
-=======
 		echo "$line" >&$fd
->>>>>>> 2caf20c5
 	done <"$TODO" >"$TODO.new" 3>>"$DONE" &&
 	mv -f "$TODO".new "$TODO" &&
 	case "$(peek_next_command)" in
