--- conflicted
+++ resolved
@@ -25,16 +25,6 @@
 	GIT_PREFIX_ENVIRONMENT
 };
 static char *orig_env[4];
-<<<<<<< HEAD
-static int saved_environment;
-
-static void save_env(void)
-{
-	int i;
-	if (saved_environment)
-		return;
-	saved_environment = 1;
-=======
 static int saved_env_before_alias;
 
 static void save_env_before_alias(void)
@@ -43,7 +33,6 @@
 	if (saved_env_before_alias)
 		return;
 	saved_env_before_alias = 1;
->>>>>>> ac78663b
 	orig_cwd = xgetcwd();
 	for (i = 0; i < ARRAY_SIZE(env_names); i++) {
 		orig_env[i] = getenv(env_names[i]);
@@ -52,15 +41,6 @@
 	}
 }
 
-<<<<<<< HEAD
-static void restore_env(void)
-{
-	int i;
-	if (orig_cwd && chdir(orig_cwd))
-		die_errno("could not move to %s", orig_cwd);
-	free(orig_cwd);
-	for (i = 0; i < ARRAY_SIZE(env_names); i++) {
-=======
 static void restore_env(int external_alias)
 {
 	int i;
@@ -71,7 +51,6 @@
 		if (external_alias &&
 		    !strcmp(env_names[i], GIT_PREFIX_ENVIRONMENT))
 			continue;
->>>>>>> ac78663b
 		if (orig_env[i])
 			setenv(env_names[i], orig_env[i], 1);
 		else
@@ -331,7 +310,6 @@
  * RUN_SETUP for reading from the configuration file.
  */
 #define NEED_WORK_TREE		(1<<3)
-#define NO_SETUP		(1<<4)
 
 struct cmd_struct {
 	const char *cmd;
@@ -413,7 +391,7 @@
 	{ "cherry", cmd_cherry, RUN_SETUP },
 	{ "cherry-pick", cmd_cherry_pick, RUN_SETUP | NEED_WORK_TREE },
 	{ "clean", cmd_clean, RUN_SETUP | NEED_WORK_TREE },
-	{ "clone", cmd_clone, NO_SETUP },
+	{ "clone", cmd_clone },
 	{ "column", cmd_column, RUN_SETUP_GENTLY },
 	{ "commit", cmd_commit, RUN_SETUP | NEED_WORK_TREE },
 	{ "commit-tree", cmd_commit_tree, RUN_SETUP },
@@ -439,15 +417,9 @@
 	{ "hash-object", cmd_hash_object },
 	{ "help", cmd_help },
 	{ "index-pack", cmd_index_pack, RUN_SETUP_GENTLY },
-<<<<<<< HEAD
-	{ "init", cmd_init_db, NO_SETUP },
-	{ "init-db", cmd_init_db, NO_SETUP },
-	{ "interpret-trailers", cmd_interpret_trailers, RUN_SETUP_GENTLY },
-=======
 	{ "init", cmd_init_db },
 	{ "init-db", cmd_init_db },
-	{ "interpret-trailers", cmd_interpret_trailers, RUN_SETUP },
->>>>>>> ac78663b
+	{ "interpret-trailers", cmd_interpret_trailers, RUN_SETUP_GENTLY },
 	{ "log", cmd_log, RUN_SETUP },
 	{ "ls-files", cmd_ls_files, RUN_SETUP },
 	{ "ls-remote", cmd_ls_remote, RUN_SETUP_GENTLY },
@@ -560,11 +532,6 @@
 
 	builtin = get_builtin(cmd);
 	if (builtin) {
-<<<<<<< HEAD
-		if (saved_environment && (builtin->option & NO_SETUP))
-			restore_env();
-		else
-=======
 		/*
 		 * XXX: if we can figure out cases where it is _safe_
 		 * to do, we can avoid spawning a new process when
@@ -572,7 +539,6 @@
 		 * (i.e. setup_git_dir* has been run once)
 		 */
 		if (!saved_env_before_alias)
->>>>>>> ac78663b
 			exit(run_builtin(builtin, argc, argv));
 	}
 }
@@ -630,10 +596,6 @@
 		 */
 		if (done_alias)
 			break;
-<<<<<<< HEAD
-		save_env();
-=======
->>>>>>> ac78663b
 		if (!handle_alias(argcp, argv))
 			break;
 		done_alias = 1;
