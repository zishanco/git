--- conflicted
+++ resolved
@@ -6,11 +6,8 @@
  * for each thread where caching is desired.
  */
 
-<<<<<<< HEAD
-=======
 extern CRITICAL_SECTION fscache_cs;
 
->>>>>>> 1822565b
 int fscache_enable(size_t initial_size);
 #define enable_fscache(initial_size) fscache_enable(initial_size)
 
