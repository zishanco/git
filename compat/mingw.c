#include <stdint.h>
#include "../git-compat-util.h"

unsigned int _CRT_fmode = _O_BINARY;

#undef open
int mingw_open (const char *filename, int oflags, ...)
{
	va_list args;
	unsigned mode;
	va_start(args, oflags);
	mode = va_arg(args, int);
	va_end(args);

	if (!strcmp(filename, "/dev/null"))
		filename = "nul";
	int fd = open(filename, oflags, mode);
	if (fd < 0 && (oflags & O_CREAT) && errno == EACCES) {
		DWORD attrs = GetFileAttributes(filename);
		if (attrs != INVALID_FILE_ATTRIBUTES && (attrs & FILE_ATTRIBUTE_DIRECTORY))
			errno = EISDIR;
	}
	return fd;
}

static inline time_t filetime_to_time_t(const FILETIME *ft)
{
	long long winTime = ((long long)ft->dwHighDateTime << 32) + ft->dwLowDateTime;
	winTime -= 116444736000000000LL; /* Windows to Unix Epoch conversion */
	winTime /= 10000000;		 /* Nano to seconds resolution */
	return (time_t)winTime;
}

static inline size_t size_to_blocks(size_t s)
{
	return (s+511)/512;
}

extern int _getdrive( void );
/* We keep the do_lstat code in a separate function to avoid recursion.
 * When a path ends with a slash, the stat will fail with ENOENT. In
 * this case, we strip the trailing slashes and stat again.
 */
static int do_lstat(const char *file_name, struct stat *buf)
{
	WIN32_FILE_ATTRIBUTE_DATA fdata;

	if (GetFileAttributesExA(file_name, GetFileExInfoStandard, &fdata)) {
		int fMode = S_IREAD;
		if (fdata.dwFileAttributes & FILE_ATTRIBUTE_DIRECTORY)
			fMode |= S_IFDIR;
		else
			fMode |= S_IFREG;
		if (!(fdata.dwFileAttributes & FILE_ATTRIBUTE_READONLY))
			fMode |= S_IWRITE;

		buf->st_ino = 0;
		buf->st_gid = 0;
		buf->st_uid = 0;
		buf->st_mode = fMode;
		buf->st_size = fdata.nFileSizeLow; /* Can't use nFileSizeHigh, since it's not a stat64 */
		buf->st_blocks = size_to_blocks(buf->st_size);
		buf->st_dev = _getdrive() - 1;
		buf->st_atime = filetime_to_time_t(&(fdata.ftLastAccessTime));
		buf->st_mtime = filetime_to_time_t(&(fdata.ftLastWriteTime));
		buf->st_ctime = filetime_to_time_t(&(fdata.ftCreationTime));
		errno = 0;
		return 0;
	}

	switch (GetLastError()) {
	case ERROR_ACCESS_DENIED:
	case ERROR_SHARING_VIOLATION:
	case ERROR_LOCK_VIOLATION:
	case ERROR_SHARING_BUFFER_EXCEEDED:
		errno = EACCES;
		break;
	case ERROR_BUFFER_OVERFLOW:
		errno = ENAMETOOLONG;
		break;
	case ERROR_NOT_ENOUGH_MEMORY:
		errno = ENOMEM;
		break;
	default:
		errno = ENOENT;
		break;
	}
	return -1;
}

/* We provide our own lstat/fstat functions, since the provided
 * lstat/fstat functions are so slow. These stat functions are
 * tailored for Git's usage (read: fast), and are not meant to be
 * complete. Note that Git stat()s are redirected to mingw_lstat()
 * too, since Windows doesn't really handle symlinks that well.
 */
int mingw_lstat(const char *file_name, struct mingw_stat *buf)
{
	int namelen;
	static char alt_name[PATH_MAX];

	if (!do_lstat(file_name, buf))
		return 0;

	/* if file_name ended in a '/', Windows returned ENOENT;
	 * try again without trailing slashes
	 */
	if (errno != ENOENT)
		return -1;

	namelen = strlen(file_name);
	if (namelen && file_name[namelen-1] != '/')
		return -1;
	while (namelen && file_name[namelen-1] == '/')
		--namelen;
	if (!namelen || namelen >= PATH_MAX)
		return -1;

	memcpy(alt_name, file_name, namelen);
	alt_name[namelen] = 0;
	return do_lstat(alt_name, buf);
}

#undef fstat
#undef stat
int mingw_fstat(int fd, struct mingw_stat *buf)
{
	HANDLE fh = (HANDLE)_get_osfhandle(fd);
	BY_HANDLE_FILE_INFORMATION fdata;

	if (fh == INVALID_HANDLE_VALUE) {
		errno = EBADF;
		return -1;
	}
	/* direct non-file handles to MS's fstat() */
	if (GetFileType(fh) != FILE_TYPE_DISK) {
		struct stat st;
		if (fstat(fd, &st))
			return -1;
		buf->st_ino = st.st_ino;
		buf->st_gid = st.st_gid;
		buf->st_uid = st.st_uid;
		buf->st_mode = st.st_mode;
		buf->st_size = st.st_size;
		buf->st_blocks = size_to_blocks(buf->st_size);
		buf->st_dev = st.st_dev;
		buf->st_atime = st.st_atime;
		buf->st_mtime = st.st_mtime;
		buf->st_ctime = st.st_ctime;
		return 0;
	}

	if (GetFileInformationByHandle(fh, &fdata)) {
		int fMode = S_IREAD;
		if (fdata.dwFileAttributes & FILE_ATTRIBUTE_DIRECTORY)
			fMode |= S_IFDIR;
		else
			fMode |= S_IFREG;
		if (!(fdata.dwFileAttributes & FILE_ATTRIBUTE_READONLY))
			fMode |= S_IWRITE;

		buf->st_ino = 0;
		buf->st_gid = 0;
		buf->st_uid = 0;
		buf->st_mode = fMode;
		buf->st_size = fdata.nFileSizeLow; /* Can't use nFileSizeHigh, since it's not a stat64 */
		buf->st_blocks = size_to_blocks(buf->st_size);
		buf->st_dev = _getdrive() - 1;
		buf->st_atime = filetime_to_time_t(&(fdata.ftLastAccessTime));
		buf->st_mtime = filetime_to_time_t(&(fdata.ftLastWriteTime));
		buf->st_ctime = filetime_to_time_t(&(fdata.ftCreationTime));
		return 0;
	}
	errno = EBADF;
	return -1;
}

unsigned int sleep (unsigned int __seconds)
{
	Sleep(__seconds*1000);
	return 0;
}
const char *inet_ntop(int af, const void *src,
                             char *dst, size_t cnt)
{
	return NULL;
}
int mkstemp (char *__template)
{
	char *filename = mktemp(__template);
	if (filename == NULL)
		return -1;
	return open(filename, O_RDWR | O_CREAT, 0600);
}

int gettimeofday(struct timeval *tv, void *tz)
{
	extern time_t my_mktime(struct tm *tm);
	SYSTEMTIME st;
	struct tm tm;
	GetSystemTime(&st);
	tm.tm_year = st.wYear-1900;
	tm.tm_mon = st.wMonth-1;
	tm.tm_mday = st.wDay;
	tm.tm_hour = st.wHour;
	tm.tm_min = st.wMinute;
	tm.tm_sec = st.wSecond;
	tv->tv_sec = my_mktime(&tm);
	if (tv->tv_sec < 0)
		return -1;
	tv->tv_usec = st.wMilliseconds*1000;
	return 0;
}

int pipe(int filedes[2])
{
	int fd;
	HANDLE h[2], parent;

	if (_pipe(filedes, 8192, 0) < 0)
		return -1;

	parent = GetCurrentProcess();

	if (!DuplicateHandle (parent, (HANDLE)_get_osfhandle(filedes[0]),
			parent, &h[0], 0, FALSE, DUPLICATE_SAME_ACCESS)) {
		close(filedes[0]);
		close(filedes[1]);
		return -1;
	}
	if (!DuplicateHandle (parent, (HANDLE)_get_osfhandle(filedes[1]),
			parent, &h[1], 0, FALSE, DUPLICATE_SAME_ACCESS)) {
		close(filedes[0]);
		close(filedes[1]);
		CloseHandle(h[0]);
		return -1;
	}
<<<<<<< HEAD
	fd = _open_osfhandle( (int) h[0], O_NOINHERIT);
=======
	fd = _open_osfhandle((int)h[0], O_NOINHERIT);
>>>>>>> 726fb5ed
	if (fd < 0) {
		close(filedes[0]);
		close(filedes[1]);
		CloseHandle(h[0]);
		CloseHandle(h[1]);
		return -1;
	}
	close(filedes[0]);
	filedes[0] = fd;
<<<<<<< HEAD
	fd = _open_osfhandle( (int) h[1], O_NOINHERIT);
=======
	fd = _open_osfhandle((int)h[1], O_NOINHERIT);
>>>>>>> 726fb5ed
	if (fd < 0) {
		close(filedes[0]);
		close(filedes[1]);
		CloseHandle(h[1]);
		return -1;
	}
	close(filedes[1]);
	filedes[1] = fd;
	return 0;
}

int poll(struct pollfd *ufds, unsigned int nfds, int timeout)
{
	int i, pending;

	if (timeout != -1)
		return errno = EINVAL, error("poll timeout not supported");

	/* When there is only one fd to wait for, then we pretend that
	 * input is available and let the actual wait happen when the
	 * caller invokes read().
	 */
	if (nfds == 1) {
		if (!(ufds[0].events & POLLIN))
			return errno = EINVAL, error("POLLIN not set");
		ufds[0].revents = POLLIN;
		return 0;
	}

repeat:
	pending = 0;
	for (i = 0; i < nfds; i++) {
		DWORD avail = 0;
		HANDLE h = (HANDLE) _get_osfhandle(ufds[i].fd);
		if (h == INVALID_HANDLE_VALUE)
			return -1;	/* errno was set */

		if (!(ufds[i].events & POLLIN))
			return errno = EINVAL, error("POLLIN not set");

		/* this emulation works only for pipes */
		if (!PeekNamedPipe(h, NULL, 0, NULL, &avail, NULL)) {
			int err = GetLastError();
			if (err == ERROR_BROKEN_PIPE) {
				ufds[i].revents = POLLHUP;
				pending++;
			} else {
				errno = EINVAL;
				return error("PeekNamedPipe failed,"
					" GetLastError: %u", err);
			}
		} else if (avail) {
			ufds[i].revents = POLLIN;
			pending++;
		} else
			ufds[i].revents = 0;
	}
	if (!pending) {
		/* The only times that we spin here is when the process
		 * that is connected through the pipes is waiting for
		 * its own input data to become available. But since
		 * the process (pack-objects) is itself CPU intensive,
		 * it will happily pick up the time slice that we are
		 * relinguishing here.
		 */
		Sleep(0);
		goto repeat;
	}
	return 0;
}

#include <time.h>

struct tm *gmtime_r(const time_t *timep, struct tm *result)
{
	memcpy(result, gmtime(timep), sizeof(struct tm));
	return result;
}

struct tm *localtime_r(const time_t *timep, struct tm *result)
{
	memcpy(result, localtime(timep), sizeof(struct tm));
	return result;
}

#undef getcwd
char *mingw_getcwd(char *pointer, int len)
{
	char *ret = getcwd(pointer, len);
	if (!ret)
		return ret;
	if (pointer[0] != 0 && pointer[1] == ':') {
		int i;
		for (i = 2; pointer[i]; i++)
			/* Thanks, Bill. You'll burn in hell for that. */
			if (pointer[i] == '\\')
				pointer[i] = '/';
	}
	return ret;
}

void openlog(const char *ident, int option, int facility)
{
}

/* See http://msdn2.microsoft.com/en-us/library/17w5ykft(vs.71).aspx (Parsing C++ Command-Line Arguments */
static const char *quote_arg(const char *arg)
{
	/* count chars to quote */
	int len = 0, n = 0;
	int force_quotes = 0;
	char *q, *d;
	const char *p = arg;
	if (!*p) force_quotes = 1;
	while (*p) {
		if (isspace(*p) || *p == '*' || *p == '?')
			force_quotes = 1;
		else if (*p == '"')
			n++;
		else if (*p == '\\') {
			int count = 0;
			while (*p == '\\') {
				count++;
				p++;
				len++;
			}
			if (*p == '"')
				n += count*2 + 1;
			continue;
		}
		len++;
		p++;
	}
	if (!force_quotes && n == 0)
		return arg;

	/* insert \ where necessary */
	d = q = xmalloc(len+n+3);
	*d++ = '"';
	while (*arg) {
		if (*arg == '"')
			*d++ = '\\';
		else if (*arg == '\\') {
			int count = 0;
			while (*arg == '\\') {
				count++;
				*d++ = *arg++;
			}
			if (*arg == '"') {
				while (count-- > 0)
					*d++ = '\\';
				*d++ = '\\';
			}
		}
		*d++ = *arg++;
	}
	*d++ = '"';
	*d++ = 0;
	return q;
}

void quote_argv(const char **dst, const char *const *src)
{
	while (*src)
		*dst++ = quote_arg(*src++);
	*dst = NULL;
}

const char *parse_interpreter(const char *cmd)
{
	static char buf[100];
	char *p, *opt;
	int n, fd;

	/* don't even try a .exe */
	n = strlen(cmd);
	if (n >= 4 && !strcasecmp(cmd+n-4, ".exe"))
		return NULL;

	fd = open(cmd, O_RDONLY);
	if (fd < 0)
		return NULL;
	n = read(fd, buf, sizeof(buf)-1);
	close(fd);
	if (n < 4)	/* at least '#!/x' and not error */
		return NULL;

	if (buf[0] != '#' || buf[1] != '!')
		return NULL;
	buf[n] = '\0';
	p = strchr(buf, '\n');
	if (!p)
		return NULL;

	*p = '\0';
	if (!(p = strrchr(buf+2, '/')) && !(p = strrchr(buf+2, '\\')))
		return NULL;
	/* strip options */
	if ((opt = strchr(p+1, ' ')))
		*opt = '\0';
	return p+1;
}

static int try_shell_exec(const char *cmd, char *const *argv, char *const *env)
{
	const char **sh_argv;
	int n;
	const char *interpr = parse_interpreter(cmd);
	if (!interpr)
		return 0;

	/*
	 * expand
	 *    git-foo args...
	 * into
	 *    sh git-foo args...
	 */
	for (n = 0; argv[n];) n++;
	sh_argv = xmalloc((n+2)*sizeof(char*));
	sh_argv[0] = interpr;
	sh_argv[1] = quote_arg(cmd);
	quote_argv(&sh_argv[2], (const char *const *)&argv[1]);
	n = spawnvpe(_P_WAIT, interpr, sh_argv, (const char *const *)env);
	if (n == -1)
		return 1;	/* indicate that we tried but failed */
	exit(n);
}

void mingw_execve(const char *cmd, char *const *argv, char *const *env)
{
	/* check if git_command is a shell script */
	if (!try_shell_exec(cmd, argv, env)) {
		const char **qargv;
		int n;
		for (n = 0; argv[n];) n++;
		qargv = xmalloc((n+1)*sizeof(char*));
		quote_argv(qargv, (const char *const *)argv);
		int ret = spawnve(_P_WAIT, cmd, qargv,
		                          (const char *const *)env);
		if (ret != -1)
			exit(ret);
	}
}

static char *lookup_prog(const char *dir, const char *cmd, int tryexe)
{
	char path[MAX_PATH];
	snprintf(path, sizeof(path), "%s/%s.exe", dir, cmd);

	if (tryexe && access(path, 0) == 0)
		return xstrdup(path);
	path[strlen(path)-4] = '\0';
	if (access(path, 0) == 0)
		return xstrdup(path);
	return NULL;
}

/*
 * Determines the absolute path of cmd using the the split path in path.
 * If cmd contains a slash or backslash, no lookup is performed.
 */
char *mingw_path_lookup(const char *cmd, char **path)
{
	char **p = path;
	char *prog = NULL;
	int len = strlen(cmd);
	int tryexe = len < 4 || strcasecmp(cmd+len-4, ".exe");

	if (strchr(cmd, '/') || strchr(cmd, '\\'))
		prog = xstrdup(cmd);

	while (!prog && *p) {
		prog = lookup_prog(*p++, cmd, tryexe);
	}
	if (!prog) {
		prog = lookup_prog(".", cmd, tryexe);
		if (!prog)
			prog = xstrdup(cmd);
	}
	return prog;
}

/*
 * Splits the PATH into parts.
 */
char **mingw_get_path_split(void)
{
	char *p, **path, *envpath = getenv("PATH");
	int i, n = 0;

	if (!envpath || !*envpath)
		return NULL;

	envpath = xstrdup(envpath);
	p = envpath;
	while (p) {
		char *dir = p;
		p = strchr(p, ';');
		if (p) *p++ = '\0';
		if (*dir) {	/* not earlier, catches series of ; */
			++n;
		}
	}
	if (!n)
		return NULL;

	path = xmalloc((n+1)*sizeof(char*));
	p = envpath;
	i = 0;
	do {
		if (*p)
			path[i++] = xstrdup(p);
		p = p+strlen(p)+1;
	} while (i < n);
	path[i] = NULL;

	free(envpath);

	return path;
}

void mingw_free_path_split(char **path)
{
	if (!path)
		return;

	char **p = path;
	while (*p)
		free(*p++);
	free(path);
}

void mingw_execvp(const char *cmd, char *const *argv)
{
	char **path = mingw_get_path_split();
	char *prog = mingw_path_lookup(cmd, path);

	if (prog) {
		mingw_execve(prog, argv, environ);
		free(prog);
	} else
		errno = ENOENT;

	mingw_free_path_split(path);
}

char **copy_environ()
{
	return copy_env(environ);
}

char **copy_env(char **env)
{
	char **s;
	int n = 1;
	for (s = env; *s; s++)
		n++;
	s = xmalloc(n*sizeof(char *));
	memcpy(s, env, n*sizeof(char *));
	return s;
}

void env_unsetenv(char **env, const char *name)
{
	int src, dst;
	size_t nmln;

	nmln = strlen(name);

	for (src = dst = 0; env[src]; ++src) {
		size_t enln;
		enln = strlen(env[src]);
		if (enln > nmln) {
			/* might match, and can test for '=' safely */
			if (0 == strncmp (env[src], name, nmln)
			    && '=' == env[src][nmln])
				/* matches, so skip */
				continue;
		}
		env[dst] = env[src];
		++dst;
	}
	env[dst] = NULL;
}

int mingw_socket(int domain, int type, int protocol)
{
	SOCKET s = WSASocket(domain, type, protocol, NULL, 0, 0);
	if (s == INVALID_SOCKET) {
		/*
		 * WSAGetLastError() values are regular BSD error codes
		 * biased by WSABASEERR.
		 * However, strerror() does not know about networking
		 * specific errors, which are values beginning at 38 or so.
		 * Therefore, we choose to leave the biased error code
		 * in errno so that _if_ someone looks up the code somewhere,
		 * then it is at least the number that are usually listed.
		 */
		errno = WSAGetLastError();
		return -1;
	}
	return s;
}

#undef rename
int mingw_rename(const char *pold, const char *pnew)
{
	/*
	 * Try native rename() first to get errno right.
	 * It is based on MoveFile(), which cannot overwrite existing files.
	 */
	if (!rename(pold, pnew))
		return 0;
	if (errno != EEXIST)
		return -1;
	if (MoveFileEx(pold, pnew, MOVEFILE_REPLACE_EXISTING))
		return 0;
	/* TODO: translate more errors */
	if (GetLastError() == ERROR_ACCESS_DENIED) {
		DWORD attrs = GetFileAttributes(pnew);
		if (attrs != INVALID_FILE_ATTRIBUTES && (attrs & FILE_ATTRIBUTE_DIRECTORY)) {
			errno = EISDIR;
			return -1;
		}
	}
	errno = EACCES;
	return -1;
}

#undef vsnprintf
/* Note that the size parameter specifies the available space, i.e.
 * includes the trailing NUL byte; but Windows's vsnprintf expects the
 * number of characters to write without the trailing NUL.
 */

/* This is out of line because it uses alloca() behind the scenes,
 * which must not be called in a loop (alloca() reclaims the allocations
 * only at function exit).
 */
static int try_vsnprintf(size_t size, const char *fmt, va_list args)
{
	char buf[size];	/* gcc-ism */
	return vsnprintf(buf, size-1, fmt, args);
}

int mingw_vsnprintf(char *buf, size_t size, const char *fmt, va_list args)
{
	int len;
	if (size > 0) {
		len = vsnprintf(buf, size-1, fmt, args);
		if (len >= 0)
			return len;
	}
	/* ouch, buffer too small; need to compute the size */
	if (size < 250)
		size = 250;
	do {
		size *= 4;
		len = try_vsnprintf(size, fmt, args);
	} while (len < 0);
	return len;
}

struct passwd *mingw_getpwuid(int uid)
{
	static char user_name[100];
	static struct passwd p;

	DWORD len = sizeof(user_name);
	if (!GetUserName(user_name, &len))
		return NULL;
	p.pw_name = user_name;
	p.pw_gecos = "unknown";
	p.pw_dir = NULL;
	return &p;
}


static HANDLE timer_event;
static HANDLE timer_thread;
static int timer_interval;
static int one_shot;
static sig_handler_t timer_fn = SIG_DFL;

/* The timer works like this:
 * The thread, ticktack(), is basically a trivial routine that most of the
 * time only waits to receive the signal to terminate. The main thread
 * tells the thread to terminate by setting the timer_event to the signalled
 * state.
 * But ticktack() does not wait indefinitely; instead, it interrupts the
 * wait state every now and then, namely exactly after timer's interval
 * length. At these opportunities it calls the signal handler.
 */
 
static __stdcall unsigned ticktack(void *dummy)
{
	while (WaitForSingleObject(timer_event, timer_interval) == WAIT_TIMEOUT) {
		if (timer_fn == SIG_DFL)
			die("Alarm");
		if (timer_fn != SIG_IGN)
			timer_fn(SIGALRM);
		if (one_shot)
			break;
	}
	return 0;
}

static int start_timer_thread(void)
{
	timer_event = CreateEvent(NULL, FALSE, FALSE, NULL);
	if (timer_event) {
		timer_thread = (HANDLE) _beginthreadex(NULL, 0, ticktack, NULL, 0, NULL);
		if (!timer_thread )
			return errno = ENOMEM,
				error("cannot start timer thread");
	} else
		return errno = ENOMEM,
			error("cannot allocate resources timer");
	return 0;
}

static void stop_timer_thread(void)
{
	if (timer_event)
		SetEvent(timer_event);	/* tell thread to terminate */
	if (timer_thread) {
		int rc = WaitForSingleObject(timer_thread, 1000);
		if (rc == WAIT_TIMEOUT)
			error("timer thread did not terminate timely");
		else if (rc != WAIT_OBJECT_0)
			error("waiting for timer thread failed: %lu",
			      GetLastError());
		CloseHandle(timer_thread);
	}
	if (timer_event)
		CloseHandle(timer_event);
	timer_event = NULL;
	timer_thread = NULL;
}

static inline int is_timeval_eq(const struct timeval *i1, const struct timeval *i2)
{
	return i1->tv_sec == i2->tv_sec && i1->tv_usec == i2->tv_usec;
}

int setitimer(int type, struct itimerval *in, struct itimerval *out)
{
	static const struct timeval zero;
	static int atexit_done;

	if (out != NULL)
		return errno = EINVAL,
			error("setitmer param 3 != NULL not implemented");
	if (!is_timeval_eq(&in->it_interval, &zero) &&
	    !is_timeval_eq(&in->it_interval, &in->it_value))
		return errno = EINVAL,
			error("setitmer: it_interval must be zero or eq it_value");

	if (timer_thread)
		stop_timer_thread();

	if (is_timeval_eq(&in->it_value, &zero) &&
	    is_timeval_eq(&in->it_interval, &zero))
		return 0;

	timer_interval = in->it_interval.tv_sec * 1000 + in->it_interval.tv_usec / 1000;
	one_shot = is_timeval_eq(&in->it_value, &zero);
	if (!atexit_done) {
		atexit(stop_timer_thread);
		atexit_done = 1;
	}
	return start_timer_thread();
}

int sigaction(int sig, struct sigaction *in, struct sigaction *out)
{
	if (sig != SIGALRM)
		return errno = EINVAL,
			error("sigaction only implemented for SIGALRM");
	if (out != NULL)
		return errno = EINVAL,
			error("sigaction: param 3 != NULL not implemented");

	timer_fn = in->sa_handler;
	return 0;
}

#undef signal
sig_handler_t mingw_signal(int sig, sig_handler_t handler)
{
	if (sig != SIGALRM)
		return signal(sig, handler);
	sig_handler_t old = timer_fn;
	timer_fn = handler;
	return old;
}

#undef exit
int git_exit(int code)
{
	if (code < 0)
		exit(1);
	exit(code);
}
<|MERGE_RESOLUTION|>--- conflicted
+++ resolved
@@ -235,11 +235,7 @@
 		CloseHandle(h[0]);
 		return -1;
 	}
-<<<<<<< HEAD
-	fd = _open_osfhandle( (int) h[0], O_NOINHERIT);
-=======
 	fd = _open_osfhandle((int)h[0], O_NOINHERIT);
->>>>>>> 726fb5ed
 	if (fd < 0) {
 		close(filedes[0]);
 		close(filedes[1]);
@@ -249,11 +245,7 @@
 	}
 	close(filedes[0]);
 	filedes[0] = fd;
-<<<<<<< HEAD
-	fd = _open_osfhandle( (int) h[1], O_NOINHERIT);
-=======
 	fd = _open_osfhandle((int)h[1], O_NOINHERIT);
->>>>>>> 726fb5ed
 	if (fd < 0) {
 		close(filedes[0]);
 		close(filedes[1]);
