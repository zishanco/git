#include "../git-compat-util.h"
#include "win32.h"
#include <conio.h>
#include <wchar.h>
#include <winioctl.h>
#include "../strbuf.h"
#include "../run-command.h"
#include "../cache.h"

#define HCAST(type, handle) ((type)(intptr_t)handle)

int err_win_to_posix(DWORD winerr)
{
	int error = ENOSYS;
	switch(winerr) {
	case ERROR_ACCESS_DENIED: error = EACCES; break;
	case ERROR_ACCOUNT_DISABLED: error = EACCES; break;
	case ERROR_ACCOUNT_RESTRICTION: error = EACCES; break;
	case ERROR_ALREADY_ASSIGNED: error = EBUSY; break;
	case ERROR_ALREADY_EXISTS: error = EEXIST; break;
	case ERROR_ARITHMETIC_OVERFLOW: error = ERANGE; break;
	case ERROR_BAD_COMMAND: error = EIO; break;
	case ERROR_BAD_DEVICE: error = ENODEV; break;
	case ERROR_BAD_DRIVER_LEVEL: error = ENXIO; break;
	case ERROR_BAD_EXE_FORMAT: error = ENOEXEC; break;
	case ERROR_BAD_FORMAT: error = ENOEXEC; break;
	case ERROR_BAD_LENGTH: error = EINVAL; break;
	case ERROR_BAD_PATHNAME: error = ENOENT; break;
	case ERROR_BAD_PIPE: error = EPIPE; break;
	case ERROR_BAD_UNIT: error = ENODEV; break;
	case ERROR_BAD_USERNAME: error = EINVAL; break;
	case ERROR_BROKEN_PIPE: error = EPIPE; break;
	case ERROR_BUFFER_OVERFLOW: error = ENAMETOOLONG; break;
	case ERROR_BUSY: error = EBUSY; break;
	case ERROR_BUSY_DRIVE: error = EBUSY; break;
	case ERROR_CALL_NOT_IMPLEMENTED: error = ENOSYS; break;
	case ERROR_CANNOT_MAKE: error = EACCES; break;
	case ERROR_CANTOPEN: error = EIO; break;
	case ERROR_CANTREAD: error = EIO; break;
	case ERROR_CANTWRITE: error = EIO; break;
	case ERROR_CRC: error = EIO; break;
	case ERROR_CURRENT_DIRECTORY: error = EACCES; break;
	case ERROR_DEVICE_IN_USE: error = EBUSY; break;
	case ERROR_DEV_NOT_EXIST: error = ENODEV; break;
	case ERROR_DIRECTORY: error = EINVAL; break;
	case ERROR_DIR_NOT_EMPTY: error = ENOTEMPTY; break;
	case ERROR_DISK_CHANGE: error = EIO; break;
	case ERROR_DISK_FULL: error = ENOSPC; break;
	case ERROR_DRIVE_LOCKED: error = EBUSY; break;
	case ERROR_ENVVAR_NOT_FOUND: error = EINVAL; break;
	case ERROR_EXE_MARKED_INVALID: error = ENOEXEC; break;
	case ERROR_FILENAME_EXCED_RANGE: error = ENAMETOOLONG; break;
	case ERROR_FILE_EXISTS: error = EEXIST; break;
	case ERROR_FILE_INVALID: error = ENODEV; break;
	case ERROR_FILE_NOT_FOUND: error = ENOENT; break;
	case ERROR_GEN_FAILURE: error = EIO; break;
	case ERROR_HANDLE_DISK_FULL: error = ENOSPC; break;
	case ERROR_INSUFFICIENT_BUFFER: error = ENOMEM; break;
	case ERROR_INVALID_ACCESS: error = EACCES; break;
	case ERROR_INVALID_ADDRESS: error = EFAULT; break;
	case ERROR_INVALID_BLOCK: error = EFAULT; break;
	case ERROR_INVALID_DATA: error = EINVAL; break;
	case ERROR_INVALID_DRIVE: error = ENODEV; break;
	case ERROR_INVALID_EXE_SIGNATURE: error = ENOEXEC; break;
	case ERROR_INVALID_FLAGS: error = EINVAL; break;
	case ERROR_INVALID_FUNCTION: error = ENOSYS; break;
	case ERROR_INVALID_HANDLE: error = EBADF; break;
	case ERROR_INVALID_LOGON_HOURS: error = EACCES; break;
	case ERROR_INVALID_NAME: error = EINVAL; break;
	case ERROR_INVALID_OWNER: error = EINVAL; break;
	case ERROR_INVALID_PARAMETER: error = EINVAL; break;
	case ERROR_INVALID_PASSWORD: error = EPERM; break;
	case ERROR_INVALID_PRIMARY_GROUP: error = EINVAL; break;
	case ERROR_INVALID_REPARSE_DATA: error = EINVAL; break;
	case ERROR_INVALID_SIGNAL_NUMBER: error = EINVAL; break;
	case ERROR_INVALID_TARGET_HANDLE: error = EIO; break;
	case ERROR_INVALID_WORKSTATION: error = EACCES; break;
	case ERROR_IO_DEVICE: error = EIO; break;
	case ERROR_IO_INCOMPLETE: error = EINTR; break;
	case ERROR_LOCKED: error = EBUSY; break;
	case ERROR_LOCK_VIOLATION: error = EACCES; break;
	case ERROR_LOGON_FAILURE: error = EACCES; break;
	case ERROR_MAPPED_ALIGNMENT: error = EINVAL; break;
	case ERROR_META_EXPANSION_TOO_LONG: error = E2BIG; break;
	case ERROR_MORE_DATA: error = EPIPE; break;
	case ERROR_NEGATIVE_SEEK: error = ESPIPE; break;
	case ERROR_NOACCESS: error = EFAULT; break;
	case ERROR_NONE_MAPPED: error = EINVAL; break;
	case ERROR_NOT_A_REPARSE_POINT: error = EINVAL; break;
	case ERROR_NOT_ENOUGH_MEMORY: error = ENOMEM; break;
	case ERROR_NOT_READY: error = EAGAIN; break;
	case ERROR_NOT_SAME_DEVICE: error = EXDEV; break;
	case ERROR_NO_DATA: error = EPIPE; break;
	case ERROR_NO_MORE_SEARCH_HANDLES: error = EIO; break;
	case ERROR_NO_PROC_SLOTS: error = EAGAIN; break;
	case ERROR_NO_SUCH_PRIVILEGE: error = EACCES; break;
	case ERROR_OPEN_FAILED: error = EIO; break;
	case ERROR_OPEN_FILES: error = EBUSY; break;
	case ERROR_OPERATION_ABORTED: error = EINTR; break;
	case ERROR_OUTOFMEMORY: error = ENOMEM; break;
	case ERROR_PASSWORD_EXPIRED: error = EACCES; break;
	case ERROR_PATH_BUSY: error = EBUSY; break;
	case ERROR_PATH_NOT_FOUND: error = ENOENT; break;
	case ERROR_PIPE_BUSY: error = EBUSY; break;
	case ERROR_PIPE_CONNECTED: error = EPIPE; break;
	case ERROR_PIPE_LISTENING: error = EPIPE; break;
	case ERROR_PIPE_NOT_CONNECTED: error = EPIPE; break;
	case ERROR_PRIVILEGE_NOT_HELD: error = EACCES; break;
	case ERROR_READ_FAULT: error = EIO; break;
	case ERROR_REPARSE_ATTRIBUTE_CONFLICT: error = EINVAL; break;
	case ERROR_REPARSE_TAG_INVALID: error = EINVAL; break;
	case ERROR_REPARSE_TAG_MISMATCH: error = EINVAL; break;
	case ERROR_SEEK: error = EIO; break;
	case ERROR_SEEK_ON_DEVICE: error = ESPIPE; break;
	case ERROR_SHARING_BUFFER_EXCEEDED: error = ENFILE; break;
	case ERROR_SHARING_VIOLATION: error = EACCES; break;
	case ERROR_STACK_OVERFLOW: error = ENOMEM; break;
	case ERROR_SWAPERROR: error = ENOENT; break;
	case ERROR_TOO_MANY_MODULES: error = EMFILE; break;
	case ERROR_TOO_MANY_OPEN_FILES: error = EMFILE; break;
	case ERROR_UNRECOGNIZED_MEDIA: error = ENXIO; break;
	case ERROR_UNRECOGNIZED_VOLUME: error = ENODEV; break;
	case ERROR_WAIT_NO_CHILDREN: error = ECHILD; break;
	case ERROR_WRITE_FAULT: error = EIO; break;
	case ERROR_WRITE_PROTECT: error = EROFS; break;
	}
	return error;
}

static inline int is_file_in_use_error(DWORD errcode)
{
	switch (errcode) {
	case ERROR_SHARING_VIOLATION:
	case ERROR_ACCESS_DENIED:
		return 1;
	}

	return 0;
}

static int read_yes_no_answer(void)
{
	char answer[1024];

	if (fgets(answer, sizeof(answer), stdin)) {
		size_t answer_len = strlen(answer);
		int got_full_line = 0, c;

		/* remove the newline */
		if (answer_len >= 2 && answer[answer_len-2] == '\r') {
			answer[answer_len-2] = '\0';
			got_full_line = 1;
		} else if (answer_len >= 1 && answer[answer_len-1] == '\n') {
			answer[answer_len-1] = '\0';
			got_full_line = 1;
		}
		/* flush the buffer in case we did not get the full line */
		if (!got_full_line)
			while ((c = getchar()) != EOF && c != '\n')
				;
	} else
		/* we could not read, return the
		 * default answer which is no */
		return 0;

	if (tolower(answer[0]) == 'y' && !answer[1])
		return 1;
	if (!strncasecmp(answer, "yes", sizeof(answer)))
		return 1;
	if (tolower(answer[0]) == 'n' && !answer[1])
		return 0;
	if (!strncasecmp(answer, "no", sizeof(answer)))
		return 0;

	/* did not find an answer we understand */
	return -1;
}

static int ask_yes_no_if_possible(const char *format, va_list args)
{
	char question[4096];
	const char *retry_hook[] = { NULL, NULL, NULL };

	vsnprintf(question, sizeof(question), format, args);

	if ((retry_hook[0] = mingw_getenv("GIT_ASK_YESNO"))) {
		retry_hook[1] = question;
		return !run_command_v_opt(retry_hook, 0);
	}

	if (!isatty(_fileno(stdin)) || !isatty(_fileno(stderr)))
		return 0;

	while (1) {
		int answer;
		fprintf(stderr, "%s (y/n) ", question);

		if ((answer = read_yes_no_answer()) >= 0)
			return answer;

		fprintf(stderr, "Sorry, I did not understand your answer. "
				"Please type 'y' or 'n'\n");
	}
}

static int retry_ask_yes_no(int *tries, const char *format, ...)
{
	static const int delay[] = { 0, 1, 10, 20, 40 };
	va_list args;
	int result, saved_errno = errno;

	if ((*tries) < ARRAY_SIZE(delay)) {
		/*
		 * We assume that some other process had the file open at the wrong
		 * moment and retry. In order to give the other process a higher
		 * chance to complete its operation, we give up our time slice now.
		 * If we have to retry again, we do sleep a bit.
		 */
		Sleep(delay[*tries]);
		(*tries)++;
		return 1;
	}

	va_start(args, format);
	result = ask_yes_no_if_possible(format, args);
	va_end(args);
	errno = saved_errno;
	return result;
}

/* Windows only */
enum hide_dotfiles_type {
	HIDE_DOTFILES_FALSE = 0,
	HIDE_DOTFILES_TRUE,
	HIDE_DOTFILES_DOTGITONLY
};

static enum hide_dotfiles_type hide_dotfiles = HIDE_DOTFILES_DOTGITONLY;
static char *unset_environment_variables;
int core_fscache;
int core_long_paths;

int mingw_core_config(const char *var, const char *value)
{
	if (!strcmp(var, "core.hidedotfiles")) {
		if (value && !strcasecmp(value, "dotgitonly"))
			hide_dotfiles = HIDE_DOTFILES_DOTGITONLY;
		else
			hide_dotfiles = git_config_bool(var, value);
		return 0;
	}

	if (!strcmp(var, "core.fscache")) {
		core_fscache = git_config_bool(var, value);
		return 0;
	}

	if (!strcmp(var, "core.longpaths")) {
		core_long_paths = git_config_bool(var, value);
		return 0;
	}

	if (!strcmp(var, "core.unsetenvvars")) {
		free(unset_environment_variables);
		unset_environment_variables = xstrdup(value);
		return 0;
	}

	return 0;
}

DECLARE_PROC_ADDR(kernel32.dll, BOOLEAN, CreateSymbolicLinkW, LPCWSTR, LPCWSTR, DWORD);

enum phantom_symlink_result {
	PHANTOM_SYMLINK_RETRY,
	PHANTOM_SYMLINK_DONE,
	PHANTOM_SYMLINK_DIRECTORY
};

/*
 * Changes a file symlink to a directory symlink if the target exists and is a
 * directory.
 */
static enum phantom_symlink_result process_phantom_symlink(
		const wchar_t *wtarget, const wchar_t *wlink) {
	HANDLE hnd;
	BY_HANDLE_FILE_INFORMATION fdata;

	/* check that wlink is still a file symlink */
	if ((GetFileAttributesW(wlink)
			& (FILE_ATTRIBUTE_REPARSE_POINT | FILE_ATTRIBUTE_DIRECTORY))
			!= FILE_ATTRIBUTE_REPARSE_POINT)
		return PHANTOM_SYMLINK_DONE;

	/* let Windows resolve the link by opening it */
	hnd = CreateFileW(wlink, 0,
			FILE_SHARE_READ | FILE_SHARE_WRITE | FILE_SHARE_DELETE, NULL,
			OPEN_EXISTING, FILE_FLAG_BACKUP_SEMANTICS, NULL);
	if (hnd == INVALID_HANDLE_VALUE) {
		errno = err_win_to_posix(GetLastError());
		return PHANTOM_SYMLINK_RETRY;
	}

	if (!GetFileInformationByHandle(hnd, &fdata)) {
		errno = err_win_to_posix(GetLastError());
		CloseHandle(hnd);
		return PHANTOM_SYMLINK_RETRY;
	}
	CloseHandle(hnd);

	/* if target exists and is a file, we're done */
	if (!(fdata.dwFileAttributes & FILE_ATTRIBUTE_DIRECTORY))
		return PHANTOM_SYMLINK_DONE;

	/* otherwise recreate the symlink with directory flag */
	if (DeleteFileW(wlink) && CreateSymbolicLinkW(wlink, wtarget, 1))
		return PHANTOM_SYMLINK_DIRECTORY;

	errno = err_win_to_posix(GetLastError());
	return PHANTOM_SYMLINK_RETRY;
}

/* keep track of newly created symlinks to non-existing targets */
struct phantom_symlink_info {
	struct phantom_symlink_info *next;
	wchar_t *wlink;
	wchar_t *wtarget;
};

static struct phantom_symlink_info *phantom_symlinks = NULL;
static CRITICAL_SECTION phantom_symlinks_cs;

static void process_phantom_symlinks(void)
{
	struct phantom_symlink_info *current, **psi;
	EnterCriticalSection(&phantom_symlinks_cs);
	/* process phantom symlinks list */
	psi = &phantom_symlinks;
	while ((current = *psi)) {
		enum phantom_symlink_result result = process_phantom_symlink(
				current->wtarget, current->wlink);
		if (result == PHANTOM_SYMLINK_RETRY) {
			psi = &current->next;
		} else {
			/* symlink was processed, remove from list */
			*psi = current->next;
			free(current);
			/* if symlink was a directory, start over */
			if (result == PHANTOM_SYMLINK_DIRECTORY)
				psi = &phantom_symlinks;
		}
	}
	LeaveCriticalSection(&phantom_symlinks_cs);
}

/* Normalizes NT paths as returned by some low-level APIs. */
static wchar_t *normalize_ntpath(wchar_t *wbuf)
{
	int i;
	/* fix absolute path prefixes */
	if (wbuf[0] == '\\') {
		/* strip NT namespace prefixes */
		if (!wcsncmp(wbuf, L"\\??\\", 4) ||
		    !wcsncmp(wbuf, L"\\\\?\\", 4))
			wbuf += 4;
		else if (!wcsnicmp(wbuf, L"\\DosDevices\\", 12))
			wbuf += 12;
		/* replace remaining '...UNC\' with '\\' */
		if (!wcsnicmp(wbuf, L"UNC\\", 4)) {
			wbuf += 2;
			*wbuf = '\\';
		}
	}
	/* convert backslashes to slashes */
	for (i = 0; wbuf[i]; i++)
		if (wbuf[i] == '\\')
			wbuf[i] = '/';
	return wbuf;
}

int mingw_unlink(const char *pathname)
{
	int tries = 0;
	wchar_t wpathname[MAX_LONG_PATH];
	if (xutftowcs_long_path(wpathname, pathname) < 0)
		return -1;

	do {
		/* read-only files cannot be removed */
		_wchmod(wpathname, 0666);
		if (!_wunlink(wpathname))
			return 0;
		if (!is_file_in_use_error(GetLastError()))
			break;
		/*
		 * _wunlink() / DeleteFileW() for directory symlinks fails with
		 * ERROR_ACCESS_DENIED (EACCES), so try _wrmdir() as well. This is the
		 * same error we get if a file is in use (already checked above).
		 */
		if (!_wrmdir(wpathname))
			return 0;
	} while (retry_ask_yes_no(&tries, "Unlink of file '%s' failed. "
			"Should I try again?", pathname));
	return -1;
}

static int is_dir_empty(const wchar_t *wpath)
{
	WIN32_FIND_DATAW findbuf;
	HANDLE handle;
	wchar_t wbuf[MAX_LONG_PATH + 2];
	wcscpy(wbuf, wpath);
	wcscat(wbuf, L"\\*");
	handle = FindFirstFileW(wbuf, &findbuf);
	if (handle == INVALID_HANDLE_VALUE)
		return GetLastError() == ERROR_NO_MORE_FILES;

	while (!wcscmp(findbuf.cFileName, L".") ||
			!wcscmp(findbuf.cFileName, L".."))
		if (!FindNextFileW(handle, &findbuf)) {
			DWORD err = GetLastError();
			FindClose(handle);
			return err == ERROR_NO_MORE_FILES;
		}
	FindClose(handle);
	return 0;
}

int mingw_rmdir(const char *pathname)
{
	int tries = 0;
	wchar_t wpathname[MAX_LONG_PATH];
	if (xutftowcs_long_path(wpathname, pathname) < 0)
		return -1;

	do {
		if (!_wrmdir(wpathname))
			return 0;
		if (!is_file_in_use_error(GetLastError()))
			errno = err_win_to_posix(GetLastError());
		if (errno != EACCES)
			break;
		if (!is_dir_empty(wpathname)) {
			errno = ENOTEMPTY;
			break;
		}
	} while (retry_ask_yes_no(&tries, "Deletion of directory '%s' failed. "
			"Should I try again?", pathname));
	return -1;
}

static inline int needs_hiding(const char *path)
{
	const char *basename;

	if (hide_dotfiles == HIDE_DOTFILES_FALSE)
		return 0;

	/* We cannot use basename(), as it would remove trailing slashes */
	mingw_skip_dos_drive_prefix((char **)&path);
	if (!*path)
		return 0;

	for (basename = path; *path; path++)
		if (is_dir_sep(*path)) {
			do {
				path++;
			} while (is_dir_sep(*path));
			/* ignore trailing slashes */
			if (*path)
				basename = path;
		}

	if (hide_dotfiles == HIDE_DOTFILES_TRUE)
		return *basename == '.';

	assert(hide_dotfiles == HIDE_DOTFILES_DOTGITONLY);
	return !strncasecmp(".git", basename, 4) &&
		(!basename[4] || is_dir_sep(basename[4]));
}

static int set_hidden_flag(const wchar_t *path, int set)
{
	DWORD original = GetFileAttributesW(path), modified;
	if (set)
		modified = original | FILE_ATTRIBUTE_HIDDEN;
	else
		modified = original & ~FILE_ATTRIBUTE_HIDDEN;
	if (original == modified || SetFileAttributesW(path, modified))
		return 0;
	errno = err_win_to_posix(GetLastError());
	return -1;
}

int mingw_mkdir(const char *path, int mode)
{
	int ret;
	wchar_t wpath[MAX_LONG_PATH];
	/* CreateDirectoryW path limit is 248 (MAX_PATH - 8.3 file name) */
	if (xutftowcs_path_ex(wpath, path, MAX_LONG_PATH, -1, 248,
			core_long_paths) < 0)
		return -1;

	ret = _wmkdir(wpath);
	if (!ret)
		process_phantom_symlinks();
	if (!ret && needs_hiding(path))
		return set_hidden_flag(wpath, 1);
	return ret;
}

int mingw_open (const char *filename, int oflags, ...)
{
	va_list args;
	unsigned mode;
	int fd;
	wchar_t wfilename[MAX_LONG_PATH];

	va_start(args, oflags);
	mode = va_arg(args, int);
	va_end(args);

	if (filename && !strcmp(filename, "/dev/null"))
		filename = "nul";

	if (xutftowcs_long_path(wfilename, filename) < 0)
		return -1;
	fd = _wopen(wfilename, oflags, mode);

	if (fd < 0 && (oflags & O_ACCMODE) != O_RDONLY && errno == EACCES) {
		DWORD attrs = GetFileAttributesW(wfilename);
		if (attrs != INVALID_FILE_ATTRIBUTES && (attrs & FILE_ATTRIBUTE_DIRECTORY))
			errno = EISDIR;
	}
	if ((oflags & O_CREAT) && needs_hiding(filename)) {
		/*
		 * Internally, _wopen() uses the CreateFile() API which errors
		 * out with an ERROR_ACCESS_DENIED if CREATE_ALWAYS was
		 * specified and an already existing file's attributes do not
		 * match *exactly*. As there is no mode or flag we can set that
		 * would correspond to FILE_ATTRIBUTE_HIDDEN, let's just try
		 * again *without* the O_CREAT flag (that corresponds to the
		 * CREATE_ALWAYS flag of CreateFile()).
		 */
		if (fd < 0 && errno == EACCES)
			fd = _wopen(wfilename, oflags & ~O_CREAT, mode);
		if (fd >= 0 && set_hidden_flag(wfilename, 1))
			warning("could not mark '%s' as hidden.", filename);
	}
	return fd;
}

static BOOL WINAPI ctrl_ignore(DWORD type)
{
	return TRUE;
}

#undef fgetc
int mingw_fgetc(FILE *stream)
{
	int ch;
	if (!isatty(_fileno(stream)))
		return fgetc(stream);

	SetConsoleCtrlHandler(ctrl_ignore, TRUE);
	while (1) {
		ch = fgetc(stream);
		if (ch != EOF || GetLastError() != ERROR_OPERATION_ABORTED)
			break;

		/* Ctrl+C was pressed, simulate SIGINT and retry */
		mingw_raise(SIGINT);
	}
	SetConsoleCtrlHandler(ctrl_ignore, FALSE);
	return ch;
}

#undef fopen
FILE *mingw_fopen (const char *filename, const char *otype)
{
	int hide = needs_hiding(filename);
	FILE *file;
	wchar_t wfilename[MAX_LONG_PATH], wotype[4];
	if (filename && !strcmp(filename, "/dev/null"))
		filename = "nul";
	if (xutftowcs_long_path(wfilename, filename) < 0 ||
		xutftowcs(wotype, otype, ARRAY_SIZE(wotype)) < 0)
		return NULL;
	if (hide && !access(filename, F_OK) && set_hidden_flag(wfilename, 0)) {
		error("could not unhide %s", filename);
		return NULL;
	}
	file = _wfopen(wfilename, wotype);
	if (!file && GetLastError() == ERROR_INVALID_NAME)
		errno = ENOENT;
	if (file && hide && set_hidden_flag(wfilename, 1))
		warning("could not mark '%s' as hidden.", filename);
	return file;
}

FILE *mingw_freopen (const char *filename, const char *otype, FILE *stream)
{
	int hide = needs_hiding(filename);
	FILE *file;
	wchar_t wfilename[MAX_LONG_PATH], wotype[4];
	if (filename && !strcmp(filename, "/dev/null"))
		filename = "nul";
	if (xutftowcs_long_path(wfilename, filename) < 0 ||
		xutftowcs(wotype, otype, ARRAY_SIZE(wotype)) < 0)
		return NULL;
	if (hide && !access(filename, F_OK) && set_hidden_flag(wfilename, 0)) {
		error("could not unhide %s", filename);
		return NULL;
	}
	file = _wfreopen(wfilename, wotype, stream);
	if (file && hide && set_hidden_flag(wfilename, 1))
		warning("could not mark '%s' as hidden.", filename);
	return file;
}

#undef fflush
int mingw_fflush(FILE *stream)
{
	int ret = fflush(stream);

	/*
	 * write() is used behind the scenes of stdio output functions.
	 * Since git code does not check for errors after each stdio write
	 * operation, it can happen that write() is called by a later
	 * stdio function even if an earlier write() call failed. In the
	 * case of a pipe whose readable end was closed, only the first
	 * call to write() reports EPIPE on Windows. Subsequent write()
	 * calls report EINVAL. It is impossible to notice whether this
	 * fflush invocation triggered such a case, therefore, we have to
	 * catch all EINVAL errors whole-sale.
	 */
	if (ret && errno == EINVAL)
		errno = EPIPE;

	return ret;
}

#undef write
ssize_t mingw_write(int fd, const void *buf, size_t len)
{
	ssize_t result = write(fd, buf, len);

	if (result < 0 && errno == EINVAL && buf) {
		/* check if fd is a pipe */
		HANDLE h = (HANDLE) _get_osfhandle(fd);
		if (GetFileType(h) == FILE_TYPE_PIPE)
			errno = EPIPE;
		else
			errno = EINVAL;
	}

	return result;
}

int mingw_access(const char *filename, int mode)
{
	wchar_t wfilename[MAX_LONG_PATH];
	if (xutftowcs_long_path(wfilename, filename) < 0)
		return -1;
	/* X_OK is not supported by the MSVCRT version */
	return _waccess(wfilename, mode & ~X_OK);
}

/* cached length of current directory for handle_long_path */
static int current_directory_len = 0;

int mingw_chdir(const char *dirname)
{
	int result;
	DECLARE_PROC_ADDR(kernel32.dll, DWORD, GetFinalPathNameByHandleW,
			  HANDLE, LPWSTR, DWORD, DWORD);
	wchar_t wdirname[MAX_LONG_PATH];
	if (xutftowcs_long_path(wdirname, dirname) < 0)
		return -1;

	if (has_symlinks && INIT_PROC_ADDR(GetFinalPathNameByHandleW)) {
		HANDLE hnd = CreateFileW(wdirname, 0,
				FILE_SHARE_READ | FILE_SHARE_WRITE | FILE_SHARE_DELETE, NULL,
				OPEN_EXISTING, FILE_FLAG_BACKUP_SEMANTICS, NULL);
		if (hnd == INVALID_HANDLE_VALUE) {
			errno = err_win_to_posix(GetLastError());
			return -1;
		}
		if (!GetFinalPathNameByHandleW(hnd, wdirname, ARRAY_SIZE(wdirname), 0)) {
			errno = err_win_to_posix(GetLastError());
			CloseHandle(hnd);
			return -1;
		}
		CloseHandle(hnd);
	}

	result = _wchdir(normalize_ntpath(wdirname));
	current_directory_len = GetCurrentDirectoryW(0, NULL);
	return result;
}

int mingw_chmod(const char *filename, int mode)
{
	wchar_t wfilename[MAX_LONG_PATH];
	if (xutftowcs_long_path(wfilename, filename) < 0)
		return -1;
	return _wchmod(wfilename, mode);
}

/**
 * Verifies that safe_create_leading_directories() would succeed.
 */
static int has_valid_directory_prefix(wchar_t *wfilename)
{
	int n = wcslen(wfilename);

	while (n > 0) {
		wchar_t c = wfilename[--n];
		DWORD attributes;

		if (!is_dir_sep(c))
			continue;

		wfilename[n] = L'\0';
		attributes = GetFileAttributesW(wfilename);
		wfilename[n] = c;
		if (attributes == FILE_ATTRIBUTE_DIRECTORY ||
				attributes == FILE_ATTRIBUTE_DEVICE)
			return 1;
		if (attributes == INVALID_FILE_ATTRIBUTES)
			switch (GetLastError()) {
			case ERROR_PATH_NOT_FOUND:
				continue;
			case ERROR_FILE_NOT_FOUND:
				/* This implies parent directory exists. */
				return 1;
			}
		return 0;
	}
	return 1;
}

int mingw_lstat(const char *file_name, struct stat *buf)
{
	WIN32_FILE_ATTRIBUTE_DATA fdata;
	WIN32_FIND_DATAW findbuf;
	wchar_t wfilename[MAX_LONG_PATH];
	int wlen = xutftowcs_long_path(wfilename, file_name);
	if (wlen < 0)
		return -1;

	/* strip trailing '/', or GetFileAttributes will fail */
	while (wlen && is_dir_sep(wfilename[wlen - 1]))
		wfilename[--wlen] = 0;
	if (!wlen) {
		errno = ENOENT;
		return -1;
	}

	if (GetFileAttributesExW(wfilename, GetFileExInfoStandard, &fdata)) {
		/* for reparse points, use FindFirstFile to get the reparse tag */
		if (fdata.dwFileAttributes & FILE_ATTRIBUTE_REPARSE_POINT) {
			HANDLE handle = FindFirstFileW(wfilename, &findbuf);
			if (handle == INVALID_HANDLE_VALUE)
				goto error;
			FindClose(handle);
		}
		buf->st_ino = 0;
		buf->st_gid = 0;
		buf->st_uid = 0;
		buf->st_nlink = 1;
		buf->st_mode = file_attr_to_st_mode(fdata.dwFileAttributes,
				findbuf.dwReserved0);
		buf->st_size = S_ISLNK(buf->st_mode) ? MAX_LONG_PATH :
			fdata.nFileSizeLow | (((off_t) fdata.nFileSizeHigh) << 32);
		buf->st_dev = buf->st_rdev = 0; /* not used by Git */
		filetime_to_timespec(&(fdata.ftLastAccessTime), &(buf->st_atim));
		filetime_to_timespec(&(fdata.ftLastWriteTime), &(buf->st_mtim));
		filetime_to_timespec(&(fdata.ftCreationTime), &(buf->st_ctim));
		return 0;
	}
error:
	switch (GetLastError()) {
	case ERROR_ACCESS_DENIED:
	case ERROR_SHARING_VIOLATION:
	case ERROR_LOCK_VIOLATION:
	case ERROR_SHARING_BUFFER_EXCEEDED:
		errno = EACCES;
		break;
	case ERROR_BUFFER_OVERFLOW:
		errno = ENAMETOOLONG;
		break;
	case ERROR_NOT_ENOUGH_MEMORY:
		errno = ENOMEM;
		break;
	case ERROR_PATH_NOT_FOUND:
		if (!has_valid_directory_prefix(wfilename)) {
			errno = ENOTDIR;
			break;
		}
		/* fallthru */
	default:
		errno = ENOENT;
		break;
	}
	return -1;
}

int (*lstat)(const char *file_name, struct stat *buf) = mingw_lstat;

static int get_file_info_by_handle(HANDLE hnd, struct stat *buf)
{
	BY_HANDLE_FILE_INFORMATION fdata;
	if (!GetFileInformationByHandle(hnd, &fdata)) {
		errno = err_win_to_posix(GetLastError());
		return -1;
	}
	buf->st_ino = 0;
	buf->st_dev = buf->st_rdev = 0; /* not used by Git */
	buf->st_gid = buf->st_uid = 0;
	buf->st_nlink = 1;
	buf->st_mode = file_attr_to_st_mode(fdata.dwFileAttributes, 0);
	buf->st_size = fdata.nFileSizeLow | (((off_t) fdata.nFileSizeHigh) << 32);
	filetime_to_timespec(&(fdata.ftLastAccessTime), &(buf->st_atim));
	filetime_to_timespec(&(fdata.ftLastWriteTime), &(buf->st_mtim));
	filetime_to_timespec(&(fdata.ftCreationTime), &(buf->st_ctim));
	return 0;
}

int mingw_stat(const char *file_name, struct stat *buf)
{
	wchar_t wfile_name[MAX_LONG_PATH];
	HANDLE hnd;
	int result;

	/* open the file and let Windows resolve the links */
	if (xutftowcs_long_path(wfile_name, file_name) < 0)
		return -1;
	hnd = CreateFileW(wfile_name, 0,
			FILE_SHARE_READ | FILE_SHARE_WRITE | FILE_SHARE_DELETE, NULL,
			OPEN_EXISTING, FILE_FLAG_BACKUP_SEMANTICS, NULL);
	if (hnd == INVALID_HANDLE_VALUE) {
		errno = err_win_to_posix(GetLastError());
		return -1;
	}
	result = get_file_info_by_handle(hnd, buf);
	CloseHandle(hnd);
	return result;
}

int mingw_fstat(int fd, struct stat *buf)
{
	HANDLE fh = (HANDLE)_get_osfhandle(fd);
	DWORD avail, type = GetFileType(fh) & ~FILE_TYPE_REMOTE;

	switch (type) {
	case FILE_TYPE_DISK:
		return get_file_info_by_handle(fh, buf);

	case FILE_TYPE_CHAR:
	case FILE_TYPE_PIPE:
		/* initialize stat fields */
		memset(buf, 0, sizeof(*buf));
		buf->st_nlink = 1;

		if (type == FILE_TYPE_CHAR) {
			buf->st_mode = _S_IFCHR;
		} else {
			buf->st_mode = _S_IFIFO;
			if (PeekNamedPipe(fh, NULL, 0, NULL, &avail, NULL))
				buf->st_size = avail;
		}
		return 0;

	default:
		errno = EBADF;
		return -1;
	}
}

static inline void time_t_to_filetime(time_t t, FILETIME *ft)
{
	long long winTime = t * 10000000LL + 116444736000000000LL;
	ft->dwLowDateTime = winTime;
	ft->dwHighDateTime = winTime >> 32;
}

int mingw_utime (const char *file_name, const struct utimbuf *times)
{
	FILETIME mft, aft;
	int fh, rc;
	DWORD attrs;
	wchar_t wfilename[MAX_LONG_PATH];
	if (xutftowcs_long_path(wfilename, file_name) < 0)
		return -1;

	/* must have write permission */
	attrs = GetFileAttributesW(wfilename);
	if (attrs != INVALID_FILE_ATTRIBUTES &&
	    (attrs & FILE_ATTRIBUTE_READONLY)) {
		/* ignore errors here; open() will report them */
		SetFileAttributesW(wfilename, attrs & ~FILE_ATTRIBUTE_READONLY);
	}

	if ((fh = _wopen(wfilename, O_RDWR | O_BINARY)) < 0) {
		rc = -1;
		goto revert_attrs;
	}

	if (times) {
		time_t_to_filetime(times->modtime, &mft);
		time_t_to_filetime(times->actime, &aft);
	} else {
		GetSystemTimeAsFileTime(&mft);
		aft = mft;
	}
	if (!SetFileTime((HANDLE)_get_osfhandle(fh), NULL, &aft, &mft)) {
		errno = EINVAL;
		rc = -1;
	} else
		rc = 0;
	close(fh);

revert_attrs:
	if (attrs != INVALID_FILE_ATTRIBUTES &&
	    (attrs & FILE_ATTRIBUTE_READONLY)) {
		/* ignore errors again */
		SetFileAttributesW(wfilename, attrs);
	}
	return rc;
}

unsigned int sleep (unsigned int seconds)
{
	Sleep(seconds*1000);
	return 0;
}

char *mingw_mktemp(char *template)
{
	wchar_t wtemplate[MAX_PATH];
	/* we need to return the path, thus no long paths here! */
	if (xutftowcs_path(wtemplate, template) < 0)
		return NULL;
	if (!_wmktemp(wtemplate))
		return NULL;
	if (xwcstoutf(template, wtemplate, strlen(template) + 1) < 0)
		return NULL;
	return template;
}

int mkstemp(char *template)
{
	char *filename = mktemp(template);
	if (filename == NULL)
		return -1;
	return open(filename, O_RDWR | O_CREAT, 0600);
}

int gettimeofday(struct timeval *tv, void *tz)
{
	FILETIME ft;
	long long hnsec;

	GetSystemTimeAsFileTime(&ft);
	hnsec = filetime_to_hnsec(&ft);
	tv->tv_sec = hnsec / 10000000;
	tv->tv_usec = (hnsec % 10000000) / 10;
	return 0;
}

int pipe(int filedes[2])
{
	HANDLE h[2];

	/* this creates non-inheritable handles */
	if (!CreatePipe(&h[0], &h[1], NULL, 8192)) {
		errno = err_win_to_posix(GetLastError());
		return -1;
	}
	filedes[0] = _open_osfhandle(HCAST(int, h[0]), O_NOINHERIT);
	if (filedes[0] < 0) {
		CloseHandle(h[0]);
		CloseHandle(h[1]);
		return -1;
	}
	filedes[1] = _open_osfhandle(HCAST(int, h[1]), O_NOINHERIT);
	if (filedes[1] < 0) {
		close(filedes[0]);
		CloseHandle(h[1]);
		return -1;
	}
	return 0;
}

struct tm *gmtime_r(const time_t *timep, struct tm *result)
{
	/* gmtime() in MSVCRT.DLL is thread-safe, but not reentrant */
	memcpy(result, gmtime(timep), sizeof(struct tm));
	return result;
}

struct tm *localtime_r(const time_t *timep, struct tm *result)
{
	/* localtime() in MSVCRT.DLL is thread-safe, but not reentrant */
	memcpy(result, localtime(timep), sizeof(struct tm));
	return result;
}

char *mingw_getcwd(char *pointer, int len)
{
	wchar_t cwd[MAX_PATH], wpointer[MAX_PATH];
	DECLARE_PROC_ADDR(kernel32.dll, DWORD, GetFinalPathNameByHandleW,
			  HANDLE, LPWSTR, DWORD, DWORD);
	DWORD ret = GetCurrentDirectoryW(ARRAY_SIZE(cwd), cwd);

	if (!ret || ret >= ARRAY_SIZE(cwd)) {
		errno = ret ? ENAMETOOLONG : err_win_to_posix(GetLastError());
		return NULL;
	}
	ret = GetLongPathNameW(cwd, wpointer, ARRAY_SIZE(wpointer));
	if (!ret && GetLastError() == ERROR_ACCESS_DENIED &&
		INIT_PROC_ADDR(GetFinalPathNameByHandleW)) {
		HANDLE hnd = CreateFileW(cwd, 0,
			FILE_SHARE_READ | FILE_SHARE_WRITE | FILE_SHARE_DELETE, NULL,
			OPEN_EXISTING, FILE_FLAG_BACKUP_SEMANTICS, NULL);
		if (hnd == INVALID_HANDLE_VALUE)
			return NULL;
		ret = GetFinalPathNameByHandleW(hnd, wpointer, ARRAY_SIZE(wpointer), 0);
		CloseHandle(hnd);
		if (!ret || ret >= ARRAY_SIZE(wpointer))
			return NULL;
		if (xwcstoutf(pointer, normalize_ntpath(wpointer), len) < 0)
			return NULL;
		return pointer;
	}
	if (!ret || ret >= ARRAY_SIZE(wpointer))
		return NULL;
	if (xwcstoutf(pointer, wpointer, len) < 0)
		return NULL;
	convert_slashes(pointer);
	return pointer;
}

/*
 * See http://msdn2.microsoft.com/en-us/library/17w5ykft(vs.71).aspx
 * (Parsing C++ Command-Line Arguments)
 */
static const char *quote_arg(const char *arg)
{
	/* count chars to quote */
	int len = 0, n = 0;
	int force_quotes = 0;
	char *q, *d;
	const char *p = arg;
	if (!*p) force_quotes = 1;
	while (*p) {
		if (isspace(*p) || *p == '*' || *p == '?' || *p == '{' || *p == '\'')
			force_quotes = 1;
		else if (*p == '"')
			n++;
		else if (*p == '\\') {
			int count = 0;
			while (*p == '\\') {
				count++;
				p++;
				len++;
			}
			if (*p == '"')
				n += count*2 + 1;
			continue;
		}
		len++;
		p++;
	}
	if (!force_quotes && n == 0)
		return arg;

	/* insert \ where necessary */
	d = q = xmalloc(st_add3(len, n, 3));
	*d++ = '"';
	while (*arg) {
		if (*arg == '"')
			*d++ = '\\';
		else if (*arg == '\\') {
			int count = 0;
			while (*arg == '\\') {
				count++;
				*d++ = *arg++;
			}
			if (*arg == '"') {
				while (count-- > 0)
					*d++ = '\\';
				*d++ = '\\';
			}
		}
		*d++ = *arg++;
	}
	*d++ = '"';
	*d++ = 0;
	return q;
}

static const char *parse_interpreter(const char *cmd)
{
	static char buf[100];
	char *p, *opt;
	int n, fd;

	/* don't even try a .exe */
	n = strlen(cmd);
	if (n >= 4 && !strcasecmp(cmd+n-4, ".exe"))
		return NULL;

	fd = open(cmd, O_RDONLY);
	if (fd < 0)
		return NULL;
	n = read(fd, buf, sizeof(buf)-1);
	close(fd);
	if (n < 4)	/* at least '#!/x' and not error */
		return NULL;

	if (buf[0] != '#' || buf[1] != '!')
		return NULL;
	buf[n] = '\0';
	p = buf + strcspn(buf, "\r\n");
	if (!*p)
		return NULL;

	*p = '\0';
	if (!(p = strrchr(buf+2, '/')) && !(p = strrchr(buf+2, '\\')))
		return NULL;
	/* strip options */
	if ((opt = strchr(p+1, ' ')))
		*opt = '\0';
	return p+1;
}

/*
 * exe_only means that we only want to detect .exe files, but not scripts
 * (which do not have an extension)
 */
static char *lookup_prog(const char *dir, int dirlen, const char *cmd,
			 int isexe, int exe_only)
{
	char path[MAX_PATH];
	wchar_t wpath[MAX_PATH];
	snprintf(path, sizeof(path), "%.*s\\%s.exe", dirlen, dir, cmd);

	if (xutftowcs_path(wpath, path) < 0)
		return NULL;

	if (!isexe && _waccess(wpath, F_OK) == 0)
		return xstrdup(path);
	wpath[wcslen(wpath)-4] = '\0';
	if ((!exe_only || isexe) && _waccess(wpath, F_OK) == 0) {
		if (!(GetFileAttributesW(wpath) & FILE_ATTRIBUTE_DIRECTORY)) {
			path[strlen(path)-4] = '\0';
			return xstrdup(path);
		}
	}
	return NULL;
}

/*
 * Determines the absolute path of cmd using the split path in path.
 * If cmd contains a slash or backslash, no lookup is performed.
 */
static char *path_lookup(const char *cmd, int exe_only)
{
	const char *path;
	char *prog = NULL;
	int len = strlen(cmd);
	int isexe = len >= 4 && !strcasecmp(cmd+len-4, ".exe");

	if (strchr(cmd, '/') || strchr(cmd, '\\'))
		return xstrdup(cmd);

	path = mingw_getenv("PATH");
	if (!path)
		return NULL;

	while (!prog) {
		const char *sep = strchrnul(path, ';');
		int dirlen = sep - path;
		if (dirlen)
			prog = lookup_prog(path, dirlen, cmd, isexe, exe_only);
		if (!*sep)
			break;
		path = sep + 1;
	}

	return prog;
}

#if defined(_MSC_VER)
/*
 * Build an environment block combining the inherited environment
 * merged with the given list of settings.
 *
 * Values of the form "KEY=VALUE" in deltaenv override inherited values.
 * Values of the form "KEY" in deltaenv delete inherited values.
 *
 * We return a contiguous block of UNICODE strings with a final trailing
 * zero word.
 */
static wchar_t *make_environment_block(char **deltaenv)
{
	/*
	 * The CRT (at least as of UCRT) secretly declares "_wenviron"
	 * as a function that returns a pointer to a mostly static table.
	 * Grab the pointer and cache it for the duration of our loop.
	 */
	extern wchar_t **_wenviron;
	const wchar_t **my_wenviron = _wenviron;

	/*
	 * Internally, we create normal 'C' arrays of strings (pointing
	 * into the blocks) to help with some of the de-dup work.
	 */
	wchar_t **wptrs_ins = NULL;
	wchar_t **wptrs_del = NULL;
	wchar_t *wblock_ins = NULL;
	wchar_t *wblock_del = NULL;
	wchar_t *wend_ins;
	wchar_t *wend_del;
	wchar_t *w_ins;
	wchar_t *w_del;

	int maxlen = 0;
	int nr_delta = 0;
	int nr_delta_ins = 0;
	int nr_delta_del = 0;
	int nr_wenv = 0;
	int j, k, k_ins, k_del;

	/*
	 * Count the number of inserts and deletes in the deltaenv list.
	 * Allocate 'C' arrays for inserts and deletes.
	 * Also estimate the block size of our results.
	 */
	if (deltaenv && deltaenv[0] && *deltaenv[0]) {
		for (k = 0; deltaenv && deltaenv[k] && *deltaenv[k]; k++) {
			if (strchr(deltaenv[k], '=') == NULL)
				nr_delta_del++;
			else {
				maxlen += strlen(deltaenv[k]) + 1;
				nr_delta_ins++;
			}
		}

		if (nr_delta_ins)
			wptrs_ins = (wchar_t**)calloc(nr_delta_ins + 1, sizeof(wchar_t*));
		if (nr_delta_del)
			wptrs_del = (wchar_t**)calloc(nr_delta_del + 1, sizeof(wchar_t*));

		nr_delta = nr_delta_ins + nr_delta_del;
	}
	while (my_wenviron && my_wenviron[nr_wenv] && *my_wenviron[nr_wenv])
		maxlen += wcslen(my_wenviron[nr_wenv++]) + 1;
	maxlen++;

	/*
	 * Allocate blocks for inserted and deleted items.
	 * The individual pointers in the 'C' arrays will point into here.
	 * We will use the wblock_ins as the final result.
	 */
	if (nr_delta_del) {
		wblock_del = (wchar_t*)calloc(maxlen, sizeof(wchar_t));
		wend_del = wblock_del + maxlen;
		w_del = wblock_del;
	}
	wblock_ins = (wchar_t*)calloc(maxlen, sizeof(wchar_t));
	wend_ins = wblock_ins + maxlen;
	w_ins = wblock_ins;

	/*
	 * deltaenv values override inherited environment, so put them
	 * in the result list first (so that we can de-dup using the
	 * wide versions of them.
	 *
	 * Items in the deltaenv list that DO NOT contain an "=" are
	 * treated as unsetenv.
	 *
	 * Care needs to be taken to handle entries that are added first, and
	 * then deleted.
	 */
	k_ins = 0;
	k_del = 0;
	for (k = 0; k < nr_delta; k++) {
		if (strchr(deltaenv[k], '=') == NULL) {
			wchar_t *save = w_del;
			wptrs_del[k_del++] = w_del;
			w_del += xutftowcs(w_del, deltaenv[k], (wend_del - w_del));
			*w_del++ = L'='; /* append '=' to make lookup easier in next step. */
			*w_del++ = 0;

			/* If we added this key, we have to remove it again */
			for (j = 0; j < k_ins; j++)
				if (!wcsnicmp(wptrs_ins[j], save, w_del - save - 1)) {
					if (j + 1 < k_ins) {
						int delta = sizeof(wchar_t) * (wptrs_ins[j + 1] - wptrs_ins[j]), i;
						memmove(wptrs_ins[j], wptrs_ins[j + 1], sizeof(wchar_t) * (w_ins - wptrs_ins[j + 1]));
						for (i = j; i < --k_ins; i++)
							wptrs_ins[i] = wptrs_ins[i + 1] - delta;
						w_ins -= delta;
					} else
						w_ins = wptrs_ins[j];
					k_ins--;
					j--;
				}
		} else {
			wptrs_ins[k_ins++] = w_ins;
			w_ins += xutftowcs(w_ins, deltaenv[k], (wend_ins - w_ins)) + 1;
		}
	}
	assert(k_ins <= nr_delta_ins);
	assert(k_del == nr_delta_del);

	/*
	 * Walk the inherited environment and copy over unique, non-deleted
	 * ones into the result set. Note that we only have to de-dup WRT
	 * the values from deltaenv, because the inherited set should be unique.
	 */
	for (j = 0; j < nr_wenv; j++) {
		const wchar_t *v_j = my_wenviron[j];
		wchar_t *v_j_eq = wcschr(v_j, L'=');
		int len_j_eq, len_j;

		if (!v_j_eq)
			continue; /* should not happen */
		len_j_eq = v_j_eq + 1 - v_j; /* length(v_j) including '=' */

		/* lookup v_j in list of to-delete vars */
		for (k_del = 0; k_del < nr_delta_del; k_del++) {
			if (wcsnicmp(v_j, wptrs_del[k_del], len_j_eq) == 0)
				goto skip_it;
		}

		/* lookup v_j in deltaenv portion of result set */
		for (k_ins = 0; k_ins < nr_delta_ins; k_ins++) {
			if (wcsnicmp(v_j, wptrs_ins[k_ins], len_j_eq) == 0)
				goto skip_it;
		}

		/* item is unique, add it to results. */
		len_j = wcslen(v_j);
		memcpy(w_ins, v_j, len_j * sizeof(wchar_t));
		w_ins += len_j + 1;

skip_it:
		;
	}

	if (wptrs_ins)
		free(wptrs_ins);
	if (wptrs_del)
		free(wptrs_del);
	if (wblock_del)
		free(wblock_del);

	return wblock_ins;
}

#else

static int do_putenv(char **env, const char *name, int size, int free_old);

/* used number of elements of environ array, including terminating NULL */
static int environ_size = 0;
/* allocated size of environ array, in bytes */
static int environ_alloc = 0;
/* used as a indicator when the environment has been changed outside mingw.c */
static char **saved_environ;

static void maybe_reinitialize_environ(void);

/*
 * Create environment block suitable for CreateProcess. Merges current
 * process environment and the supplied environment changes.
 */
static wchar_t *make_environment_block(char **deltaenv)
{
	wchar_t *wenvblk = NULL;
	char **tmpenv;
	int i = 0, size, wenvsz = 0, wenvpos = 0;

	maybe_reinitialize_environ();
	size = environ_size;

	while (deltaenv && deltaenv[i] && *deltaenv[i])
		i++;

	/* copy the environment, leaving space for changes */
	ALLOC_ARRAY(tmpenv, size + i);
	memcpy(tmpenv, environ, size * sizeof(char*));

	/* merge supplied environment changes into the temporary environment */
	for (i = 0; deltaenv && deltaenv[i] && *deltaenv[i]; i++)
		size = do_putenv(tmpenv, deltaenv[i], size, 0);

	/* create environment block from temporary environment */
	for (i = 0; tmpenv[i] && *tmpenv[i]; i++) {
		size = 2 * strlen(tmpenv[i]) + 2; /* +2 for final \0 */
		ALLOC_GROW(wenvblk, (wenvpos + size) * sizeof(wchar_t), wenvsz);
		wenvpos += xutftowcs(&wenvblk[wenvpos], tmpenv[i], size) + 1;
	}
	/* add final \0 terminator */
	wenvblk[wenvpos] = 0;
	free(tmpenv);
	return wenvblk;
}
#endif

static void do_unset_environment_variables(void)
{
	static int done;
	char *p = unset_environment_variables;

	if (done || !p)
		return;
	done = 1;

	for (;;) {
		char *comma = strchr(p, ',');

		if (comma)
			*comma = '\0';
		unsetenv(p);
		if (!comma)
			break;
		p = comma + 1;
	}
}

struct pinfo_t {
	struct pinfo_t *next;
	pid_t pid;
	HANDLE proc;
};
static struct pinfo_t *pinfo = NULL;
CRITICAL_SECTION pinfo_cs;

static pid_t mingw_spawnve_fd(const char *cmd, const char **argv, char **deltaenv,
			      const char *dir,
			      int prepend_cmd, int fhin, int fhout, int fherr)
{
	STARTUPINFOW si;
	PROCESS_INFORMATION pi;
	struct strbuf args;
	wchar_t wcmd[MAX_PATH], wdir[MAX_PATH], *wargs, *wenvblk = NULL;
	unsigned flags = CREATE_UNICODE_ENVIRONMENT;
	BOOL ret;
	HANDLE cons;
	const char *strace_env;

	do_unset_environment_variables();

	/* Determine whether or not we are associated to a console */
	cons = CreateFile("CONOUT$", GENERIC_WRITE,
			FILE_SHARE_WRITE, NULL, OPEN_EXISTING,
			FILE_ATTRIBUTE_NORMAL, NULL);
	if (cons == INVALID_HANDLE_VALUE) {
		/* There is no console associated with this process.
		 * Since the child is a console process, Windows
		 * would normally create a console window. But
		 * since we'll be redirecting std streams, we do
		 * not need the console.
		 * It is necessary to use DETACHED_PROCESS
		 * instead of CREATE_NO_WINDOW to make ssh
		 * recognize that it has no console.
		 */
		flags |= DETACHED_PROCESS;
	} else {
		/* There is already a console. If we specified
		 * DETACHED_PROCESS here, too, Windows would
		 * disassociate the child from the console.
		 * The same is true for CREATE_NO_WINDOW.
		 * Go figure!
		 */
		CloseHandle(cons);
	}
	memset(&si, 0, sizeof(si));
	si.cb = sizeof(si);
	si.dwFlags = STARTF_USESTDHANDLES;
	si.hStdInput = winansi_get_osfhandle(fhin);
	si.hStdOutput = winansi_get_osfhandle(fhout);
	si.hStdError = winansi_get_osfhandle(fherr);

	/* executables and the current directory don't support long paths */
	if (xutftowcs_path(wcmd, cmd) < 0)
		return -1;
	if (dir && xutftowcs_path(wdir, dir) < 0)
		return -1;

	/* concatenate argv, quoting args as we go */
	strbuf_init(&args, 0);
	if (prepend_cmd) {
		char *quoted = (char *)quote_arg(cmd);
		strbuf_addstr(&args, quoted);
		if (quoted != cmd)
			free(quoted);
	}
	for (; *argv; argv++) {
		char *quoted = (char *)quote_arg(*argv);
		if (*args.buf)
			strbuf_addch(&args, ' ');
		strbuf_addstr(&args, quoted);
		if (quoted != *argv)
			free(quoted);
	}

	strace_env = getenv("GIT_STRACE_COMMANDS");
	if (strace_env) {
		char **path = get_path_split();
		char *p = path_lookup("strace.exe", path, 1);
		if (!p) {
			free_path_split(path);
			return error("strace not found!");
		}
		free_path_split(path);
		if (xutftowcs_path(wcmd, p) < 0) {
			free(p);
			return -1;
		}
		free(p);
		if (!strcmp("1", strace_env) ||
		    !strcasecmp("yes", strace_env) ||
		    !strcasecmp("true", strace_env))
			strbuf_insert(&args, 0, "strace ", 7);
		else {
			const char *quoted = quote_arg(strace_env);
			struct strbuf buf = STRBUF_INIT;
			strbuf_addf(&buf, "strace -o %s ", quoted);
			if (quoted != strace_env)
				free((char *)quoted);
			strbuf_insert(&args, 0, buf.buf, buf.len);
			strbuf_release(&buf);
		}
	}

	ALLOC_ARRAY(wargs, st_add(st_mult(2, args.len), 1));
	xutftowcs(wargs, args.buf, 2 * args.len + 1);
	strbuf_release(&args);

	wenvblk = make_environment_block(deltaenv);

	memset(&pi, 0, sizeof(pi));
	ret = CreateProcessW(wcmd, wargs, NULL, NULL, TRUE, flags,
		wenvblk, dir ? wdir : NULL, &si, &pi);

	free(wenvblk);
	free(wargs);

	if (!ret) {
		errno = ENOENT;
		return -1;
	}
	CloseHandle(pi.hThread);

	/*
	 * The process ID is the human-readable identifier of the process
	 * that we want to present in log and error messages. The handle
	 * is not useful for this purpose. But we cannot close it, either,
	 * because it is not possible to turn a process ID into a process
	 * handle after the process terminated.
	 * Keep the handle in a list for waitpid.
	 */
	EnterCriticalSection(&pinfo_cs);
	{
		struct pinfo_t *info = xmalloc(sizeof(struct pinfo_t));
		info->pid = pi.dwProcessId;
		info->proc = pi.hProcess;
		info->next = pinfo;
		pinfo = info;
	}
	LeaveCriticalSection(&pinfo_cs);

	return (pid_t)pi.dwProcessId;
}

static pid_t mingw_spawnv(const char *cmd, const char **argv, int prepend_cmd)
{
	return mingw_spawnve_fd(cmd, argv, NULL, NULL, prepend_cmd, 0, 1, 2);
}

pid_t mingw_spawnvpe(const char *cmd, const char **argv, char **deltaenv,
		     const char *dir,
		     int fhin, int fhout, int fherr)
{
	pid_t pid;
	char *prog = path_lookup(cmd, 0);

	if (!prog) {
		errno = ENOENT;
		pid = -1;
	}
	else {
		const char *interpr = parse_interpreter(prog);

		if (interpr) {
			const char *argv0 = argv[0];
			char *iprog = path_lookup(interpr, 1);
			argv[0] = prog;
			if (!iprog) {
				errno = ENOENT;
				pid = -1;
			}
			else {
				pid = mingw_spawnve_fd(iprog, argv, deltaenv, dir, 1,
						       fhin, fhout, fherr);
				free(iprog);
			}
			argv[0] = argv0;
		}
		else
			pid = mingw_spawnve_fd(prog, argv, deltaenv, dir, 0,
					       fhin, fhout, fherr);
		free(prog);
	}
	return pid;
}

static int try_shell_exec(const char *cmd, char *const *argv)
{
	const char *interpr = parse_interpreter(cmd);
	char *prog;
	int pid = 0;

	if (!interpr)
		return 0;
	prog = path_lookup(interpr, 1);
	if (prog) {
		int argc = 0;
#ifndef _MSC_VER
		const
#endif
		char **argv2;
		while (argv[argc]) argc++;
		ALLOC_ARRAY(argv2, argc + 1);
		argv2[0] = (char *)cmd;	/* full path to the script file */
		memcpy(&argv2[1], &argv[1], sizeof(*argv) * argc);
		pid = mingw_spawnv(prog, argv2, 1);
		if (pid >= 0) {
			int status;
			if (waitpid(pid, &status, 0) < 0)
				status = 255;
			exit(status);
		}
		pid = 1;	/* indicate that we tried but failed */
		free(prog);
		free(argv2);
	}
	return pid;
}

int mingw_execv(const char *cmd, char *const *argv)
{
	/* check if git_command is a shell script */
	if (!try_shell_exec(cmd, argv)) {
		int pid, status;

		pid = mingw_spawnv(cmd, (const char **)argv, 0);
		if (pid < 0)
			return -1;
		if (waitpid(pid, &status, 0) < 0)
			status = 255;
		exit(status);
	}
	return -1;
}

int mingw_execvp(const char *cmd, char *const *argv)
{
	char *prog = path_lookup(cmd, 0);

	if (prog) {
		mingw_execv(prog, argv);
		free(prog);
	} else
		errno = ENOENT;

	return -1;
}

int mingw_kill(pid_t pid, int sig)
{
	if (pid > 0 && sig == SIGTERM) {
		HANDLE h = OpenProcess(PROCESS_TERMINATE, FALSE, pid);

		if (TerminateProcess(h, -1)) {
			CloseHandle(h);
			return 0;
		}

		errno = err_win_to_posix(GetLastError());
		CloseHandle(h);
		return -1;
	} else if (pid > 0 && sig == 0) {
		HANDLE h = OpenProcess(PROCESS_QUERY_INFORMATION, FALSE, pid);
		if (h) {
			CloseHandle(h);
			return 0;
		}
	}

	errno = EINVAL;
	return -1;
}

#if defined(_MSC_VER)

/* UTF8 versions of getenv and putenv (and unsetenv).
 * Internally, they use the CRT's stock UNICODE routines
 * to avoid data loss.
 *
 * Unlike the mingw version, we DO NOT directly write to
 * the CRT variables.  We also DO NOT try to manage/replace
 * the CRT storage.
 */
char *msc_getenv(const char *name)
{
	int len_key, len_value;
	wchar_t *w_key;
	char *value;
	const wchar_t *w_value;

	if (!name || !*name)
		return NULL;

	len_key = strlen(name) + 1;
	w_key = calloc(len_key, sizeof(wchar_t));
	xutftowcs(w_key, name, len_key);
	w_value = _wgetenv(w_key);
	free(w_key);

	if (!w_value)
		return NULL;

	len_value = wcslen(w_value) * 3 + 1;
	value = calloc(len_value, sizeof(char));
	xwcstoutf(value, w_value, len_value);

	/* TODO Warning: We return "value" which is an allocated
	 * value and the caller is NOT expecting to have to free
	 * it, so we leak memory.
	 */
	return value;
}

int msc_putenv(const char *name)
{
	int len, result;
	char *equal;
	wchar_t *wide;

	if (!name || !*name)
		return 0;

	len = strlen(name);
	equal = strchr(name, '=');
	wide = calloc(len+1+!equal, sizeof(wchar_t));
	xutftowcs(wide, name, len+1);
	if (!equal)
		wcscat(wide, L"=");

	result = _wputenv(wide);

	free(wide);
	return result;
}

#else

/*
 * Compare environment entries by key (i.e. stopping at '=' or '\0').
 */
static int compareenv(const void *v1, const void *v2)
{
	const char *e1 = *(const char**)v1;
	const char *e2 = *(const char**)v2;

	for (;;) {
		int c1 = *e1++;
		int c2 = *e2++;
		c1 = (c1 == '=') ? 0 : tolower(c1);
		c2 = (c2 == '=') ? 0 : tolower(c2);
		if (c1 > c2)
			return 1;
		if (c1 < c2)
			return -1;
		if (c1 == 0)
			return 0;
	}
}

/*
 * Functions implemented outside Git are able to modify the environment,
 * too. For example, cURL's curl_global_init() function sets the CHARSET
 * environment variable (at least in certain circumstances).
 *
 * Therefore we need to be *really* careful *not* to assume that we have
 * sole control over the environment and reinitalize it when necessary.
 */
static void maybe_reinitialize_environ(void)
{
	int i;

	if (!saved_environ) {
		warning("MinGW environment not initialized yet");
		return;
	}

	if (environ_size <= 0)
		return;

	if (saved_environ != environ)
		/* We have *no* idea how much space was allocated outside */
		environ_alloc = 0;
	else if (!environ[environ_size - 1])
		return; /* still consistent */

	for (i = 0; environ[i] && *environ[i]; i++)
		; /* continue counting */
	environ[i] = NULL;
	environ_size = i + 1;

	/* sort environment for O(log n) getenv / putenv */
	qsort(environ, i, sizeof(char*), compareenv);
}

static int bsearchenv(char **env, const char *name, size_t size)
{
	unsigned low = 0, high = size;
	while (low < high) {
		unsigned mid = low + ((high - low) >> 1);
		int cmp = compareenv(&env[mid], &name);
		if (cmp < 0)
			low = mid + 1;
		else if (cmp > 0)
			high = mid;
		else
			return mid;
	}
	return ~low; /* not found, return 1's complement of insert position */
}

/*
 * If name contains '=', then sets the variable, otherwise it unsets it
 * Size includes the terminating NULL. Env must have room for size + 1 entries
 * (in case of insert). Returns the new size. Optionally frees removed entries.
 */
static int do_putenv(char **env, const char *name, int size, int free_old)
{
	int i = size <= 0 ? -1 : bsearchenv(env, name, size - 1);

	/* optionally free removed / replaced entry */
	if (i >= 0 && free_old)
		free(env[i]);

	if (strchr(name, '=')) {
		/* if new value ('key=value') is specified, insert or replace entry */
		if (i < 0) {
			i = ~i;
			memmove(&env[i + 1], &env[i], (size - i) * sizeof(char*));
			size++;
		}
		env[i] = (char*) name;
	} else if (i >= 0) {
		/* otherwise ('key') remove existing entry */
		size--;
		memmove(&env[i], &env[i + 1], (size - i) * sizeof(char*));
	}
	return size;
}

char *mingw_getenv(const char *name)
{
	char *value;
	int pos;

	if (environ_size <= 0)
		return NULL;

	maybe_reinitialize_environ();
	pos = bsearchenv(environ, name, environ_size - 1);

	if (pos < 0)
		return NULL;
	value = strchr(environ[pos], '=');
	return value ? &value[1] : NULL;
}

int mingw_putenv(const char *namevalue)
{
	maybe_reinitialize_environ();
	ALLOC_GROW(environ, (environ_size + 1) * sizeof(char*), environ_alloc);
	saved_environ = environ;
	environ_size = do_putenv(environ, namevalue, environ_size, 1);
	return 0;
}

#endif

/*
 * Note, this isn't a complete replacement for getaddrinfo. It assumes
 * that service contains a numerical port, or that it is null. It
 * does a simple search using gethostbyname, and returns one IPv4 host
 * if one was found.
 */
static int WSAAPI getaddrinfo_stub(const char *node, const char *service,
				   const struct addrinfo *hints,
				   struct addrinfo **res)
{
	struct hostent *h = NULL;
	struct addrinfo *ai;
	struct sockaddr_in *sin;

	if (node) {
		h = gethostbyname(node);
		if (!h)
			return WSAGetLastError();
	}

	ai = xmalloc(sizeof(struct addrinfo));
	*res = ai;
	ai->ai_flags = 0;
	ai->ai_family = AF_INET;
	ai->ai_socktype = hints ? hints->ai_socktype : 0;
	switch (ai->ai_socktype) {
	case SOCK_STREAM:
		ai->ai_protocol = IPPROTO_TCP;
		break;
	case SOCK_DGRAM:
		ai->ai_protocol = IPPROTO_UDP;
		break;
	default:
		ai->ai_protocol = 0;
		break;
	}
	ai->ai_addrlen = sizeof(struct sockaddr_in);
	if (hints && (hints->ai_flags & AI_CANONNAME))
		ai->ai_canonname = h ? xstrdup(h->h_name) : NULL;
	else
		ai->ai_canonname = NULL;

	sin = xcalloc(1, ai->ai_addrlen);
	sin->sin_family = AF_INET;
	/* Note: getaddrinfo is supposed to allow service to be a string,
	 * which should be looked up using getservbyname. This is
	 * currently not implemented */
	if (service)
		sin->sin_port = htons(atoi(service));
	if (h)
		sin->sin_addr = *(struct in_addr *)h->h_addr;
	else if (hints && (hints->ai_flags & AI_PASSIVE))
		sin->sin_addr.s_addr = INADDR_ANY;
	else
		sin->sin_addr.s_addr = INADDR_LOOPBACK;
	ai->ai_addr = (struct sockaddr *)sin;
	ai->ai_next = NULL;
	return 0;
}

static void WSAAPI freeaddrinfo_stub(struct addrinfo *res)
{
	free(res->ai_canonname);
	free(res->ai_addr);
	free(res);
}

static int WSAAPI getnameinfo_stub(const struct sockaddr *sa, socklen_t salen,
				   char *host, DWORD hostlen,
				   char *serv, DWORD servlen, int flags)
{
	const struct sockaddr_in *sin = (const struct sockaddr_in *)sa;
	if (sa->sa_family != AF_INET)
		return EAI_FAMILY;
	if (!host && !serv)
		return EAI_NONAME;

	if (host && hostlen > 0) {
		struct hostent *ent = NULL;
		if (!(flags & NI_NUMERICHOST))
			ent = gethostbyaddr((const char *)&sin->sin_addr,
					    sizeof(sin->sin_addr), AF_INET);

		if (ent)
			snprintf(host, hostlen, "%s", ent->h_name);
		else if (flags & NI_NAMEREQD)
			return EAI_NONAME;
		else
			snprintf(host, hostlen, "%s", inet_ntoa(sin->sin_addr));
	}

	if (serv && servlen > 0) {
		struct servent *ent = NULL;
		if (!(flags & NI_NUMERICSERV))
			ent = getservbyport(sin->sin_port,
					    flags & NI_DGRAM ? "udp" : "tcp");

		if (ent)
			snprintf(serv, servlen, "%s", ent->s_name);
		else
			snprintf(serv, servlen, "%d", ntohs(sin->sin_port));
	}

	return 0;
}

static HMODULE ipv6_dll = NULL;
static void (WSAAPI *ipv6_freeaddrinfo)(struct addrinfo *res);
static int (WSAAPI *ipv6_getaddrinfo)(const char *node, const char *service,
				      const struct addrinfo *hints,
				      struct addrinfo **res);
static int (WSAAPI *ipv6_getnameinfo)(const struct sockaddr *sa, socklen_t salen,
				      char *host, DWORD hostlen,
				      char *serv, DWORD servlen, int flags);
/*
 * gai_strerror is an inline function in the ws2tcpip.h header, so we
 * don't need to try to load that one dynamically.
 */

static void socket_cleanup(void)
{
	WSACleanup();
	if (ipv6_dll)
		FreeLibrary(ipv6_dll);
	ipv6_dll = NULL;
	ipv6_freeaddrinfo = freeaddrinfo_stub;
	ipv6_getaddrinfo = getaddrinfo_stub;
	ipv6_getnameinfo = getnameinfo_stub;
}

static void ensure_socket_initialization(void)
{
	WSADATA wsa;
	static int initialized = 0;
	const char *libraries[] = { "ws2_32.dll", "wship6.dll", NULL };
	const char **name;

	if (initialized)
		return;

	if (WSAStartup(MAKEWORD(2,2), &wsa))
		die("unable to initialize winsock subsystem, error %d",
			WSAGetLastError());

	for (name = libraries; *name; name++) {
		ipv6_dll = LoadLibraryExA(*name, NULL,
					  LOAD_LIBRARY_SEARCH_SYSTEM32);
		if (!ipv6_dll)
			continue;

		ipv6_freeaddrinfo = (void (WSAAPI *)(struct addrinfo *))
			GetProcAddress(ipv6_dll, "freeaddrinfo");
		ipv6_getaddrinfo = (int (WSAAPI *)(const char *, const char *,
						   const struct addrinfo *,
						   struct addrinfo **))
			GetProcAddress(ipv6_dll, "getaddrinfo");
		ipv6_getnameinfo = (int (WSAAPI *)(const struct sockaddr *,
						   socklen_t, char *, DWORD,
						   char *, DWORD, int))
			GetProcAddress(ipv6_dll, "getnameinfo");
		if (!ipv6_freeaddrinfo || !ipv6_getaddrinfo || !ipv6_getnameinfo) {
			FreeLibrary(ipv6_dll);
			ipv6_dll = NULL;
		} else
			break;
	}
	if (!ipv6_freeaddrinfo || !ipv6_getaddrinfo || !ipv6_getnameinfo) {
		ipv6_freeaddrinfo = freeaddrinfo_stub;
		ipv6_getaddrinfo = getaddrinfo_stub;
		ipv6_getnameinfo = getnameinfo_stub;
	}

	atexit(socket_cleanup);
	initialized = 1;
}

#undef gethostname
int mingw_gethostname(char *name, int namelen)
{
    ensure_socket_initialization();
    return gethostname(name, namelen);
}

#undef gethostbyname
struct hostent *mingw_gethostbyname(const char *host)
{
	ensure_socket_initialization();
	return gethostbyname(host);
}

void mingw_freeaddrinfo(struct addrinfo *res)
{
	ipv6_freeaddrinfo(res);
}

int mingw_getaddrinfo(const char *node, const char *service,
		      const struct addrinfo *hints, struct addrinfo **res)
{
	ensure_socket_initialization();
	return ipv6_getaddrinfo(node, service, hints, res);
}

int mingw_getnameinfo(const struct sockaddr *sa, socklen_t salen,
		      char *host, DWORD hostlen, char *serv, DWORD servlen,
		      int flags)
{
	ensure_socket_initialization();
	return ipv6_getnameinfo(sa, salen, host, hostlen, serv, servlen, flags);
}

int mingw_socket(int domain, int type, int protocol)
{
	int sockfd;
	SOCKET s;

	ensure_socket_initialization();
	s = WSASocket(domain, type, protocol, NULL, 0, 0);
	if (s == INVALID_SOCKET) {
		/*
		 * WSAGetLastError() values are regular BSD error codes
		 * biased by WSABASEERR.
		 * However, strerror() does not know about networking
		 * specific errors, which are values beginning at 38 or so.
		 * Therefore, we choose to leave the biased error code
		 * in errno so that _if_ someone looks up the code somewhere,
		 * then it is at least the number that are usually listed.
		 */
		errno = WSAGetLastError();
		return -1;
	}
	/* convert into a file descriptor */
	if ((sockfd = _open_osfhandle(s, O_RDWR|O_BINARY)) < 0) {
		closesocket(s);
		return error("unable to make a socket file descriptor: %s",
			strerror(errno));
	}
	return sockfd;
}

#undef connect
int mingw_connect(int sockfd, struct sockaddr *sa, size_t sz)
{
	SOCKET s = (SOCKET)_get_osfhandle(sockfd);
	return connect(s, sa, sz);
}

#undef bind
int mingw_bind(int sockfd, struct sockaddr *sa, size_t sz)
{
	SOCKET s = (SOCKET)_get_osfhandle(sockfd);
	return bind(s, sa, sz);
}

#undef setsockopt
int mingw_setsockopt(int sockfd, int lvl, int optname, void *optval, int optlen)
{
	SOCKET s = (SOCKET)_get_osfhandle(sockfd);
	return setsockopt(s, lvl, optname, (const char*)optval, optlen);
}

#undef shutdown
int mingw_shutdown(int sockfd, int how)
{
	SOCKET s = (SOCKET)_get_osfhandle(sockfd);
	return shutdown(s, how);
}

#undef listen
int mingw_listen(int sockfd, int backlog)
{
	SOCKET s = (SOCKET)_get_osfhandle(sockfd);
	return listen(s, backlog);
}

#undef accept
int mingw_accept(int sockfd1, struct sockaddr *sa, socklen_t *sz)
{
	int sockfd2;

	SOCKET s1 = (SOCKET)_get_osfhandle(sockfd1);
	SOCKET s2 = accept(s1, sa, sz);

	/* convert into a file descriptor */
	if ((sockfd2 = _open_osfhandle(s2, O_RDWR|O_BINARY)) < 0) {
		int err = errno;
		closesocket(s2);
		return error("unable to make a socket file descriptor: %s",
			strerror(err));
	}
	return sockfd2;
}

#undef rename
int mingw_rename(const char *pold, const char *pnew)
{
	DWORD attrs = INVALID_FILE_ATTRIBUTES, gle;
	int tries = 0;
	wchar_t wpold[MAX_LONG_PATH], wpnew[MAX_LONG_PATH];
	if (xutftowcs_long_path(wpold, pold) < 0 ||
	    xutftowcs_long_path(wpnew, pnew) < 0)
		return -1;

repeat:
	if (MoveFileExW(wpold, wpnew,
			MOVEFILE_REPLACE_EXISTING | MOVEFILE_COPY_ALLOWED))
		return 0;
	gle = GetLastError();

	/* revert file attributes on failure */
	if (attrs != INVALID_FILE_ATTRIBUTES)
		SetFileAttributesW(wpnew, attrs);

	if (!is_file_in_use_error(gle)) {
		errno = err_win_to_posix(gle);
		return -1;
	}

	if ((attrs = GetFileAttributesW(wpnew)) != INVALID_FILE_ATTRIBUTES) {
		if (attrs & FILE_ATTRIBUTE_DIRECTORY) {
			DWORD attrsold = GetFileAttributesW(wpold);
			if (attrsold == INVALID_FILE_ATTRIBUTES ||
			    !(attrsold & FILE_ATTRIBUTE_DIRECTORY))
				errno = EISDIR;
			else if (!_wrmdir(wpnew))
				goto repeat;
			return -1;
		}
		if ((attrs & FILE_ATTRIBUTE_READONLY) &&
		    SetFileAttributesW(wpnew, attrs & ~FILE_ATTRIBUTE_READONLY))
			goto repeat;
	}
	if (retry_ask_yes_no(&tries, "Rename from '%s' to '%s' failed. "
		       "Should I try again?", pold, pnew))
		goto repeat;

	errno = EACCES;
	return -1;
}

/*
 * Note that this doesn't return the actual pagesize, but
 * the allocation granularity. If future Windows specific git code
 * needs the real getpagesize function, we need to find another solution.
 */
int mingw_getpagesize(void)
{
	SYSTEM_INFO si;
	GetSystemInfo(&si);
	return si.dwAllocationGranularity;
}

/* See https://msdn.microsoft.com/en-us/library/windows/desktop/ms724435.aspx */
enum EXTENDED_NAME_FORMAT {
	NameDisplay = 3,
	NameUserPrincipal = 8
};

static char *get_extended_user_info(enum EXTENDED_NAME_FORMAT type)
{
	DECLARE_PROC_ADDR(secur32.dll, BOOL, GetUserNameExW,
		enum EXTENDED_NAME_FORMAT, LPCWSTR, PULONG);
	static wchar_t wbuffer[1024];
	DWORD len;

	if (!INIT_PROC_ADDR(GetUserNameExW))
		return NULL;

	len = ARRAY_SIZE(wbuffer);
	if (GetUserNameExW(type, wbuffer, &len)) {
		char *converted = xmalloc((len *= 3));
		if (xwcstoutf(converted, wbuffer, len) >= 0)
			return converted;
		free(converted);
	}

	return NULL;
}

char *mingw_query_user_email(void)
{
	return get_extended_user_info(NameUserPrincipal);
}

struct passwd *getpwuid(int uid)
{
	static unsigned initialized;
	static char user_name[100];
	static struct passwd *p;
	DWORD len;

	if (initialized)
		return p;

	len = sizeof(user_name);
	if (!GetUserName(user_name, &len)) {
		initialized = 1;
		return NULL;
	}

	p = xmalloc(sizeof(*p));
	p->pw_name = user_name;
	p->pw_gecos = get_extended_user_info(NameDisplay);
	if (!p->pw_gecos)
		p->pw_gecos = "unknown";
	p->pw_dir = NULL;

	initialized = 1;
	return p;
}

static HANDLE timer_event;
static HANDLE timer_thread;
static int timer_interval;
static int one_shot;
static sig_handler_t timer_fn = SIG_DFL, sigint_fn = SIG_DFL;

/* The timer works like this:
 * The thread, ticktack(), is a trivial routine that most of the time
 * only waits to receive the signal to terminate. The main thread tells
 * the thread to terminate by setting the timer_event to the signalled
 * state.
 * But ticktack() interrupts the wait state after the timer's interval
 * length to call the signal handler.
 */

static unsigned __stdcall ticktack(void *dummy)
{
	while (WaitForSingleObject(timer_event, timer_interval) == WAIT_TIMEOUT) {
		mingw_raise(SIGALRM);
		if (one_shot)
			break;
	}
	return 0;
}

static int start_timer_thread(void)
{
	timer_event = CreateEvent(NULL, FALSE, FALSE, NULL);
	if (timer_event) {
		timer_thread = (HANDLE) _beginthreadex(NULL, 0, ticktack, NULL, 0, NULL);
		if (!timer_thread )
			return errno = ENOMEM,
				error("cannot start timer thread");
	} else
		return errno = ENOMEM,
			error("cannot allocate resources for timer");
	return 0;
}

static void stop_timer_thread(void)
{
	if (timer_event)
		SetEvent(timer_event);	/* tell thread to terminate */
	if (timer_thread) {
		int rc = WaitForSingleObject(timer_thread, 1000);
		if (rc == WAIT_TIMEOUT)
			error("timer thread did not terminate timely");
		else if (rc != WAIT_OBJECT_0)
			error("waiting for timer thread failed: %lu",
			      GetLastError());
		CloseHandle(timer_thread);
	}
	if (timer_event)
		CloseHandle(timer_event);
	timer_event = NULL;
	timer_thread = NULL;
}

static inline int is_timeval_eq(const struct timeval *i1, const struct timeval *i2)
{
	return i1->tv_sec == i2->tv_sec && i1->tv_usec == i2->tv_usec;
}

int setitimer(int type, struct itimerval *in, struct itimerval *out)
{
	static const struct timeval zero;
	static int atexit_done;

	if (out != NULL)
		return errno = EINVAL,
			error("setitimer param 3 != NULL not implemented");
	if (!is_timeval_eq(&in->it_interval, &zero) &&
	    !is_timeval_eq(&in->it_interval, &in->it_value))
		return errno = EINVAL,
			error("setitimer: it_interval must be zero or eq it_value");

	if (timer_thread)
		stop_timer_thread();

	if (is_timeval_eq(&in->it_value, &zero) &&
	    is_timeval_eq(&in->it_interval, &zero))
		return 0;

	timer_interval = in->it_value.tv_sec * 1000 + in->it_value.tv_usec / 1000;
	one_shot = is_timeval_eq(&in->it_interval, &zero);
	if (!atexit_done) {
		atexit(stop_timer_thread);
		atexit_done = 1;
	}
	return start_timer_thread();
}

int sigaction(int sig, struct sigaction *in, struct sigaction *out)
{
	if (sig != SIGALRM)
		return errno = EINVAL,
			error("sigaction only implemented for SIGALRM");
	if (out != NULL)
		return errno = EINVAL,
			error("sigaction: param 3 != NULL not implemented");

	timer_fn = in->sa_handler;
	return 0;
}

#undef signal
sig_handler_t mingw_signal(int sig, sig_handler_t handler)
{
	sig_handler_t old;

	switch (sig) {
	case SIGALRM:
		old = timer_fn;
		timer_fn = handler;
		break;

	case SIGINT:
		old = sigint_fn;
		sigint_fn = handler;
		break;

	default:
		return signal(sig, handler);
	}

	return old;
}

#undef raise
int mingw_raise(int sig)
{
	switch (sig) {
	case SIGALRM:
		if (timer_fn == SIG_DFL) {
			if (isatty(STDERR_FILENO))
				fputs("Alarm clock\n", stderr);
			exit(128 + SIGALRM);
		} else if (timer_fn != SIG_IGN)
			timer_fn(SIGALRM);
		return 0;

	case SIGINT:
		if (sigint_fn == SIG_DFL)
			exit(128 + SIGINT);
		else if (sigint_fn != SIG_IGN)
			sigint_fn(SIGINT);
		return 0;

#if defined(_MSC_VER)
		/*
		 * <signal.h> in the CRT defines 8 signals as being
		 * supported on the platform.  Anything else causes
		 * an "Invalid signal or error" (which in DEBUG builds
		 * causes the Abort/Retry/Ignore dialog).  We by-pass
		 * the CRT for things we already know will fail.
		 */
		/*case SIGINT:*/
	case SIGILL:
	case SIGFPE:
	case SIGSEGV:
	case SIGTERM:
	case SIGBREAK:
	case SIGABRT:
	case SIGABRT_COMPAT:
		return raise(sig);
	default:
		errno = EINVAL;
		return -1;

#else

	default:
		return raise(sig);

#endif

	}
}

int link(const char *oldpath, const char *newpath)
{
	DECLARE_PROC_ADDR(kernel32.dll, BOOL, CreateHardLinkW,
			LPCWSTR, LPCWSTR, LPSECURITY_ATTRIBUTES);
	wchar_t woldpath[MAX_LONG_PATH], wnewpath[MAX_LONG_PATH];

	if (!INIT_PROC_ADDR(CreateHardLinkW))
		return -1;

	if (xutftowcs_long_path(woldpath, oldpath) < 0 ||
	    xutftowcs_long_path(wnewpath, newpath) < 0)
		return -1;

	if (!CreateHardLinkW(wnewpath, woldpath, NULL)) {
		errno = err_win_to_posix(GetLastError());
		return -1;
	}
	return 0;
}

int symlink(const char *target, const char *link)
{
	wchar_t wtarget[MAX_LONG_PATH], wlink[MAX_LONG_PATH];
	int len;

	/* fail if symlinks are disabled or API is not supported (WinXP) */
	if (!has_symlinks || !INIT_PROC_ADDR(CreateSymbolicLinkW)) {
		errno = ENOSYS;
		return -1;
	}

	if ((len = xutftowcs_long_path(wtarget, target)) < 0
			|| xutftowcs_long_path(wlink, link) < 0)
		return -1;

	/* convert target dir separators to backslashes */
	while (len--)
		if (wtarget[len] == '/')
			wtarget[len] = '\\';

	/* create file symlink */
	if (!CreateSymbolicLinkW(wlink, wtarget, 0)) {
		errno = err_win_to_posix(GetLastError());
		return -1;
	}

	/* convert to directory symlink if target exists */
	switch (process_phantom_symlink(wtarget, wlink)) {
	case PHANTOM_SYMLINK_RETRY:	{
		/* if target doesn't exist, add to phantom symlinks list */
		wchar_t wfullpath[MAX_LONG_PATH];
		struct phantom_symlink_info *psi;

		/* convert to absolute path to be independent of cwd */
		len = GetFullPathNameW(wlink, MAX_LONG_PATH, wfullpath, NULL);
		if (!len || len >= MAX_LONG_PATH) {
			errno = err_win_to_posix(GetLastError());
			return -1;
		}

		/* over-allocate and fill phantom_smlink_info structure */
		psi = xmalloc(sizeof(struct phantom_symlink_info)
			+ sizeof(wchar_t) * (len + wcslen(wtarget) + 2));
		psi->wlink = (wchar_t *)(psi + 1);
		wcscpy(psi->wlink, wfullpath);
		psi->wtarget = psi->wlink + len + 1;
		wcscpy(psi->wtarget, wtarget);

		EnterCriticalSection(&phantom_symlinks_cs);
		psi->next = phantom_symlinks;
		phantom_symlinks = psi;
		LeaveCriticalSection(&phantom_symlinks_cs);
		break;
	}
	case PHANTOM_SYMLINK_DIRECTORY:
		/* if we created a dir symlink, process other phantom symlinks */
		process_phantom_symlinks();
		break;
	default:
		break;
	}
	return 0;
}

#ifndef _WINNT_H
/*
 * The REPARSE_DATA_BUFFER structure is defined in the Windows DDK (in
 * ntifs.h) and in MSYS1's winnt.h (which defines _WINNT_H). So define
 * it ourselves if we are on MSYS2 (whose winnt.h defines _WINNT_).
 */
typedef struct _REPARSE_DATA_BUFFER {
	DWORD  ReparseTag;
	WORD   ReparseDataLength;
	WORD   Reserved;
#ifndef _MSC_VER
	_ANONYMOUS_UNION
#endif
	union {
		struct {
			WORD   SubstituteNameOffset;
			WORD   SubstituteNameLength;
			WORD   PrintNameOffset;
			WORD   PrintNameLength;
			ULONG  Flags;
			WCHAR PathBuffer[1];
		} SymbolicLinkReparseBuffer;
		struct {
			WORD   SubstituteNameOffset;
			WORD   SubstituteNameLength;
			WORD   PrintNameOffset;
			WORD   PrintNameLength;
			WCHAR PathBuffer[1];
		} MountPointReparseBuffer;
		struct {
			BYTE   DataBuffer[1];
		} GenericReparseBuffer;
	} DUMMYUNIONNAME;
} REPARSE_DATA_BUFFER, *PREPARSE_DATA_BUFFER;
#endif

int readlink(const char *path, char *buf, size_t bufsiz)
{
	HANDLE handle;
	WCHAR wpath[MAX_LONG_PATH], *wbuf;
	REPARSE_DATA_BUFFER *b = alloca(MAXIMUM_REPARSE_DATA_BUFFER_SIZE);
	DWORD dummy;
	char tmpbuf[MAX_LONG_PATH];
	int len;

	/* fail if symlinks are disabled */
	if (!has_symlinks) {
		errno = ENOSYS;
		return -1;
	}

	if (xutftowcs_long_path(wpath, path) < 0)
		return -1;

	/* read reparse point data */
	handle = CreateFileW(wpath, 0,
			FILE_SHARE_READ | FILE_SHARE_WRITE | FILE_SHARE_DELETE, NULL,
			OPEN_EXISTING,
			FILE_FLAG_BACKUP_SEMANTICS | FILE_FLAG_OPEN_REPARSE_POINT, NULL);
	if (handle == INVALID_HANDLE_VALUE) {
		errno = err_win_to_posix(GetLastError());
		return -1;
	}
	if (!DeviceIoControl(handle, FSCTL_GET_REPARSE_POINT, NULL, 0, b,
			MAXIMUM_REPARSE_DATA_BUFFER_SIZE, &dummy, NULL)) {
		errno = err_win_to_posix(GetLastError());
		CloseHandle(handle);
		return -1;
	}
	CloseHandle(handle);

	/* get target path for symlinks or mount points (aka 'junctions') */
	switch (b->ReparseTag) {
	case IO_REPARSE_TAG_SYMLINK:
		wbuf = (WCHAR*) (((char*) b->SymbolicLinkReparseBuffer.PathBuffer)
				+ b->SymbolicLinkReparseBuffer.SubstituteNameOffset);
		*(WCHAR*) (((char*) wbuf)
				+ b->SymbolicLinkReparseBuffer.SubstituteNameLength) = 0;
		break;
	case IO_REPARSE_TAG_MOUNT_POINT:
		wbuf = (WCHAR*) (((char*) b->MountPointReparseBuffer.PathBuffer)
				+ b->MountPointReparseBuffer.SubstituteNameOffset);
		*(WCHAR*) (((char*) wbuf)
				+ b->MountPointReparseBuffer.SubstituteNameLength) = 0;
		break;
	default:
		errno = EINVAL;
		return -1;
	}

	/*
	 * Adapt to strange readlink() API: Copy up to bufsiz *bytes*, potentially
	 * cutting off a UTF-8 sequence. Insufficient bufsize is *not* a failure
	 * condition. There is no conversion function that produces invalid UTF-8,
	 * so convert to a (hopefully large enough) temporary buffer, then memcpy
	 * the requested number of bytes (including '\0' for robustness).
	 */
	if ((len = xwcstoutf(tmpbuf, normalize_ntpath(wbuf), MAX_LONG_PATH)) < 0)
		return -1;
	memcpy(buf, tmpbuf, min(bufsiz, len + 1));
	return min(bufsiz, len);
}

pid_t waitpid(pid_t pid, int *status, int options)
{
	HANDLE h = OpenProcess(SYNCHRONIZE | PROCESS_QUERY_INFORMATION,
	    FALSE, pid);
	if (!h) {
		errno = ECHILD;
		return -1;
	}

	if (pid > 0 && options & WNOHANG) {
		if (WAIT_OBJECT_0 != WaitForSingleObject(h, 0)) {
			CloseHandle(h);
			return 0;
		}
		options &= ~WNOHANG;
	}

	if (options == 0) {
		struct pinfo_t **ppinfo;
		if (WaitForSingleObject(h, INFINITE) != WAIT_OBJECT_0) {
			CloseHandle(h);
			return 0;
		}

		if (status)
			GetExitCodeProcess(h, (LPDWORD)status);

		EnterCriticalSection(&pinfo_cs);

		ppinfo = &pinfo;
		while (*ppinfo) {
			struct pinfo_t *info = *ppinfo;
			if (info->pid == pid) {
				CloseHandle(info->proc);
				*ppinfo = info->next;
				free(info);
				break;
			}
			ppinfo = &info->next;
		}

		LeaveCriticalSection(&pinfo_cs);

		CloseHandle(h);
		return pid;
	}
	CloseHandle(h);

	errno = EINVAL;
	return -1;
}

int mingw_skip_dos_drive_prefix(char **path)
{
	int ret = has_dos_drive_prefix(*path);
	*path += ret;
	return ret;
}

int mingw_offset_1st_component(const char *path)
{
	char *pos = (char *)path;

	/* unc paths */
	if (!skip_dos_drive_prefix(&pos) &&
			is_dir_sep(pos[0]) && is_dir_sep(pos[1])) {
		/* skip server name */
		pos = strpbrk(pos + 2, "\\/");
		if (!pos)
			return 0; /* Error: malformed unc path */

		do {
			pos++;
		} while (*pos && !is_dir_sep(*pos));
	}

	return pos + is_dir_sep(*pos) - path;
}

int xutftowcsn(wchar_t *wcs, const char *utfs, size_t wcslen, int utflen)
{
	int upos = 0, wpos = 0;
	const unsigned char *utf = (const unsigned char*) utfs;
	if (!utf || !wcs || wcslen < 1) {
		errno = EINVAL;
		return -1;
	}
	/* reserve space for \0 */
	wcslen--;
	if (utflen < 0)
		utflen = INT_MAX;

	while (upos < utflen) {
		int c = utf[upos++] & 0xff;
		if (utflen == INT_MAX && c == 0)
			break;

		if (wpos >= wcslen) {
			wcs[wpos] = 0;
			errno = ERANGE;
			return -1;
		}

		if (c < 0x80) {
			/* ASCII */
			wcs[wpos++] = c;
		} else if (c >= 0xc2 && c < 0xe0 && upos < utflen &&
				(utf[upos] & 0xc0) == 0x80) {
			/* 2-byte utf-8 */
			c = ((c & 0x1f) << 6);
			c |= (utf[upos++] & 0x3f);
			wcs[wpos++] = c;
		} else if (c >= 0xe0 && c < 0xf0 && upos + 1 < utflen &&
				!(c == 0xe0 && utf[upos] < 0xa0) && /* over-long encoding */
				(utf[upos] & 0xc0) == 0x80 &&
				(utf[upos + 1] & 0xc0) == 0x80) {
			/* 3-byte utf-8 */
			c = ((c & 0x0f) << 12);
			c |= ((utf[upos++] & 0x3f) << 6);
			c |= (utf[upos++] & 0x3f);
			wcs[wpos++] = c;
		} else if (c >= 0xf0 && c < 0xf5 && upos + 2 < utflen &&
				wpos + 1 < wcslen &&
				!(c == 0xf0 && utf[upos] < 0x90) && /* over-long encoding */
				!(c == 0xf4 && utf[upos] >= 0x90) && /* > \u10ffff */
				(utf[upos] & 0xc0) == 0x80 &&
				(utf[upos + 1] & 0xc0) == 0x80 &&
				(utf[upos + 2] & 0xc0) == 0x80) {
			/* 4-byte utf-8: convert to \ud8xx \udcxx surrogate pair */
			c = ((c & 0x07) << 18);
			c |= ((utf[upos++] & 0x3f) << 12);
			c |= ((utf[upos++] & 0x3f) << 6);
			c |= (utf[upos++] & 0x3f);
			c -= 0x10000;
			wcs[wpos++] = 0xd800 | (c >> 10);
			wcs[wpos++] = 0xdc00 | (c & 0x3ff);
		} else if (c >= 0xa0) {
			/* invalid utf-8 byte, printable unicode char: convert 1:1 */
			wcs[wpos++] = c;
		} else {
			/* invalid utf-8 byte, non-printable unicode: convert to hex */
			static const char *hex = "0123456789abcdef";
			wcs[wpos++] = hex[c >> 4];
			if (wpos < wcslen)
				wcs[wpos++] = hex[c & 0x0f];
		}
	}
	wcs[wpos] = 0;
	return wpos;
}

int xwcstoutf(char *utf, const wchar_t *wcs, size_t utflen)
{
	if (!wcs || !utf || utflen < 1) {
		errno = EINVAL;
		return -1;
	}
	utflen = WideCharToMultiByte(CP_UTF8, 0, wcs, -1, utf, utflen, NULL, NULL);
	if (utflen)
		return utflen - 1;
	errno = ERANGE;
	return -1;
}

static void setup_windows_environment(void)
{
	char *tmp = getenv("TMPDIR");

	/* on Windows it is TMP and TEMP */
	if (!tmp) {
		if (!(tmp = getenv("TMP")))
			tmp = getenv("TEMP");
		if (tmp) {
			setenv("TMPDIR", tmp, 1);
			tmp = getenv("TMPDIR");
		}
	}

	if (tmp) {
		/*
		 * Convert all dir separators to forward slashes,
		 * to help shell commands called from the Git
		 * executable (by not mistaking the dir separators
		 * for escape characters).
		 */
		convert_slashes(tmp);
	}

	/* simulate TERM to enable auto-color (see color.c) */
	if (!getenv("TERM"))
		setenv("TERM", "cygwin", 1);

	/* calculate HOME if not set */
	if (!getenv("HOME")) {
		/*
		 * try $HOMEDRIVE$HOMEPATH - the home share may be a network
		 * location, thus also check if the path exists (i.e. is not
		 * disconnected)
		 */
		if ((tmp = getenv("HOMEDRIVE"))) {
			struct strbuf buf = STRBUF_INIT;
			strbuf_addstr(&buf, tmp);
			if ((tmp = getenv("HOMEPATH"))) {
				strbuf_addstr(&buf, tmp);
				if (is_directory(buf.buf))
					setenv("HOME", buf.buf, 1);
				else
					tmp = NULL; /* use $USERPROFILE */
			}
			strbuf_release(&buf);
		}
		/* use $USERPROFILE if the home share is not available */
		if (!tmp && (tmp = getenv("USERPROFILE")))
			setenv("HOME", tmp, 1);
	}

	/*
	 * Change 'core.symlinks' default to false, unless native symlinks are
	 * enabled in MSys2 (via 'MSYS=winsymlinks:nativestrict'). Thus we can
	 * run the test suite (which doesn't obey config files) with or without
	 * symlink support.
	 */
	if (!(tmp = getenv("MSYS")) || !strstr(tmp, "winsymlinks:nativestrict"))
		has_symlinks = 0;
}

int handle_long_path(wchar_t *path, int len, int max_path, int expand)
{
	int result;
	wchar_t buf[MAX_LONG_PATH];

	/*
	 * we don't need special handling if path is relative to the current
	 * directory, and current directory + path don't exceed the desired
	 * max_path limit. This should cover > 99 % of cases with minimal
	 * performance impact (git almost always uses relative paths).
	 */
	if ((len < 2 || (!is_dir_sep(path[0]) && path[1] != ':')) &&
	    (current_directory_len + len < max_path))
		return len;

	/*
	 * handle everything else:
	 * - absolute paths: "C:\dir\file"
	 * - absolute UNC paths: "\\server\share\dir\file"
	 * - absolute paths on current drive: "\dir\file"
	 * - relative paths on other drive: "X:file"
	 * - prefixed paths: "\\?\...", "\\.\..."
	 */

	/* convert to absolute path using GetFullPathNameW */
	result = GetFullPathNameW(path, MAX_LONG_PATH, buf, NULL);
	if (!result) {
		errno = err_win_to_posix(GetLastError());
		return -1;
	}

	/*
	 * return absolute path if it fits within max_path (even if
	 * "cwd + path" doesn't due to '..' components)
	 */
	if (result < max_path) {
		wcscpy(path, buf);
		return result;
	}

	/* error out if we shouldn't expand the path or buf is too small */
	if (!expand || result >= MAX_LONG_PATH - 6) {
		errno = ENAMETOOLONG;
		return -1;
	}

	/* prefix full path with "\\?\" or "\\?\UNC\" */
	if (buf[0] == '\\') {
		/* ...unless already prefixed */
		if (buf[1] == '\\' && (buf[2] == '?' || buf[2] == '.'))
			return len;

		wcscpy(path, L"\\\\?\\UNC\\");
		wcscpy(path + 8, buf + 2);
		return result + 6;
	} else {
		wcscpy(path, L"\\\\?\\");
		wcscpy(path + 4, buf);
		return result + 4;
	}
}

#if !defined(_MSC_VER)
/*
 * Disable MSVCRT command line wildcard expansion (__getmainargs called from
 * mingw startup code, see init.c in mingw runtime).
 */
int _CRT_glob = 0;

typedef struct {
	int newmode;
} _startupinfo;

extern int __wgetmainargs(int *argc, wchar_t ***argv, wchar_t ***env, int glob,
		_startupinfo *si);
#endif

static NORETURN void die_startup(void)
{
	fputs("fatal: not enough memory for initialization", stderr);
	exit(128);
}

static void *malloc_startup(size_t size)
{
	void *result = malloc(size);
	if (!result)
		die_startup();
	return result;
}

static char *wcstoutfdup_startup(char *buffer, const wchar_t *wcs, size_t len)
{
	len = xwcstoutf(buffer, wcs, len) + 1;
	return memcpy(malloc_startup(len), buffer, len);
}

static void maybe_redirect_std_handle(const wchar_t *key, DWORD std_id, int fd,
				      DWORD desired_access, DWORD flags)
{
	DWORD create_flag = fd ? OPEN_ALWAYS : OPEN_EXISTING;
	wchar_t buf[MAX_LONG_PATH];
	DWORD max = ARRAY_SIZE(buf);
	HANDLE handle;
	DWORD ret = GetEnvironmentVariableW(key, buf, max);

	if (!ret || ret >= max)
		return;

	/* make sure this does not leak into child processes */
	SetEnvironmentVariableW(key, NULL);
	if (!wcscmp(buf, L"off")) {
		close(fd);
		handle = GetStdHandle(std_id);
		if (handle != INVALID_HANDLE_VALUE)
			CloseHandle(handle);
		return;
	}
	if (std_id == STD_ERROR_HANDLE && !wcscmp(buf, L"2>&1")) {
		handle = GetStdHandle(STD_OUTPUT_HANDLE);
		if (handle == INVALID_HANDLE_VALUE) {
			close(fd);
			handle = GetStdHandle(std_id);
			if (handle != INVALID_HANDLE_VALUE)
				CloseHandle(handle);
		} else {
			int new_fd = _open_osfhandle((intptr_t)handle, O_BINARY);
			SetStdHandle(std_id, handle);
			dup2(new_fd, fd);
			/* do *not* close the new_fd: that would close stdout */
		}
		return;
	}
	handle = CreateFileW(buf, desired_access, 0, NULL, create_flag,
			     flags, NULL);
	if (handle != INVALID_HANDLE_VALUE) {
		int new_fd = _open_osfhandle((intptr_t)handle, O_BINARY);
		SetStdHandle(std_id, handle);
		dup2(new_fd, fd);
		close(new_fd);
	}
}

static void maybe_redirect_std_handles(void)
{
	maybe_redirect_std_handle(L"GIT_REDIRECT_STDIN", STD_INPUT_HANDLE, 0,
				  GENERIC_READ, FILE_ATTRIBUTE_NORMAL);
	maybe_redirect_std_handle(L"GIT_REDIRECT_STDOUT", STD_OUTPUT_HANDLE, 1,
				  GENERIC_WRITE, FILE_ATTRIBUTE_NORMAL);
	maybe_redirect_std_handle(L"GIT_REDIRECT_STDERR", STD_ERROR_HANDLE, 2,
				  GENERIC_WRITE, FILE_FLAG_NO_BUFFERING);
}

<<<<<<< HEAD
=======
#if defined(_MSC_VER)

/*
 * This routine sits between wmain() and "main" in git.exe.
 * We receive UNICODE (wchar_t) values for argv and env.
 *
 * To be more compatible with the core git code, we convert
 * argv into UTF8 and pass them directly to the "main" routine.
 *
 * We don't bother converting the given UNICODE env vector,
 * but rather leave them in the CRT.  We replaced the various
 * getenv/putenv routines to pull them directly from the CRT.
 *
 * This is unlike the MINGW version:
 * [] It does the UNICODE-2-UTF8 conversion on both sets and
 *    stuffs the values back into the CRT using exported symbols.
 * [] It also maintains a private copy of the environment and
 *    tries to track external changes to it.
 */
int msc_startup(int argc, wchar_t **w_argv, wchar_t **w_env)
{
	char **my_utf8_argv = NULL, **save = NULL;
	char *buffer = NULL;
	int maxlen;
	int k, exit_status;

#ifdef USE_MSVC_CRTDBG
	_CrtSetDbgFlag(_CRTDBG_ALLOC_MEM_DF | _CRTDBG_LEAK_CHECK_DF);
#endif

	maybe_redirect_std_handles();

	/* determine size of argv conversion buffer */
	maxlen = wcslen(_wpgmptr);
	for (k = 1; k < argc; k++)
		maxlen = max(maxlen, wcslen(w_argv[k]));

	/* allocate buffer (wchar_t encodes to max 3 UTF-8 bytes) */
	maxlen = 3 * maxlen + 1;
	buffer = malloc_startup(maxlen);

	/*
	 * Create a UTF-8 version of w_argv. Also create a "save" copy
	 * to remember all the string pointers because parse_options()
	 * will remove claimed items from the argv that we pass down.
	 */
	ALLOC_ARRAY(my_utf8_argv, argc + 1);
	ALLOC_ARRAY(save, argc + 1);
	save[0] = my_utf8_argv[0] = wcstoutfdup_startup(buffer, _wpgmptr, maxlen);
	for (k = 1; k < argc; k++)
		save[k] = my_utf8_argv[k] = wcstoutfdup_startup(buffer, w_argv[k], maxlen);
	save[k] = my_utf8_argv[k] = NULL;

	free(buffer);

	/* fix Windows specific environment settings */
	setup_windows_environment();

	unset_environment_variables = xstrdup("PERL5LIB");

	/* initialize critical section for waitpid pinfo_t list */
	InitializeCriticalSection(&pinfo_cs);
	InitializeCriticalSection(&phantom_symlinks_cs);

	/* set up default file mode and file modes for stdin/out/err */
	_fmode = _O_BINARY;
	_setmode(_fileno(stdin), _O_BINARY);
	_setmode(_fileno(stdout), _O_BINARY);
	_setmode(_fileno(stderr), _O_BINARY);

	/* initialize Unicode console */
	winansi_init();

	/* init length of current directory for handle_long_path */
	current_directory_len = GetCurrentDirectoryW(0, NULL);

	/* invoke the real main() using our utf8 version of argv. */
	exit_status = msc_main(argc, my_utf8_argv);

	for (k = 0; k < argc; k++)
		free(save[k]);
	free(save);
	free(my_utf8_argv);

	return exit_status;
}

#else

>>>>>>> c6495752
void mingw_startup(void)
{
	int i, maxlen, argc;
	char *buffer;
	wchar_t **wenv, **wargv;
	_startupinfo si;

	maybe_redirect_std_handles();

	/* get wide char arguments and environment */
	si.newmode = 0;
	if (__wgetmainargs(&argc, &wargv, &wenv, _CRT_glob, &si) < 0)
		die_startup();

	/* determine size of argv and environ conversion buffer */
	maxlen = wcslen(_wpgmptr);
	for (i = 1; i < argc; i++)
		maxlen = max(maxlen, wcslen(wargv[i]));
	for (i = 0; wenv[i]; i++)
		maxlen = max(maxlen, wcslen(wenv[i]));

	/*
	 * nedmalloc can't free CRT memory, allocate resizable environment
	 * list. Note that xmalloc / xmemdupz etc. call getenv, so we cannot
	 * use it while initializing the environment itself.
	 */
	environ_size = i + 1;
	environ_alloc = alloc_nr(environ_size * sizeof(char*));
	saved_environ = environ = malloc_startup(environ_alloc);

	/* allocate buffer (wchar_t encodes to max 3 UTF-8 bytes) */
	maxlen = 3 * maxlen + 1;
	buffer = malloc_startup(maxlen);

	/* convert command line arguments and environment to UTF-8 */
	__argv[0] = wcstoutfdup_startup(buffer, _wpgmptr, maxlen);
	for (i = 1; i < argc; i++)
		__argv[i] = wcstoutfdup_startup(buffer, wargv[i], maxlen);
	for (i = 0; wenv[i]; i++)
		environ[i] = wcstoutfdup_startup(buffer, wenv[i], maxlen);
	environ[i] = NULL;
	free(buffer);

	/* sort environment for O(log n) getenv / putenv */
	qsort(environ, i, sizeof(char*), compareenv);

	/* fix Windows specific environment settings */
	setup_windows_environment();

	unset_environment_variables = xstrdup("PERL5LIB");

	/*
	 * Avoid a segmentation fault when cURL tries to set the CHARSET
	 * variable and putenv() barfs at our nedmalloc'ed environment.
	 */
	if (!getenv("CHARSET")) {
		struct strbuf buf = STRBUF_INIT;
		strbuf_addf(&buf, "cp%u", GetACP());
		setenv("CHARSET", buf.buf, 1);
		strbuf_release(&buf);
	}

	/* initialize critical section for waitpid pinfo_t list */
	InitializeCriticalSection(&pinfo_cs);
	InitializeCriticalSection(&phantom_symlinks_cs);

	/* set up default file mode and file modes for stdin/out/err */
	_fmode = _O_BINARY;
	_setmode(_fileno(stdin), _O_BINARY);
	_setmode(_fileno(stdout), _O_BINARY);
	_setmode(_fileno(stderr), _O_BINARY);

	/* initialize Unicode console */
	winansi_init();

	/* init length of current directory for handle_long_path */
	current_directory_len = GetCurrentDirectoryW(0, NULL);
}

#endif

int uname(struct utsname *buf)
{
	unsigned v = (unsigned)GetVersion();
	memset(buf, 0, sizeof(*buf));
	xsnprintf(buf->sysname, sizeof(buf->sysname), "Windows");
	xsnprintf(buf->release, sizeof(buf->release),
		 "%u.%u", v & 0xff, (v >> 8) & 0xff);
	/* assuming NT variants only.. */
	xsnprintf(buf->version, sizeof(buf->version),
		  "%u", (v >> 16) & 0x7fff);
	return 0;
}

const char *program_data_config(void)
{
	static struct strbuf path = STRBUF_INIT;
	static unsigned initialized;

	if (!initialized) {
		const char *env = mingw_getenv("PROGRAMDATA");
		const char *extra = "";
		if (!env) {
			env = mingw_getenv("ALLUSERSPROFILE");
			extra = "/Application Data";
		}
		if (env)
			strbuf_addf(&path, "%s%s/Git/config", env, extra);
		initialized = 1;
	}
	return *path.buf ? path.buf : NULL;
}<|MERGE_RESOLUTION|>--- conflicted
+++ resolved
@@ -3057,8 +3057,6 @@
 				  GENERIC_WRITE, FILE_FLAG_NO_BUFFERING);
 }
 
-<<<<<<< HEAD
-=======
 #if defined(_MSC_VER)
 
 /*
@@ -3148,7 +3146,6 @@
 
 #else
 
->>>>>>> c6495752
 void mingw_startup(void)
 {
 	int i, maxlen, argc;
