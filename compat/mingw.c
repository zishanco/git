#include "../git-compat-util.h"
#include "win32.h"
#include <conio.h>
#include <wchar.h>
#include <winioctl.h>
#include "../strbuf.h"
#include "../run-command.h"
#include "../cache.h"

#define HCAST(type, handle) ((type)(intptr_t)handle)

int err_win_to_posix(DWORD winerr)
{
	int error = ENOSYS;
	switch(winerr) {
	case ERROR_ACCESS_DENIED: error = EACCES; break;
	case ERROR_ACCOUNT_DISABLED: error = EACCES; break;
	case ERROR_ACCOUNT_RESTRICTION: error = EACCES; break;
	case ERROR_ALREADY_ASSIGNED: error = EBUSY; break;
	case ERROR_ALREADY_EXISTS: error = EEXIST; break;
	case ERROR_ARITHMETIC_OVERFLOW: error = ERANGE; break;
	case ERROR_BAD_COMMAND: error = EIO; break;
	case ERROR_BAD_DEVICE: error = ENODEV; break;
	case ERROR_BAD_DRIVER_LEVEL: error = ENXIO; break;
	case ERROR_BAD_EXE_FORMAT: error = ENOEXEC; break;
	case ERROR_BAD_FORMAT: error = ENOEXEC; break;
	case ERROR_BAD_LENGTH: error = EINVAL; break;
	case ERROR_BAD_PATHNAME: error = ENOENT; break;
	case ERROR_BAD_PIPE: error = EPIPE; break;
	case ERROR_BAD_UNIT: error = ENODEV; break;
	case ERROR_BAD_USERNAME: error = EINVAL; break;
	case ERROR_BROKEN_PIPE: error = EPIPE; break;
	case ERROR_BUFFER_OVERFLOW: error = ENAMETOOLONG; break;
	case ERROR_BUSY: error = EBUSY; break;
	case ERROR_BUSY_DRIVE: error = EBUSY; break;
	case ERROR_CALL_NOT_IMPLEMENTED: error = ENOSYS; break;
	case ERROR_CANNOT_MAKE: error = EACCES; break;
	case ERROR_CANTOPEN: error = EIO; break;
	case ERROR_CANTREAD: error = EIO; break;
	case ERROR_CANTWRITE: error = EIO; break;
	case ERROR_CRC: error = EIO; break;
	case ERROR_CURRENT_DIRECTORY: error = EACCES; break;
	case ERROR_DEVICE_IN_USE: error = EBUSY; break;
	case ERROR_DEV_NOT_EXIST: error = ENODEV; break;
	case ERROR_DIRECTORY: error = EINVAL; break;
	case ERROR_DIR_NOT_EMPTY: error = ENOTEMPTY; break;
	case ERROR_DISK_CHANGE: error = EIO; break;
	case ERROR_DISK_FULL: error = ENOSPC; break;
	case ERROR_DRIVE_LOCKED: error = EBUSY; break;
	case ERROR_ENVVAR_NOT_FOUND: error = EINVAL; break;
	case ERROR_EXE_MARKED_INVALID: error = ENOEXEC; break;
	case ERROR_FILENAME_EXCED_RANGE: error = ENAMETOOLONG; break;
	case ERROR_FILE_EXISTS: error = EEXIST; break;
	case ERROR_FILE_INVALID: error = ENODEV; break;
	case ERROR_FILE_NOT_FOUND: error = ENOENT; break;
	case ERROR_GEN_FAILURE: error = EIO; break;
	case ERROR_HANDLE_DISK_FULL: error = ENOSPC; break;
	case ERROR_INSUFFICIENT_BUFFER: error = ENOMEM; break;
	case ERROR_INVALID_ACCESS: error = EACCES; break;
	case ERROR_INVALID_ADDRESS: error = EFAULT; break;
	case ERROR_INVALID_BLOCK: error = EFAULT; break;
	case ERROR_INVALID_DATA: error = EINVAL; break;
	case ERROR_INVALID_DRIVE: error = ENODEV; break;
	case ERROR_INVALID_EXE_SIGNATURE: error = ENOEXEC; break;
	case ERROR_INVALID_FLAGS: error = EINVAL; break;
	case ERROR_INVALID_FUNCTION: error = ENOSYS; break;
	case ERROR_INVALID_HANDLE: error = EBADF; break;
	case ERROR_INVALID_LOGON_HOURS: error = EACCES; break;
	case ERROR_INVALID_NAME: error = EINVAL; break;
	case ERROR_INVALID_OWNER: error = EINVAL; break;
	case ERROR_INVALID_PARAMETER: error = EINVAL; break;
	case ERROR_INVALID_PASSWORD: error = EPERM; break;
	case ERROR_INVALID_PRIMARY_GROUP: error = EINVAL; break;
	case ERROR_INVALID_REPARSE_DATA: error = EINVAL; break;
	case ERROR_INVALID_SIGNAL_NUMBER: error = EINVAL; break;
	case ERROR_INVALID_TARGET_HANDLE: error = EIO; break;
	case ERROR_INVALID_WORKSTATION: error = EACCES; break;
	case ERROR_IO_DEVICE: error = EIO; break;
	case ERROR_IO_INCOMPLETE: error = EINTR; break;
	case ERROR_LOCKED: error = EBUSY; break;
	case ERROR_LOCK_VIOLATION: error = EACCES; break;
	case ERROR_LOGON_FAILURE: error = EACCES; break;
	case ERROR_MAPPED_ALIGNMENT: error = EINVAL; break;
	case ERROR_META_EXPANSION_TOO_LONG: error = E2BIG; break;
	case ERROR_MORE_DATA: error = EPIPE; break;
	case ERROR_NEGATIVE_SEEK: error = ESPIPE; break;
	case ERROR_NOACCESS: error = EFAULT; break;
	case ERROR_NONE_MAPPED: error = EINVAL; break;
	case ERROR_NOT_A_REPARSE_POINT: error = EINVAL; break;
	case ERROR_NOT_ENOUGH_MEMORY: error = ENOMEM; break;
	case ERROR_NOT_READY: error = EAGAIN; break;
	case ERROR_NOT_SAME_DEVICE: error = EXDEV; break;
	case ERROR_NO_DATA: error = EPIPE; break;
	case ERROR_NO_MORE_SEARCH_HANDLES: error = EIO; break;
	case ERROR_NO_PROC_SLOTS: error = EAGAIN; break;
	case ERROR_NO_SUCH_PRIVILEGE: error = EACCES; break;
	case ERROR_OPEN_FAILED: error = EIO; break;
	case ERROR_OPEN_FILES: error = EBUSY; break;
	case ERROR_OPERATION_ABORTED: error = EINTR; break;
	case ERROR_OUTOFMEMORY: error = ENOMEM; break;
	case ERROR_PASSWORD_EXPIRED: error = EACCES; break;
	case ERROR_PATH_BUSY: error = EBUSY; break;
	case ERROR_PATH_NOT_FOUND: error = ENOENT; break;
	case ERROR_PIPE_BUSY: error = EBUSY; break;
	case ERROR_PIPE_CONNECTED: error = EPIPE; break;
	case ERROR_PIPE_LISTENING: error = EPIPE; break;
	case ERROR_PIPE_NOT_CONNECTED: error = EPIPE; break;
	case ERROR_PRIVILEGE_NOT_HELD: error = EACCES; break;
	case ERROR_READ_FAULT: error = EIO; break;
	case ERROR_REPARSE_ATTRIBUTE_CONFLICT: error = EINVAL; break;
	case ERROR_REPARSE_TAG_INVALID: error = EINVAL; break;
	case ERROR_REPARSE_TAG_MISMATCH: error = EINVAL; break;
	case ERROR_SEEK: error = EIO; break;
	case ERROR_SEEK_ON_DEVICE: error = ESPIPE; break;
	case ERROR_SHARING_BUFFER_EXCEEDED: error = ENFILE; break;
	case ERROR_SHARING_VIOLATION: error = EACCES; break;
	case ERROR_STACK_OVERFLOW: error = ENOMEM; break;
	case ERROR_SWAPERROR: error = ENOENT; break;
	case ERROR_TOO_MANY_MODULES: error = EMFILE; break;
	case ERROR_TOO_MANY_OPEN_FILES: error = EMFILE; break;
	case ERROR_UNRECOGNIZED_MEDIA: error = ENXIO; break;
	case ERROR_UNRECOGNIZED_VOLUME: error = ENODEV; break;
	case ERROR_WAIT_NO_CHILDREN: error = ECHILD; break;
	case ERROR_WRITE_FAULT: error = EIO; break;
	case ERROR_WRITE_PROTECT: error = EROFS; break;
	}
	return error;
}

static inline int is_file_in_use_error(DWORD errcode)
{
	switch (errcode) {
	case ERROR_SHARING_VIOLATION:
	case ERROR_ACCESS_DENIED:
		return 1;
	}

	return 0;
}

static int read_yes_no_answer(void)
{
	char answer[1024];

	if (fgets(answer, sizeof(answer), stdin)) {
		size_t answer_len = strlen(answer);
		int got_full_line = 0, c;

		/* remove the newline */
		if (answer_len >= 2 && answer[answer_len-2] == '\r') {
			answer[answer_len-2] = '\0';
			got_full_line = 1;
		} else if (answer_len >= 1 && answer[answer_len-1] == '\n') {
			answer[answer_len-1] = '\0';
			got_full_line = 1;
		}
		/* flush the buffer in case we did not get the full line */
		if (!got_full_line)
			while ((c = getchar()) != EOF && c != '\n')
				;
	} else
		/* we could not read, return the
		 * default answer which is no */
		return 0;

	if (tolower(answer[0]) == 'y' && !answer[1])
		return 1;
	if (!strncasecmp(answer, "yes", sizeof(answer)))
		return 1;
	if (tolower(answer[0]) == 'n' && !answer[1])
		return 0;
	if (!strncasecmp(answer, "no", sizeof(answer)))
		return 0;

	/* did not find an answer we understand */
	return -1;
}

static int ask_yes_no_if_possible(const char *format, va_list args)
{
	char question[4096];
	const char *retry_hook[] = { NULL, NULL, NULL };

	vsnprintf(question, sizeof(question), format, args);

	if ((retry_hook[0] = mingw_getenv("GIT_ASK_YESNO"))) {
		retry_hook[1] = question;
		return !run_command_v_opt(retry_hook, 0);
	}

	if (!isatty(_fileno(stdin)) || !isatty(_fileno(stderr)))
		return 0;

	while (1) {
		int answer;
		fprintf(stderr, "%s (y/n) ", question);

		if ((answer = read_yes_no_answer()) >= 0)
			return answer;

		fprintf(stderr, "Sorry, I did not understand your answer. "
				"Please type 'y' or 'n'\n");
	}
}

static int retry_ask_yes_no(int *tries, const char *format, ...)
{
	static const int delay[] = { 0, 1, 10, 20, 40 };
	va_list args;
	int result, saved_errno = errno;

	if ((*tries) < ARRAY_SIZE(delay)) {
		/*
		 * We assume that some other process had the file open at the wrong
		 * moment and retry. In order to give the other process a higher
		 * chance to complete its operation, we give up our time slice now.
		 * If we have to retry again, we do sleep a bit.
		 */
		Sleep(delay[*tries]);
		(*tries)++;
		return 1;
	}

	va_start(args, format);
	result = ask_yes_no_if_possible(format, args);
	va_end(args);
	errno = saved_errno;
	return result;
}

/* Windows only */
enum hide_dotfiles_type {
	HIDE_DOTFILES_FALSE = 0,
	HIDE_DOTFILES_TRUE,
	HIDE_DOTFILES_DOTGITONLY
};

static enum hide_dotfiles_type hide_dotfiles = HIDE_DOTFILES_DOTGITONLY;
static char *unset_environment_variables;
int core_fscache;
int core_long_paths;

int mingw_core_config(const char *var, const char *value, void *cb)
{
	if (!strcmp(var, "core.hidedotfiles")) {
		if (value && !strcasecmp(value, "dotgitonly"))
			hide_dotfiles = HIDE_DOTFILES_DOTGITONLY;
		else
			hide_dotfiles = git_config_bool(var, value);
		return 0;
	}

	if (!strcmp(var, "core.fscache")) {
		core_fscache = git_config_bool(var, value);
		return 0;
	}

	if (!strcmp(var, "core.longpaths")) {
		core_long_paths = git_config_bool(var, value);
		return 0;
	}

	if (!strcmp(var, "core.unsetenvvars")) {
		free(unset_environment_variables);
		unset_environment_variables = xstrdup(value);
		return 0;
	}

	return 0;
}

DECLARE_PROC_ADDR(kernel32.dll, BOOLEAN, CreateSymbolicLinkW, LPCWSTR, LPCWSTR, DWORD);

enum phantom_symlink_result {
	PHANTOM_SYMLINK_RETRY,
	PHANTOM_SYMLINK_DONE,
	PHANTOM_SYMLINK_DIRECTORY
};

/*
 * Changes a file symlink to a directory symlink if the target exists and is a
 * directory.
 */
static enum phantom_symlink_result process_phantom_symlink(
		const wchar_t *wtarget, const wchar_t *wlink) {
	HANDLE hnd;
	BY_HANDLE_FILE_INFORMATION fdata;

	/* check that wlink is still a file symlink */
	if ((GetFileAttributesW(wlink)
			& (FILE_ATTRIBUTE_REPARSE_POINT | FILE_ATTRIBUTE_DIRECTORY))
			!= FILE_ATTRIBUTE_REPARSE_POINT)
		return PHANTOM_SYMLINK_DONE;

	/* let Windows resolve the link by opening it */
	hnd = CreateFileW(wlink, 0,
			FILE_SHARE_READ | FILE_SHARE_WRITE | FILE_SHARE_DELETE, NULL,
			OPEN_EXISTING, FILE_FLAG_BACKUP_SEMANTICS, NULL);
	if (hnd == INVALID_HANDLE_VALUE) {
		errno = err_win_to_posix(GetLastError());
		return PHANTOM_SYMLINK_RETRY;
	}

	if (!GetFileInformationByHandle(hnd, &fdata)) {
		errno = err_win_to_posix(GetLastError());
		CloseHandle(hnd);
		return PHANTOM_SYMLINK_RETRY;
	}
	CloseHandle(hnd);

	/* if target exists and is a file, we're done */
	if (!(fdata.dwFileAttributes & FILE_ATTRIBUTE_DIRECTORY))
		return PHANTOM_SYMLINK_DONE;

	/* otherwise recreate the symlink with directory flag */
	if (DeleteFileW(wlink) && CreateSymbolicLinkW(wlink, wtarget, 1))
		return PHANTOM_SYMLINK_DIRECTORY;

	errno = err_win_to_posix(GetLastError());
	return PHANTOM_SYMLINK_RETRY;
}

/* keep track of newly created symlinks to non-existing targets */
struct phantom_symlink_info {
	struct phantom_symlink_info *next;
	wchar_t *wlink;
	wchar_t *wtarget;
};

static struct phantom_symlink_info *phantom_symlinks = NULL;
static CRITICAL_SECTION phantom_symlinks_cs;

static void process_phantom_symlinks(void)
{
	struct phantom_symlink_info *current, **psi;
	EnterCriticalSection(&phantom_symlinks_cs);
	/* process phantom symlinks list */
	psi = &phantom_symlinks;
	while ((current = *psi)) {
		enum phantom_symlink_result result = process_phantom_symlink(
				current->wtarget, current->wlink);
		if (result == PHANTOM_SYMLINK_RETRY) {
			psi = &current->next;
		} else {
			/* symlink was processed, remove from list */
			*psi = current->next;
			free(current);
			/* if symlink was a directory, start over */
			if (result == PHANTOM_SYMLINK_DIRECTORY)
				psi = &phantom_symlinks;
		}
	}
	LeaveCriticalSection(&phantom_symlinks_cs);
}

/* Normalizes NT paths as returned by some low-level APIs. */
static wchar_t *normalize_ntpath(wchar_t *wbuf)
{
	int i;
	/* fix absolute path prefixes */
	if (wbuf[0] == '\\') {
		/* strip NT namespace prefixes */
		if (!wcsncmp(wbuf, L"\\??\\", 4) ||
		    !wcsncmp(wbuf, L"\\\\?\\", 4))
			wbuf += 4;
		else if (!wcsnicmp(wbuf, L"\\DosDevices\\", 12))
			wbuf += 12;
		/* replace remaining '...UNC\' with '\\' */
		if (!wcsnicmp(wbuf, L"UNC\\", 4)) {
			wbuf += 2;
			*wbuf = '\\';
		}
	}
	/* convert backslashes to slashes */
	for (i = 0; wbuf[i]; i++)
		if (wbuf[i] == '\\')
			wbuf[i] = '/';
	return wbuf;
}

int mingw_unlink(const char *pathname)
{
	int tries = 0;
	wchar_t wpathname[MAX_LONG_PATH];
	if (xutftowcs_long_path(wpathname, pathname) < 0)
		return -1;

	do {
		/* read-only files cannot be removed */
		_wchmod(wpathname, 0666);
		if (!_wunlink(wpathname))
			return 0;
		if (!is_file_in_use_error(GetLastError()))
			break;
		/*
		 * _wunlink() / DeleteFileW() for directory symlinks fails with
		 * ERROR_ACCESS_DENIED (EACCES), so try _wrmdir() as well. This is the
		 * same error we get if a file is in use (already checked above).
		 */
		if (!_wrmdir(wpathname))
			return 0;
	} while (retry_ask_yes_no(&tries, "Unlink of file '%s' failed. "
			"Should I try again?", pathname));
	return -1;
}

static int is_dir_empty(const wchar_t *wpath)
{
	WIN32_FIND_DATAW findbuf;
	HANDLE handle;
	wchar_t wbuf[MAX_LONG_PATH + 2];
	wcscpy(wbuf, wpath);
	wcscat(wbuf, L"\\*");
	handle = FindFirstFileW(wbuf, &findbuf);
	if (handle == INVALID_HANDLE_VALUE)
		return GetLastError() == ERROR_NO_MORE_FILES;

	while (!wcscmp(findbuf.cFileName, L".") ||
			!wcscmp(findbuf.cFileName, L".."))
		if (!FindNextFileW(handle, &findbuf)) {
			DWORD err = GetLastError();
			FindClose(handle);
			return err == ERROR_NO_MORE_FILES;
		}
	FindClose(handle);
	return 0;
}

int mingw_rmdir(const char *pathname)
{
	int tries = 0;
	wchar_t wpathname[MAX_LONG_PATH];
	if (xutftowcs_long_path(wpathname, pathname) < 0)
		return -1;

	do {
		if (!_wrmdir(wpathname))
			return 0;
		if (!is_file_in_use_error(GetLastError()))
			errno = err_win_to_posix(GetLastError());
		if (errno != EACCES)
			break;
		if (!is_dir_empty(wpathname)) {
			errno = ENOTEMPTY;
			break;
		}
	} while (retry_ask_yes_no(&tries, "Deletion of directory '%s' failed. "
			"Should I try again?", pathname));
	return -1;
}

static inline int needs_hiding(const char *path)
{
	const char *basename;

	if (hide_dotfiles == HIDE_DOTFILES_FALSE)
		return 0;

	/* We cannot use basename(), as it would remove trailing slashes */
	mingw_skip_dos_drive_prefix((char **)&path);
	if (!*path)
		return 0;

	for (basename = path; *path; path++)
		if (is_dir_sep(*path)) {
			do {
				path++;
			} while (is_dir_sep(*path));
			/* ignore trailing slashes */
			if (*path)
				basename = path;
		}

	if (hide_dotfiles == HIDE_DOTFILES_TRUE)
		return *basename == '.';

	assert(hide_dotfiles == HIDE_DOTFILES_DOTGITONLY);
	return !strncasecmp(".git", basename, 4) &&
		(!basename[4] || is_dir_sep(basename[4]));
}

static int set_hidden_flag(const wchar_t *path, int set)
{
	DWORD original = GetFileAttributesW(path), modified;
	if (set)
		modified = original | FILE_ATTRIBUTE_HIDDEN;
	else
		modified = original & ~FILE_ATTRIBUTE_HIDDEN;
	if (original == modified || SetFileAttributesW(path, modified))
		return 0;
	errno = err_win_to_posix(GetLastError());
	return -1;
}

int mingw_mkdir(const char *path, int mode)
{
	int ret;
	wchar_t wpath[MAX_LONG_PATH];
	/* CreateDirectoryW path limit is 248 (MAX_PATH - 8.3 file name) */
	if (xutftowcs_path_ex(wpath, path, MAX_LONG_PATH, -1, 248,
			core_long_paths) < 0)
		return -1;

	ret = _wmkdir(wpath);
	if (!ret)
		process_phantom_symlinks();
	if (!ret && needs_hiding(path))
		return set_hidden_flag(wpath, 1);
	return ret;
}

int mingw_open (const char *filename, int oflags, ...)
{
	va_list args;
	unsigned mode;
	int fd;
	wchar_t wfilename[MAX_LONG_PATH];

	va_start(args, oflags);
	mode = va_arg(args, int);
	va_end(args);

	if (filename && !strcmp(filename, "/dev/null"))
		filename = "nul";

	if (xutftowcs_long_path(wfilename, filename) < 0)
		return -1;
	fd = _wopen(wfilename, oflags, mode);

	if (fd < 0 && (oflags & O_ACCMODE) != O_RDONLY && errno == EACCES) {
		DWORD attrs = GetFileAttributesW(wfilename);
		if (attrs != INVALID_FILE_ATTRIBUTES && (attrs & FILE_ATTRIBUTE_DIRECTORY))
			errno = EISDIR;
	}
	if ((oflags & O_CREAT) && needs_hiding(filename)) {
		/*
		 * Internally, _wopen() uses the CreateFile() API which errors
		 * out with an ERROR_ACCESS_DENIED if CREATE_ALWAYS was
		 * specified and an already existing file's attributes do not
		 * match *exactly*. As there is no mode or flag we can set that
		 * would correspond to FILE_ATTRIBUTE_HIDDEN, let's just try
		 * again *without* the O_CREAT flag (that corresponds to the
		 * CREATE_ALWAYS flag of CreateFile()).
		 */
		if (fd < 0 && errno == EACCES)
			fd = _wopen(wfilename, oflags & ~O_CREAT, mode);
		if (fd >= 0 && set_hidden_flag(wfilename, 1))
			warning("could not mark '%s' as hidden.", filename);
	}
	return fd;
}

static BOOL WINAPI ctrl_ignore(DWORD type)
{
	return TRUE;
}

#undef fgetc
int mingw_fgetc(FILE *stream)
{
	int ch;
	if (!isatty(_fileno(stream)))
		return fgetc(stream);

	SetConsoleCtrlHandler(ctrl_ignore, TRUE);
	while (1) {
		ch = fgetc(stream);
		if (ch != EOF || GetLastError() != ERROR_OPERATION_ABORTED)
			break;

		/* Ctrl+C was pressed, simulate SIGINT and retry */
		mingw_raise(SIGINT);
	}
	SetConsoleCtrlHandler(ctrl_ignore, FALSE);
	return ch;
}

#undef fopen
FILE *mingw_fopen (const char *filename, const char *otype)
{
	int hide = needs_hiding(filename);
	FILE *file;
	wchar_t wfilename[MAX_LONG_PATH], wotype[4];
	if (filename && !strcmp(filename, "/dev/null"))
		filename = "nul";
	if (xutftowcs_long_path(wfilename, filename) < 0 ||
		xutftowcs(wotype, otype, ARRAY_SIZE(wotype)) < 0)
		return NULL;
	if (hide && !access(filename, F_OK) && set_hidden_flag(wfilename, 0)) {
		error("could not unhide %s", filename);
		return NULL;
	}
	file = _wfopen(wfilename, wotype);
	if (!file && GetLastError() == ERROR_INVALID_NAME)
		errno = ENOENT;
	if (file && hide && set_hidden_flag(wfilename, 1))
		warning("could not mark '%s' as hidden.", filename);
	return file;
}

FILE *mingw_freopen (const char *filename, const char *otype, FILE *stream)
{
	int hide = needs_hiding(filename);
	FILE *file;
	wchar_t wfilename[MAX_LONG_PATH], wotype[4];
	if (filename && !strcmp(filename, "/dev/null"))
		filename = "nul";
	if (xutftowcs_long_path(wfilename, filename) < 0 ||
		xutftowcs(wotype, otype, ARRAY_SIZE(wotype)) < 0)
		return NULL;
	if (hide && !access(filename, F_OK) && set_hidden_flag(wfilename, 0)) {
		error("could not unhide %s", filename);
		return NULL;
	}
	file = _wfreopen(wfilename, wotype, stream);
	if (file && hide && set_hidden_flag(wfilename, 1))
		warning("could not mark '%s' as hidden.", filename);
	return file;
}

#undef fflush
int mingw_fflush(FILE *stream)
{
	int ret = fflush(stream);

	/*
	 * write() is used behind the scenes of stdio output functions.
	 * Since git code does not check for errors after each stdio write
	 * operation, it can happen that write() is called by a later
	 * stdio function even if an earlier write() call failed. In the
	 * case of a pipe whose readable end was closed, only the first
	 * call to write() reports EPIPE on Windows. Subsequent write()
	 * calls report EINVAL. It is impossible to notice whether this
	 * fflush invocation triggered such a case, therefore, we have to
	 * catch all EINVAL errors whole-sale.
	 */
	if (ret && errno == EINVAL)
		errno = EPIPE;

	return ret;
}

#undef write
ssize_t mingw_write(int fd, const void *buf, size_t len)
{
	ssize_t result = write(fd, buf, len);

	if (result < 0 && errno == EINVAL && buf) {
		/* check if fd is a pipe */
		HANDLE h = (HANDLE) _get_osfhandle(fd);
		if (GetFileType(h) == FILE_TYPE_PIPE)
			errno = EPIPE;
		else
			errno = EINVAL;
	}

	return result;
}

int mingw_access(const char *filename, int mode)
{
	wchar_t wfilename[MAX_LONG_PATH];
	if (xutftowcs_long_path(wfilename, filename) < 0)
		return -1;
	/* X_OK is not supported by the MSVCRT version */
	return _waccess(wfilename, mode & ~X_OK);
}

/* cached length of current directory for handle_long_path */
static int current_directory_len = 0;

int mingw_chdir(const char *dirname)
{
	int result;
	DECLARE_PROC_ADDR(kernel32.dll, DWORD, GetFinalPathNameByHandleW,
			  HANDLE, LPWSTR, DWORD, DWORD);
	wchar_t wdirname[MAX_LONG_PATH];
	if (xutftowcs_long_path(wdirname, dirname) < 0)
		return -1;

	if (has_symlinks && INIT_PROC_ADDR(GetFinalPathNameByHandleW)) {
		HANDLE hnd = CreateFileW(wdirname, 0,
				FILE_SHARE_READ | FILE_SHARE_WRITE | FILE_SHARE_DELETE, NULL,
				OPEN_EXISTING, FILE_FLAG_BACKUP_SEMANTICS, NULL);
		if (hnd == INVALID_HANDLE_VALUE) {
			errno = err_win_to_posix(GetLastError());
			return -1;
		}
		if (!GetFinalPathNameByHandleW(hnd, wdirname, ARRAY_SIZE(wdirname), 0)) {
			errno = err_win_to_posix(GetLastError());
			CloseHandle(hnd);
			return -1;
		}
		CloseHandle(hnd);
	}

	result = _wchdir(normalize_ntpath(wdirname));
	current_directory_len = GetCurrentDirectoryW(0, NULL);
	return result;
}

int mingw_chmod(const char *filename, int mode)
{
	wchar_t wfilename[MAX_LONG_PATH];
	if (xutftowcs_long_path(wfilename, filename) < 0)
		return -1;
	return _wchmod(wfilename, mode);
}

/**
 * Verifies that safe_create_leading_directories() would succeed.
 */
static int has_valid_directory_prefix(wchar_t *wfilename)
{
	int n = wcslen(wfilename);

	while (n > 0) {
		wchar_t c = wfilename[--n];
		DWORD attributes;

		if (!is_dir_sep(c))
			continue;

		wfilename[n] = L'\0';
		attributes = GetFileAttributesW(wfilename);
		wfilename[n] = c;
		if (attributes == FILE_ATTRIBUTE_DIRECTORY ||
				attributes == FILE_ATTRIBUTE_DEVICE)
			return 1;
		if (attributes == INVALID_FILE_ATTRIBUTES)
			switch (GetLastError()) {
			case ERROR_PATH_NOT_FOUND:
				continue;
			case ERROR_FILE_NOT_FOUND:
				/* This implies parent directory exists. */
				return 1;
			}
		return 0;
	}
	return 1;
}

int mingw_lstat(const char *file_name, struct stat *buf)
{
	WIN32_FILE_ATTRIBUTE_DATA fdata;
	WIN32_FIND_DATAW findbuf;
	wchar_t wfilename[MAX_LONG_PATH];
	int wlen = xutftowcs_long_path(wfilename, file_name);
	if (wlen < 0)
		return -1;

	/* strip trailing '/', or GetFileAttributes will fail */
	while (wlen && is_dir_sep(wfilename[wlen - 1]))
		wfilename[--wlen] = 0;
	if (!wlen) {
		errno = ENOENT;
		return -1;
	}

	if (GetFileAttributesExW(wfilename, GetFileExInfoStandard, &fdata)) {
		/* for reparse points, use FindFirstFile to get the reparse tag */
		if (fdata.dwFileAttributes & FILE_ATTRIBUTE_REPARSE_POINT) {
			HANDLE handle = FindFirstFileW(wfilename, &findbuf);
			if (handle == INVALID_HANDLE_VALUE)
				goto error;
			FindClose(handle);
		}
		buf->st_ino = 0;
		buf->st_gid = 0;
		buf->st_uid = 0;
		buf->st_nlink = 1;
		buf->st_mode = file_attr_to_st_mode(fdata.dwFileAttributes,
				findbuf.dwReserved0);
		buf->st_size = S_ISLNK(buf->st_mode) ? MAX_LONG_PATH :
			fdata.nFileSizeLow | (((off_t) fdata.nFileSizeHigh) << 32);
		buf->st_dev = buf->st_rdev = 0; /* not used by Git */
		filetime_to_timespec(&(fdata.ftLastAccessTime), &(buf->st_atim));
		filetime_to_timespec(&(fdata.ftLastWriteTime), &(buf->st_mtim));
		filetime_to_timespec(&(fdata.ftCreationTime), &(buf->st_ctim));
		return 0;
	}
error:
	switch (GetLastError()) {
	case ERROR_ACCESS_DENIED:
	case ERROR_SHARING_VIOLATION:
	case ERROR_LOCK_VIOLATION:
	case ERROR_SHARING_BUFFER_EXCEEDED:
		errno = EACCES;
		break;
	case ERROR_BUFFER_OVERFLOW:
		errno = ENAMETOOLONG;
		break;
	case ERROR_NOT_ENOUGH_MEMORY:
		errno = ENOMEM;
		break;
	case ERROR_PATH_NOT_FOUND:
		if (!has_valid_directory_prefix(wfilename)) {
			errno = ENOTDIR;
			break;
		}
		/* fallthru */
	default:
		errno = ENOENT;
		break;
	}
	return -1;
}

int (*lstat)(const char *file_name, struct stat *buf) = mingw_lstat;

static int get_file_info_by_handle(HANDLE hnd, struct stat *buf)
{
	BY_HANDLE_FILE_INFORMATION fdata;
	if (!GetFileInformationByHandle(hnd, &fdata)) {
		errno = err_win_to_posix(GetLastError());
		return -1;
	}
	buf->st_ino = 0;
	buf->st_dev = buf->st_rdev = 0; /* not used by Git */
	buf->st_gid = buf->st_uid = 0;
	buf->st_nlink = 1;
	buf->st_mode = file_attr_to_st_mode(fdata.dwFileAttributes, 0);
	buf->st_size = fdata.nFileSizeLow | (((off_t) fdata.nFileSizeHigh) << 32);
	filetime_to_timespec(&(fdata.ftLastAccessTime), &(buf->st_atim));
	filetime_to_timespec(&(fdata.ftLastWriteTime), &(buf->st_mtim));
	filetime_to_timespec(&(fdata.ftCreationTime), &(buf->st_ctim));
	return 0;
}

int mingw_stat(const char *file_name, struct stat *buf)
{
	wchar_t wfile_name[MAX_LONG_PATH];
	HANDLE hnd;
	int result;

	/* open the file and let Windows resolve the links */
	if (xutftowcs_long_path(wfile_name, file_name) < 0)
		return -1;
	hnd = CreateFileW(wfile_name, 0,
			FILE_SHARE_READ | FILE_SHARE_WRITE | FILE_SHARE_DELETE, NULL,
			OPEN_EXISTING, FILE_FLAG_BACKUP_SEMANTICS, NULL);
	if (hnd == INVALID_HANDLE_VALUE) {
		errno = err_win_to_posix(GetLastError());
		return -1;
	}
	result = get_file_info_by_handle(hnd, buf);
	CloseHandle(hnd);
	return result;
}

int mingw_fstat(int fd, struct stat *buf)
{
	HANDLE fh = (HANDLE)_get_osfhandle(fd);
	DWORD avail, type = GetFileType(fh) & ~FILE_TYPE_REMOTE;

	switch (type) {
	case FILE_TYPE_DISK:
		return get_file_info_by_handle(fh, buf);

	case FILE_TYPE_CHAR:
	case FILE_TYPE_PIPE:
		/* initialize stat fields */
		memset(buf, 0, sizeof(*buf));
		buf->st_nlink = 1;

		if (type == FILE_TYPE_CHAR) {
			buf->st_mode = _S_IFCHR;
		} else {
			buf->st_mode = _S_IFIFO;
			if (PeekNamedPipe(fh, NULL, 0, NULL, &avail, NULL))
				buf->st_size = avail;
		}
		return 0;

	default:
		errno = EBADF;
		return -1;
	}
}

static inline void time_t_to_filetime(time_t t, FILETIME *ft)
{
	long long winTime = t * 10000000LL + 116444736000000000LL;
	ft->dwLowDateTime = winTime;
	ft->dwHighDateTime = winTime >> 32;
}

int mingw_utime (const char *file_name, const struct utimbuf *times)
{
	FILETIME mft, aft;
	int fh, rc;
	DWORD attrs;
	wchar_t wfilename[MAX_LONG_PATH];
	if (xutftowcs_long_path(wfilename, file_name) < 0)
		return -1;

	/* must have write permission */
	attrs = GetFileAttributesW(wfilename);
	if (attrs != INVALID_FILE_ATTRIBUTES &&
	    (attrs & FILE_ATTRIBUTE_READONLY)) {
		/* ignore errors here; open() will report them */
		SetFileAttributesW(wfilename, attrs & ~FILE_ATTRIBUTE_READONLY);
	}

	if ((fh = _wopen(wfilename, O_RDWR | O_BINARY)) < 0) {
		rc = -1;
		goto revert_attrs;
	}

	if (times) {
		time_t_to_filetime(times->modtime, &mft);
		time_t_to_filetime(times->actime, &aft);
	} else {
		GetSystemTimeAsFileTime(&mft);
		aft = mft;
	}
	if (!SetFileTime((HANDLE)_get_osfhandle(fh), NULL, &aft, &mft)) {
		errno = EINVAL;
		rc = -1;
	} else
		rc = 0;
	close(fh);

revert_attrs:
	if (attrs != INVALID_FILE_ATTRIBUTES &&
	    (attrs & FILE_ATTRIBUTE_READONLY)) {
		/* ignore errors again */
		SetFileAttributesW(wfilename, attrs);
	}
	return rc;
}

unsigned int sleep (unsigned int seconds)
{
	Sleep(seconds*1000);
	return 0;
}

char *mingw_mktemp(char *template)
{
	wchar_t wtemplate[MAX_PATH];
	/* we need to return the path, thus no long paths here! */
	if (xutftowcs_path(wtemplate, template) < 0)
		return NULL;
	if (!_wmktemp(wtemplate))
		return NULL;
	if (xwcstoutf(template, wtemplate, strlen(template) + 1) < 0)
		return NULL;
	return template;
}

int mkstemp(char *template)
{
	char *filename = mktemp(template);
	if (filename == NULL)
		return -1;
	return open(filename, O_RDWR | O_CREAT, 0600);
}

int gettimeofday(struct timeval *tv, void *tz)
{
	FILETIME ft;
	long long hnsec;

	GetSystemTimeAsFileTime(&ft);
	hnsec = filetime_to_hnsec(&ft);
	tv->tv_sec = hnsec / 10000000;
	tv->tv_usec = (hnsec % 10000000) / 10;
	return 0;
}

int pipe(int filedes[2])
{
	HANDLE h[2];

	/* this creates non-inheritable handles */
	if (!CreatePipe(&h[0], &h[1], NULL, 8192)) {
		errno = err_win_to_posix(GetLastError());
		return -1;
	}
	filedes[0] = _open_osfhandle(HCAST(int, h[0]), O_NOINHERIT);
	if (filedes[0] < 0) {
		CloseHandle(h[0]);
		CloseHandle(h[1]);
		return -1;
	}
	filedes[1] = _open_osfhandle(HCAST(int, h[1]), O_NOINHERIT);
	if (filedes[1] < 0) {
		close(filedes[0]);
		CloseHandle(h[1]);
		return -1;
	}
	return 0;
}

struct tm *gmtime_r(const time_t *timep, struct tm *result)
{
	/* gmtime() in MSVCRT.DLL is thread-safe, but not reentrant */
	memcpy(result, gmtime(timep), sizeof(struct tm));
	return result;
}

struct tm *localtime_r(const time_t *timep, struct tm *result)
{
	/* localtime() in MSVCRT.DLL is thread-safe, but not reentrant */
	memcpy(result, localtime(timep), sizeof(struct tm));
	return result;
}

char *mingw_getcwd(char *pointer, int len)
{
	wchar_t cwd[MAX_PATH], wpointer[MAX_PATH];
	DECLARE_PROC_ADDR(kernel32.dll, DWORD, GetFinalPathNameByHandleW,
			  HANDLE, LPWSTR, DWORD, DWORD);
	DWORD ret = GetCurrentDirectoryW(ARRAY_SIZE(cwd), cwd);

	if (!ret || ret >= ARRAY_SIZE(cwd)) {
		errno = ret ? ENAMETOOLONG : err_win_to_posix(GetLastError());
		return NULL;
	}
	ret = GetLongPathNameW(cwd, wpointer, ARRAY_SIZE(wpointer));
	if (!ret && GetLastError() == ERROR_ACCESS_DENIED &&
		INIT_PROC_ADDR(GetFinalPathNameByHandleW)) {
		HANDLE hnd = CreateFileW(cwd, 0,
			FILE_SHARE_READ | FILE_SHARE_WRITE | FILE_SHARE_DELETE, NULL,
			OPEN_EXISTING, FILE_FLAG_BACKUP_SEMANTICS, NULL);
		if (hnd == INVALID_HANDLE_VALUE)
			return NULL;
		ret = GetFinalPathNameByHandleW(hnd, wpointer, ARRAY_SIZE(wpointer), 0);
		CloseHandle(hnd);
		if (!ret || ret >= ARRAY_SIZE(wpointer))
			return NULL;
		if (xwcstoutf(pointer, normalize_ntpath(wpointer), len) < 0)
			return NULL;
		return pointer;
	}
	if (!ret || ret >= ARRAY_SIZE(wpointer))
		return NULL;
	if (xwcstoutf(pointer, wpointer, len) < 0)
		return NULL;
	convert_slashes(pointer);
	return pointer;
}

/*
 * See http://msdn2.microsoft.com/en-us/library/17w5ykft(vs.71).aspx
 * (Parsing C++ Command-Line Arguments)
 */
static const char *quote_arg(const char *arg)
{
	/* count chars to quote */
	int len = 0, n = 0;
	int force_quotes = 0;
	char *q, *d;
	const char *p = arg;
	if (!*p) force_quotes = 1;
	while (*p) {
		if (isspace(*p) || *p == '*' || *p == '?' || *p == '{' || *p == '\'')
			force_quotes = 1;
		else if (*p == '"')
			n++;
		else if (*p == '\\') {
			int count = 0;
			while (*p == '\\') {
				count++;
				p++;
				len++;
			}
			if (*p == '"')
				n += count*2 + 1;
			continue;
		}
		len++;
		p++;
	}
	if (!force_quotes && n == 0)
		return arg;

	/* insert \ where necessary */
	d = q = xmalloc(st_add3(len, n, 3));
	*d++ = '"';
	while (*arg) {
		if (*arg == '"')
			*d++ = '\\';
		else if (*arg == '\\') {
			int count = 0;
			while (*arg == '\\') {
				count++;
				*d++ = *arg++;
			}
			if (*arg == '"') {
				while (count-- > 0)
					*d++ = '\\';
				*d++ = '\\';
			}
		}
		*d++ = *arg++;
	}
	*d++ = '"';
	*d++ = 0;
	return q;
}

static const char *parse_interpreter(const char *cmd)
{
	static char buf[100];
	char *p, *opt;
	int n, fd;

	/* don't even try a .exe */
	n = strlen(cmd);
	if (n >= 4 && !strcasecmp(cmd+n-4, ".exe"))
		return NULL;

	fd = open(cmd, O_RDONLY);
	if (fd < 0)
		return NULL;
	n = read(fd, buf, sizeof(buf)-1);
	close(fd);
	if (n < 4)	/* at least '#!/x' and not error */
		return NULL;

	if (buf[0] != '#' || buf[1] != '!')
		return NULL;
	buf[n] = '\0';
	p = buf + strcspn(buf, "\r\n");
	if (!*p)
		return NULL;

	*p = '\0';
	if (!(p = strrchr(buf+2, '/')) && !(p = strrchr(buf+2, '\\')))
		return NULL;
	/* strip options */
	if ((opt = strchr(p+1, ' ')))
		*opt = '\0';
	return p+1;
}

/*
 * exe_only means that we only want to detect .exe files, but not scripts
 * (which do not have an extension)
 */
static char *lookup_prog(const char *dir, int dirlen, const char *cmd,
			 int isexe, int exe_only)
{
	char path[MAX_PATH];
	wchar_t wpath[MAX_PATH];
	snprintf(path, sizeof(path), "%.*s\\%s.exe", dirlen, dir, cmd);

	if (xutftowcs_path(wpath, path) < 0)
		return NULL;

	if (!isexe && _waccess(wpath, F_OK) == 0)
		return xstrdup(path);
	wpath[wcslen(wpath)-4] = '\0';
	if ((!exe_only || isexe) && _waccess(wpath, F_OK) == 0) {
		if (!(GetFileAttributesW(wpath) & FILE_ATTRIBUTE_DIRECTORY)) {
			path[strlen(path)-4] = '\0';
			return xstrdup(path);
		}
	}
	return NULL;
}

/*
 * Determines the absolute path of cmd using the split path in path.
 * If cmd contains a slash or backslash, no lookup is performed.
 */
static char *path_lookup(const char *cmd, int exe_only)
{
	const char *path;
	char *prog = NULL;
	int len = strlen(cmd);
	int isexe = len >= 4 && !strcasecmp(cmd+len-4, ".exe");

	if (strchr(cmd, '/') || strchr(cmd, '\\'))
		return xstrdup(cmd);

	path = mingw_getenv("PATH");
	if (!path)
		return NULL;

	while (!prog) {
		const char *sep = strchrnul(path, ';');
		int dirlen = sep - path;
		if (dirlen)
			prog = lookup_prog(path, dirlen, cmd, isexe, exe_only);
		if (!*sep)
			break;
		path = sep + 1;
	}

	return prog;
}

static int do_putenv(char **env, const char *name, int size, int free_old);

/* used number of elements of environ array, including terminating NULL */
static int environ_size = 0;
/* allocated size of environ array, in bytes */
static int environ_alloc = 0;
/* used as a indicator when the environment has been changed outside mingw.c */
static char **saved_environ;

static void maybe_reinitialize_environ(void);

/*
 * Create environment block suitable for CreateProcess. Merges current
 * process environment and the supplied environment changes.
 */
static wchar_t *make_environment_block(char **deltaenv)
{
	wchar_t *wenvblk = NULL;
	char **tmpenv;
	int i = 0, size, wenvsz = 0, wenvpos = 0;

	maybe_reinitialize_environ();
	size = environ_size;

	while (deltaenv && deltaenv[i] && *deltaenv[i])
		i++;

	/* copy the environment, leaving space for changes */
	ALLOC_ARRAY(tmpenv, size + i);
	memcpy(tmpenv, environ, size * sizeof(char*));

	/* merge supplied environment changes into the temporary environment */
	for (i = 0; deltaenv && deltaenv[i] && *deltaenv[i]; i++)
		size = do_putenv(tmpenv, deltaenv[i], size, 0);

	/* create environment block from temporary environment */
	for (i = 0; tmpenv[i] && *tmpenv[i]; i++) {
		size = 2 * strlen(tmpenv[i]) + 2; /* +2 for final \0 */
		ALLOC_GROW(wenvblk, (wenvpos + size) * sizeof(wchar_t), wenvsz);
		wenvpos += xutftowcs(&wenvblk[wenvpos], tmpenv[i], size) + 1;
	}
	/* add final \0 terminator */
	wenvblk[wenvpos] = 0;
	free(tmpenv);
	return wenvblk;
}

static void do_unset_environment_variables(void)
{
	static int done;
	char *p = unset_environment_variables;

	if (done || !p)
		return;
	done = 1;

	for (;;) {
		char *comma = strchr(p, ',');

		if (comma)
			*comma = '\0';
		unsetenv(p);
		if (!comma)
			break;
		p = comma + 1;
	}
}

struct pinfo_t {
	struct pinfo_t *next;
	pid_t pid;
	HANDLE proc;
};
static struct pinfo_t *pinfo = NULL;
CRITICAL_SECTION pinfo_cs;

static pid_t mingw_spawnve_fd(const char *cmd, const char **argv, char **deltaenv,
			      const char *dir,
			      int prepend_cmd, int fhin, int fhout, int fherr)
{
	STARTUPINFOW si;
	PROCESS_INFORMATION pi;
	struct strbuf args;
	wchar_t wcmd[MAX_PATH], wdir[MAX_PATH], *wargs, *wenvblk = NULL;
	unsigned flags = CREATE_UNICODE_ENVIRONMENT;
	BOOL ret;
	HANDLE cons;
	const char *strace_env;

	do_unset_environment_variables();

	/* Determine whether or not we are associated to a console */
	cons = CreateFile("CONOUT$", GENERIC_WRITE,
			FILE_SHARE_WRITE, NULL, OPEN_EXISTING,
			FILE_ATTRIBUTE_NORMAL, NULL);
	if (cons == INVALID_HANDLE_VALUE) {
		/* There is no console associated with this process.
		 * Since the child is a console process, Windows
		 * would normally create a console window. But
		 * since we'll be redirecting std streams, we do
		 * not need the console.
		 * It is necessary to use DETACHED_PROCESS
		 * instead of CREATE_NO_WINDOW to make ssh
		 * recognize that it has no console.
		 */
		flags |= DETACHED_PROCESS;
	} else {
		/* There is already a console. If we specified
		 * DETACHED_PROCESS here, too, Windows would
		 * disassociate the child from the console.
		 * The same is true for CREATE_NO_WINDOW.
		 * Go figure!
		 */
		CloseHandle(cons);
	}
	memset(&si, 0, sizeof(si));
	si.cb = sizeof(si);
	si.dwFlags = STARTF_USESTDHANDLES;
	si.hStdInput = winansi_get_osfhandle(fhin);
	si.hStdOutput = winansi_get_osfhandle(fhout);
	si.hStdError = winansi_get_osfhandle(fherr);

	/* executables and the current directory don't support long paths */
	if (xutftowcs_path(wcmd, cmd) < 0)
		return -1;
	if (dir && xutftowcs_path(wdir, dir) < 0)
		return -1;

	/* concatenate argv, quoting args as we go */
	strbuf_init(&args, 0);
	if (prepend_cmd) {
		char *quoted = (char *)quote_arg(cmd);
		strbuf_addstr(&args, quoted);
		if (quoted != cmd)
			free(quoted);
	}
	for (; *argv; argv++) {
		char *quoted = (char *)quote_arg(*argv);
		if (*args.buf)
			strbuf_addch(&args, ' ');
		strbuf_addstr(&args, quoted);
		if (quoted != *argv)
			free(quoted);
	}

	strace_env = getenv("GIT_STRACE_COMMANDS");
	if (strace_env) {
		char *p = path_lookup("strace.exe", 1);
		if (!p)
			return error("strace not found!");
		if (xutftowcs_path(wcmd, p) < 0) {
			free(p);
			return -1;
		}
		free(p);
		if (!strcmp("1", strace_env) ||
		    !strcasecmp("yes", strace_env) ||
		    !strcasecmp("true", strace_env))
			strbuf_insert(&args, 0, "strace ", 7);
		else {
			const char *quoted = quote_arg(strace_env);
			struct strbuf buf = STRBUF_INIT;
			strbuf_addf(&buf, "strace -o %s ", quoted);
			if (quoted != strace_env)
				free((char *)quoted);
			strbuf_insert(&args, 0, buf.buf, buf.len);
			strbuf_release(&buf);
		}
	}

	ALLOC_ARRAY(wargs, st_add(st_mult(2, args.len), 1));
	xutftowcs(wargs, args.buf, 2 * args.len + 1);
	strbuf_release(&args);

	wenvblk = make_environment_block(deltaenv);

	memset(&pi, 0, sizeof(pi));
	ret = CreateProcessW(wcmd, wargs, NULL, NULL, TRUE, flags,
		wenvblk, dir ? wdir : NULL, &si, &pi);

	free(wenvblk);
	free(wargs);

	if (!ret) {
		errno = ENOENT;
		return -1;
	}
	CloseHandle(pi.hThread);

	/*
	 * The process ID is the human-readable identifier of the process
	 * that we want to present in log and error messages. The handle
	 * is not useful for this purpose. But we cannot close it, either,
	 * because it is not possible to turn a process ID into a process
	 * handle after the process terminated.
	 * Keep the handle in a list for waitpid.
	 */
	EnterCriticalSection(&pinfo_cs);
	{
		struct pinfo_t *info = xmalloc(sizeof(struct pinfo_t));
		info->pid = pi.dwProcessId;
		info->proc = pi.hProcess;
		info->next = pinfo;
		pinfo = info;
	}
	LeaveCriticalSection(&pinfo_cs);

	return (pid_t)pi.dwProcessId;
}

static pid_t mingw_spawnv(const char *cmd, const char **argv, int prepend_cmd)
{
	return mingw_spawnve_fd(cmd, argv, NULL, NULL, prepend_cmd, 0, 1, 2);
}

pid_t mingw_spawnvpe(const char *cmd, const char **argv, char **deltaenv,
		     const char *dir,
		     int fhin, int fhout, int fherr)
{
	pid_t pid;
	char *prog = path_lookup(cmd, 0);

	if (!prog) {
		errno = ENOENT;
		pid = -1;
	}
	else {
		const char *interpr = parse_interpreter(prog);

		if (interpr) {
			const char *argv0 = argv[0];
			char *iprog = path_lookup(interpr, 1);
			argv[0] = prog;
			if (!iprog) {
				errno = ENOENT;
				pid = -1;
			}
			else {
				pid = mingw_spawnve_fd(iprog, argv, deltaenv, dir, 1,
						       fhin, fhout, fherr);
				free(iprog);
			}
			argv[0] = argv0;
		}
		else
			pid = mingw_spawnve_fd(prog, argv, deltaenv, dir, 0,
					       fhin, fhout, fherr);
		free(prog);
	}
	return pid;
}

static int try_shell_exec(const char *cmd, char *const *argv)
{
	const char *interpr = parse_interpreter(cmd);
	char *prog;
	int pid = 0;

	if (!interpr)
		return 0;
	prog = path_lookup(interpr, 1);
	if (prog) {
		int argc = 0;
		const char **argv2;
		while (argv[argc]) argc++;
		ALLOC_ARRAY(argv2, argc + 1);
		argv2[0] = (char *)cmd;	/* full path to the script file */
		memcpy(&argv2[1], &argv[1], sizeof(*argv) * argc);
		pid = mingw_spawnv(prog, argv2, 1);
		if (pid >= 0) {
			int status;
			if (waitpid(pid, &status, 0) < 0)
				status = 255;
			exit(status);
		}
		pid = 1;	/* indicate that we tried but failed */
		free(prog);
		free(argv2);
	}
	return pid;
}

int mingw_execv(const char *cmd, char *const *argv)
{
	/* check if git_command is a shell script */
	if (!try_shell_exec(cmd, argv)) {
		int pid, status;

		pid = mingw_spawnv(cmd, (const char **)argv, 0);
		if (pid < 0)
			return -1;
		if (waitpid(pid, &status, 0) < 0)
			status = 255;
		exit(status);
	}
	return -1;
}

int mingw_execvp(const char *cmd, char *const *argv)
{
	char *prog = path_lookup(cmd, 0);

	if (prog) {
		mingw_execv(prog, argv);
		free(prog);
	} else
		errno = ENOENT;

	return -1;
}

int mingw_kill(pid_t pid, int sig)
{
	if (pid > 0 && sig == SIGTERM) {
		HANDLE h = OpenProcess(PROCESS_TERMINATE, FALSE, pid);

		if (TerminateProcess(h, -1)) {
			CloseHandle(h);
			return 0;
		}

		errno = err_win_to_posix(GetLastError());
		CloseHandle(h);
		return -1;
	} else if (pid > 0 && sig == 0) {
		HANDLE h = OpenProcess(PROCESS_QUERY_INFORMATION, FALSE, pid);
		if (h) {
			CloseHandle(h);
			return 0;
		}
	}

	errno = EINVAL;
	return -1;
}

/*
 * Compare environment entries by key (i.e. stopping at '=' or '\0').
 */
static int compareenv(const void *v1, const void *v2)
{
	const char *e1 = *(const char**)v1;
	const char *e2 = *(const char**)v2;

	for (;;) {
		int c1 = *e1++;
		int c2 = *e2++;
		c1 = (c1 == '=') ? 0 : tolower(c1);
		c2 = (c2 == '=') ? 0 : tolower(c2);
		if (c1 > c2)
			return 1;
		if (c1 < c2)
			return -1;
		if (c1 == 0)
			return 0;
	}
}

/*
 * Functions implemented outside Git are able to modify the environment,
 * too. For example, cURL's curl_global_init() function sets the CHARSET
 * environment variable (at least in certain circumstances).
 *
 * Therefore we need to be *really* careful *not* to assume that we have
 * sole control over the environment and reinitalize it when necessary.
 */
static void maybe_reinitialize_environ(void)
{
	int i;

	if (!saved_environ) {
		warning("MinGW environment not initialized yet");
		return;
	}

	if (environ_size <= 0)
		return;

	if (saved_environ != environ)
		/* We have *no* idea how much space was allocated outside */
		environ_alloc = 0;
	else if (!environ[environ_size - 1])
		return; /* still consistent */

	for (i = 0; environ[i] && *environ[i]; i++)
		; /* continue counting */
	environ[i] = NULL;
	environ_size = i + 1;

	/* sort environment for O(log n) getenv / putenv */
	qsort(environ, i, sizeof(char*), compareenv);
}

static int bsearchenv(char **env, const char *name, size_t size)
{
	unsigned low = 0, high = size;
	while (low < high) {
		unsigned mid = low + ((high - low) >> 1);
		int cmp = compareenv(&env[mid], &name);
		if (cmp < 0)
			low = mid + 1;
		else if (cmp > 0)
			high = mid;
		else
			return mid;
	}
	return ~low; /* not found, return 1's complement of insert position */
}

/*
 * If name contains '=', then sets the variable, otherwise it unsets it
 * Size includes the terminating NULL. Env must have room for size + 1 entries
 * (in case of insert). Returns the new size. Optionally frees removed entries.
 */
static int do_putenv(char **env, const char *name, int size, int free_old)
{
	int i = size <= 0 ? -1 : bsearchenv(env, name, size - 1);

	/* optionally free removed / replaced entry */
	if (i >= 0 && free_old)
		free(env[i]);

	if (strchr(name, '=')) {
		/* if new value ('key=value') is specified, insert or replace entry */
		if (i < 0) {
			i = ~i;
			memmove(&env[i + 1], &env[i], (size - i) * sizeof(char*));
			size++;
		}
		env[i] = (char*) name;
	} else if (i >= 0) {
		/* otherwise ('key') remove existing entry */
		size--;
		memmove(&env[i], &env[i + 1], (size - i) * sizeof(char*));
	}
	return size;
}

char *mingw_getenv(const char *name)
{
	char *value;
	int pos;

	if (environ_size <= 0)
		return NULL;

	maybe_reinitialize_environ();
	pos = bsearchenv(environ, name, environ_size - 1);

	if (pos < 0)
		return NULL;
	value = strchr(environ[pos], '=');
	return value ? &value[1] : NULL;
}

int mingw_putenv(const char *namevalue)
{
	maybe_reinitialize_environ();
	ALLOC_GROW(environ, (environ_size + 1) * sizeof(char*), environ_alloc);
	saved_environ = environ;
	environ_size = do_putenv(environ, namevalue, environ_size, 1);
	return 0;
}

/*
 * Note, this isn't a complete replacement for getaddrinfo. It assumes
 * that service contains a numerical port, or that it is null. It
 * does a simple search using gethostbyname, and returns one IPv4 host
 * if one was found.
 */
static int WSAAPI getaddrinfo_stub(const char *node, const char *service,
				   const struct addrinfo *hints,
				   struct addrinfo **res)
{
	struct hostent *h = NULL;
	struct addrinfo *ai;
	struct sockaddr_in *sin;

	if (node) {
		h = gethostbyname(node);
		if (!h)
			return WSAGetLastError();
	}

	ai = xmalloc(sizeof(struct addrinfo));
	*res = ai;
	ai->ai_flags = 0;
	ai->ai_family = AF_INET;
	ai->ai_socktype = hints ? hints->ai_socktype : 0;
	switch (ai->ai_socktype) {
	case SOCK_STREAM:
		ai->ai_protocol = IPPROTO_TCP;
		break;
	case SOCK_DGRAM:
		ai->ai_protocol = IPPROTO_UDP;
		break;
	default:
		ai->ai_protocol = 0;
		break;
	}
	ai->ai_addrlen = sizeof(struct sockaddr_in);
	if (hints && (hints->ai_flags & AI_CANONNAME))
		ai->ai_canonname = h ? xstrdup(h->h_name) : NULL;
	else
		ai->ai_canonname = NULL;

	sin = xcalloc(1, ai->ai_addrlen);
	sin->sin_family = AF_INET;
	/* Note: getaddrinfo is supposed to allow service to be a string,
	 * which should be looked up using getservbyname. This is
	 * currently not implemented */
	if (service)
		sin->sin_port = htons(atoi(service));
	if (h)
		sin->sin_addr = *(struct in_addr *)h->h_addr;
	else if (hints && (hints->ai_flags & AI_PASSIVE))
		sin->sin_addr.s_addr = INADDR_ANY;
	else
		sin->sin_addr.s_addr = INADDR_LOOPBACK;
	ai->ai_addr = (struct sockaddr *)sin;
	ai->ai_next = NULL;
	return 0;
}

static void WSAAPI freeaddrinfo_stub(struct addrinfo *res)
{
	free(res->ai_canonname);
	free(res->ai_addr);
	free(res);
}

static int WSAAPI getnameinfo_stub(const struct sockaddr *sa, socklen_t salen,
				   char *host, DWORD hostlen,
				   char *serv, DWORD servlen, int flags)
{
	const struct sockaddr_in *sin = (const struct sockaddr_in *)sa;
	if (sa->sa_family != AF_INET)
		return EAI_FAMILY;
	if (!host && !serv)
		return EAI_NONAME;

	if (host && hostlen > 0) {
		struct hostent *ent = NULL;
		if (!(flags & NI_NUMERICHOST))
			ent = gethostbyaddr((const char *)&sin->sin_addr,
					    sizeof(sin->sin_addr), AF_INET);

		if (ent)
			snprintf(host, hostlen, "%s", ent->h_name);
		else if (flags & NI_NAMEREQD)
			return EAI_NONAME;
		else
			snprintf(host, hostlen, "%s", inet_ntoa(sin->sin_addr));
	}

	if (serv && servlen > 0) {
		struct servent *ent = NULL;
		if (!(flags & NI_NUMERICSERV))
			ent = getservbyport(sin->sin_port,
					    flags & NI_DGRAM ? "udp" : "tcp");

		if (ent)
			snprintf(serv, servlen, "%s", ent->s_name);
		else
			snprintf(serv, servlen, "%d", ntohs(sin->sin_port));
	}

	return 0;
}

static HMODULE ipv6_dll = NULL;
static void (WSAAPI *ipv6_freeaddrinfo)(struct addrinfo *res);
static int (WSAAPI *ipv6_getaddrinfo)(const char *node, const char *service,
				      const struct addrinfo *hints,
				      struct addrinfo **res);
static int (WSAAPI *ipv6_getnameinfo)(const struct sockaddr *sa, socklen_t salen,
				      char *host, DWORD hostlen,
				      char *serv, DWORD servlen, int flags);
/*
 * gai_strerror is an inline function in the ws2tcpip.h header, so we
 * don't need to try to load that one dynamically.
 */

static void socket_cleanup(void)
{
	WSACleanup();
	if (ipv6_dll)
		FreeLibrary(ipv6_dll);
	ipv6_dll = NULL;
	ipv6_freeaddrinfo = freeaddrinfo_stub;
	ipv6_getaddrinfo = getaddrinfo_stub;
	ipv6_getnameinfo = getnameinfo_stub;
}

static void ensure_socket_initialization(void)
{
	WSADATA wsa;
	static int initialized = 0;
	const char *libraries[] = { "ws2_32.dll", "wship6.dll", NULL };
	const char **name;

	if (initialized)
		return;

	if (WSAStartup(MAKEWORD(2,2), &wsa))
		die("unable to initialize winsock subsystem, error %d",
			WSAGetLastError());

	for (name = libraries; *name; name++) {
		ipv6_dll = LoadLibraryExA(*name, NULL,
					  LOAD_LIBRARY_SEARCH_SYSTEM32);
		if (!ipv6_dll)
			continue;

		ipv6_freeaddrinfo = (void (WSAAPI *)(struct addrinfo *))
			GetProcAddress(ipv6_dll, "freeaddrinfo");
		ipv6_getaddrinfo = (int (WSAAPI *)(const char *, const char *,
						   const struct addrinfo *,
						   struct addrinfo **))
			GetProcAddress(ipv6_dll, "getaddrinfo");
		ipv6_getnameinfo = (int (WSAAPI *)(const struct sockaddr *,
						   socklen_t, char *, DWORD,
						   char *, DWORD, int))
			GetProcAddress(ipv6_dll, "getnameinfo");
		if (!ipv6_freeaddrinfo || !ipv6_getaddrinfo || !ipv6_getnameinfo) {
			FreeLibrary(ipv6_dll);
			ipv6_dll = NULL;
		} else
			break;
	}
	if (!ipv6_freeaddrinfo || !ipv6_getaddrinfo || !ipv6_getnameinfo) {
		ipv6_freeaddrinfo = freeaddrinfo_stub;
		ipv6_getaddrinfo = getaddrinfo_stub;
		ipv6_getnameinfo = getnameinfo_stub;
	}

	atexit(socket_cleanup);
	initialized = 1;
}

#undef gethostname
int mingw_gethostname(char *name, int namelen)
{
    ensure_socket_initialization();
    return gethostname(name, namelen);
}

#undef gethostbyname
struct hostent *mingw_gethostbyname(const char *host)
{
	ensure_socket_initialization();
	return gethostbyname(host);
}

void mingw_freeaddrinfo(struct addrinfo *res)
{
	ipv6_freeaddrinfo(res);
}

int mingw_getaddrinfo(const char *node, const char *service,
		      const struct addrinfo *hints, struct addrinfo **res)
{
	ensure_socket_initialization();
	return ipv6_getaddrinfo(node, service, hints, res);
}

int mingw_getnameinfo(const struct sockaddr *sa, socklen_t salen,
		      char *host, DWORD hostlen, char *serv, DWORD servlen,
		      int flags)
{
	ensure_socket_initialization();
	return ipv6_getnameinfo(sa, salen, host, hostlen, serv, servlen, flags);
}

int mingw_socket(int domain, int type, int protocol)
{
	int sockfd;
	SOCKET s;

	ensure_socket_initialization();
	s = WSASocket(domain, type, protocol, NULL, 0, 0);
	if (s == INVALID_SOCKET) {
		/*
		 * WSAGetLastError() values are regular BSD error codes
		 * biased by WSABASEERR.
		 * However, strerror() does not know about networking
		 * specific errors, which are values beginning at 38 or so.
		 * Therefore, we choose to leave the biased error code
		 * in errno so that _if_ someone looks up the code somewhere,
		 * then it is at least the number that are usually listed.
		 */
		errno = WSAGetLastError();
		return -1;
	}
	/* convert into a file descriptor */
	if ((sockfd = _open_osfhandle(s, O_RDWR|O_BINARY)) < 0) {
		closesocket(s);
		return error("unable to make a socket file descriptor: %s",
			strerror(errno));
	}
	return sockfd;
}

#undef connect
int mingw_connect(int sockfd, struct sockaddr *sa, size_t sz)
{
	SOCKET s = (SOCKET)_get_osfhandle(sockfd);
	return connect(s, sa, sz);
}

#undef bind
int mingw_bind(int sockfd, struct sockaddr *sa, size_t sz)
{
	SOCKET s = (SOCKET)_get_osfhandle(sockfd);
	return bind(s, sa, sz);
}

#undef setsockopt
int mingw_setsockopt(int sockfd, int lvl, int optname, void *optval, int optlen)
{
	SOCKET s = (SOCKET)_get_osfhandle(sockfd);
	return setsockopt(s, lvl, optname, (const char*)optval, optlen);
}

#undef shutdown
int mingw_shutdown(int sockfd, int how)
{
	SOCKET s = (SOCKET)_get_osfhandle(sockfd);
	return shutdown(s, how);
}

#undef listen
int mingw_listen(int sockfd, int backlog)
{
	SOCKET s = (SOCKET)_get_osfhandle(sockfd);
	return listen(s, backlog);
}

#undef accept
int mingw_accept(int sockfd1, struct sockaddr *sa, socklen_t *sz)
{
	int sockfd2;

	SOCKET s1 = (SOCKET)_get_osfhandle(sockfd1);
	SOCKET s2 = accept(s1, sa, sz);

	/* convert into a file descriptor */
	if ((sockfd2 = _open_osfhandle(s2, O_RDWR|O_BINARY)) < 0) {
		int err = errno;
		closesocket(s2);
		return error("unable to make a socket file descriptor: %s",
			strerror(err));
	}
	return sockfd2;
}

#undef rename
int mingw_rename(const char *pold, const char *pnew)
{
	DWORD attrs = INVALID_FILE_ATTRIBUTES, gle;
	int tries = 0;
	wchar_t wpold[MAX_LONG_PATH], wpnew[MAX_LONG_PATH];
	if (xutftowcs_long_path(wpold, pold) < 0 ||
	    xutftowcs_long_path(wpnew, pnew) < 0)
		return -1;

repeat:
	if (MoveFileExW(wpold, wpnew,
			MOVEFILE_REPLACE_EXISTING | MOVEFILE_COPY_ALLOWED))
		return 0;
	gle = GetLastError();

	/* revert file attributes on failure */
	if (attrs != INVALID_FILE_ATTRIBUTES)
		SetFileAttributesW(wpnew, attrs);

	if (!is_file_in_use_error(gle)) {
		errno = err_win_to_posix(gle);
		return -1;
	}

	if ((attrs = GetFileAttributesW(wpnew)) != INVALID_FILE_ATTRIBUTES) {
		if (attrs & FILE_ATTRIBUTE_DIRECTORY) {
			DWORD attrsold = GetFileAttributesW(wpold);
			if (attrsold == INVALID_FILE_ATTRIBUTES ||
			    !(attrsold & FILE_ATTRIBUTE_DIRECTORY))
				errno = EISDIR;
			else if (!_wrmdir(wpnew))
				goto repeat;
			return -1;
		}
		if ((attrs & FILE_ATTRIBUTE_READONLY) &&
		    SetFileAttributesW(wpnew, attrs & ~FILE_ATTRIBUTE_READONLY))
			goto repeat;
	}
	if (retry_ask_yes_no(&tries, "Rename from '%s' to '%s' failed. "
		       "Should I try again?", pold, pnew))
		goto repeat;

	errno = EACCES;
	return -1;
}

/*
 * Note that this doesn't return the actual pagesize, but
 * the allocation granularity. If future Windows specific git code
 * needs the real getpagesize function, we need to find another solution.
 */
int mingw_getpagesize(void)
{
	SYSTEM_INFO si;
	GetSystemInfo(&si);
	return si.dwAllocationGranularity;
}

/* See https://msdn.microsoft.com/en-us/library/windows/desktop/ms724435.aspx */
enum EXTENDED_NAME_FORMAT {
	NameDisplay = 3,
	NameUserPrincipal = 8
};

static char *get_extended_user_info(enum EXTENDED_NAME_FORMAT type)
{
	DECLARE_PROC_ADDR(secur32.dll, BOOL, GetUserNameExW,
		enum EXTENDED_NAME_FORMAT, LPCWSTR, PULONG);
	static wchar_t wbuffer[1024];
	DWORD len;

	if (!INIT_PROC_ADDR(GetUserNameExW))
		return NULL;

	len = ARRAY_SIZE(wbuffer);
	if (GetUserNameExW(type, wbuffer, &len)) {
		char *converted = xmalloc((len *= 3));
		if (xwcstoutf(converted, wbuffer, len) >= 0)
			return converted;
		free(converted);
	}

	return NULL;
}

char *mingw_query_user_email(void)
{
	return get_extended_user_info(NameUserPrincipal);
}

struct passwd *getpwuid(int uid)
{
	static unsigned initialized;
	static char user_name[100];
	static struct passwd *p;
	DWORD len;
<<<<<<< HEAD

	if (initialized)
		return p;

=======

	if (initialized)
		return p;

>>>>>>> 5e602d97
	len = sizeof(user_name);
	if (!GetUserName(user_name, &len)) {
		initialized = 1;
		return NULL;
	}

	p = xmalloc(sizeof(*p));
	p->pw_name = user_name;
	p->pw_gecos = get_extended_user_info(NameDisplay);
	if (!p->pw_gecos)
		p->pw_gecos = "unknown";
	p->pw_dir = NULL;

	initialized = 1;
	return p;
}

static HANDLE timer_event;
static HANDLE timer_thread;
static int timer_interval;
static int one_shot;
static sig_handler_t timer_fn = SIG_DFL, sigint_fn = SIG_DFL;

/* The timer works like this:
 * The thread, ticktack(), is a trivial routine that most of the time
 * only waits to receive the signal to terminate. The main thread tells
 * the thread to terminate by setting the timer_event to the signalled
 * state.
 * But ticktack() interrupts the wait state after the timer's interval
 * length to call the signal handler.
 */

static unsigned __stdcall ticktack(void *dummy)
{
	while (WaitForSingleObject(timer_event, timer_interval) == WAIT_TIMEOUT) {
		mingw_raise(SIGALRM);
		if (one_shot)
			break;
	}
	return 0;
}

static int start_timer_thread(void)
{
	timer_event = CreateEvent(NULL, FALSE, FALSE, NULL);
	if (timer_event) {
		timer_thread = (HANDLE) _beginthreadex(NULL, 0, ticktack, NULL, 0, NULL);
		if (!timer_thread )
			return errno = ENOMEM,
				error("cannot start timer thread");
	} else
		return errno = ENOMEM,
			error("cannot allocate resources for timer");
	return 0;
}

static void stop_timer_thread(void)
{
	if (timer_event)
		SetEvent(timer_event);	/* tell thread to terminate */
	if (timer_thread) {
		int rc = WaitForSingleObject(timer_thread, 1000);
		if (rc == WAIT_TIMEOUT)
			error("timer thread did not terminate timely");
		else if (rc != WAIT_OBJECT_0)
			error("waiting for timer thread failed: %lu",
			      GetLastError());
		CloseHandle(timer_thread);
	}
	if (timer_event)
		CloseHandle(timer_event);
	timer_event = NULL;
	timer_thread = NULL;
}

static inline int is_timeval_eq(const struct timeval *i1, const struct timeval *i2)
{
	return i1->tv_sec == i2->tv_sec && i1->tv_usec == i2->tv_usec;
}

int setitimer(int type, struct itimerval *in, struct itimerval *out)
{
	static const struct timeval zero;
	static int atexit_done;

	if (out != NULL)
		return errno = EINVAL,
			error("setitimer param 3 != NULL not implemented");
	if (!is_timeval_eq(&in->it_interval, &zero) &&
	    !is_timeval_eq(&in->it_interval, &in->it_value))
		return errno = EINVAL,
			error("setitimer: it_interval must be zero or eq it_value");

	if (timer_thread)
		stop_timer_thread();

	if (is_timeval_eq(&in->it_value, &zero) &&
	    is_timeval_eq(&in->it_interval, &zero))
		return 0;

	timer_interval = in->it_value.tv_sec * 1000 + in->it_value.tv_usec / 1000;
	one_shot = is_timeval_eq(&in->it_interval, &zero);
	if (!atexit_done) {
		atexit(stop_timer_thread);
		atexit_done = 1;
	}
	return start_timer_thread();
}

int sigaction(int sig, struct sigaction *in, struct sigaction *out)
{
	if (sig != SIGALRM)
		return errno = EINVAL,
			error("sigaction only implemented for SIGALRM");
	if (out != NULL)
		return errno = EINVAL,
			error("sigaction: param 3 != NULL not implemented");

	timer_fn = in->sa_handler;
	return 0;
}

#undef signal
sig_handler_t mingw_signal(int sig, sig_handler_t handler)
{
	sig_handler_t old;

	switch (sig) {
	case SIGALRM:
		old = timer_fn;
		timer_fn = handler;
		break;

	case SIGINT:
		old = sigint_fn;
		sigint_fn = handler;
		break;

	default:
		return signal(sig, handler);
	}

	return old;
}

#undef raise
int mingw_raise(int sig)
{
	switch (sig) {
	case SIGALRM:
		if (timer_fn == SIG_DFL) {
			if (isatty(STDERR_FILENO))
				fputs("Alarm clock\n", stderr);
			exit(128 + SIGALRM);
		} else if (timer_fn != SIG_IGN)
			timer_fn(SIGALRM);
		return 0;

	case SIGINT:
		if (sigint_fn == SIG_DFL)
			exit(128 + SIGINT);
		else if (sigint_fn != SIG_IGN)
			sigint_fn(SIGINT);
		return 0;

	default:
		return raise(sig);
	}
}

int link(const char *oldpath, const char *newpath)
{
	DECLARE_PROC_ADDR(kernel32.dll, BOOL, CreateHardLinkW,
			LPCWSTR, LPCWSTR, LPSECURITY_ATTRIBUTES);
	wchar_t woldpath[MAX_LONG_PATH], wnewpath[MAX_LONG_PATH];

	if (!INIT_PROC_ADDR(CreateHardLinkW))
		return -1;

	if (xutftowcs_long_path(woldpath, oldpath) < 0 ||
	    xutftowcs_long_path(wnewpath, newpath) < 0)
		return -1;

	if (!CreateHardLinkW(wnewpath, woldpath, NULL)) {
		errno = err_win_to_posix(GetLastError());
		return -1;
	}
	return 0;
}

int symlink(const char *target, const char *link)
{
	wchar_t wtarget[MAX_LONG_PATH], wlink[MAX_LONG_PATH];
	int len;

	/* fail if symlinks are disabled or API is not supported (WinXP) */
	if (!has_symlinks || !INIT_PROC_ADDR(CreateSymbolicLinkW)) {
		errno = ENOSYS;
		return -1;
	}

	if ((len = xutftowcs_long_path(wtarget, target)) < 0
			|| xutftowcs_long_path(wlink, link) < 0)
		return -1;

	/* convert target dir separators to backslashes */
	while (len--)
		if (wtarget[len] == '/')
			wtarget[len] = '\\';

	/* create file symlink */
	if (!CreateSymbolicLinkW(wlink, wtarget, 0)) {
		errno = err_win_to_posix(GetLastError());
		return -1;
	}

	/* convert to directory symlink if target exists */
	switch (process_phantom_symlink(wtarget, wlink)) {
	case PHANTOM_SYMLINK_RETRY:	{
		/* if target doesn't exist, add to phantom symlinks list */
		wchar_t wfullpath[MAX_LONG_PATH];
		struct phantom_symlink_info *psi;

		/* convert to absolute path to be independent of cwd */
		len = GetFullPathNameW(wlink, MAX_LONG_PATH, wfullpath, NULL);
		if (!len || len >= MAX_LONG_PATH) {
			errno = err_win_to_posix(GetLastError());
			return -1;
		}

		/* over-allocate and fill phantom_smlink_info structure */
		psi = xmalloc(sizeof(struct phantom_symlink_info)
			+ sizeof(wchar_t) * (len + wcslen(wtarget) + 2));
		psi->wlink = (wchar_t *)(psi + 1);
		wcscpy(psi->wlink, wfullpath);
		psi->wtarget = psi->wlink + len + 1;
		wcscpy(psi->wtarget, wtarget);

		EnterCriticalSection(&phantom_symlinks_cs);
		psi->next = phantom_symlinks;
		phantom_symlinks = psi;
		LeaveCriticalSection(&phantom_symlinks_cs);
		break;
	}
	case PHANTOM_SYMLINK_DIRECTORY:
		/* if we created a dir symlink, process other phantom symlinks */
		process_phantom_symlinks();
		break;
	default:
		break;
	}
	return 0;
}

#ifndef _WINNT_H
/*
 * The REPARSE_DATA_BUFFER structure is defined in the Windows DDK (in
 * ntifs.h) and in MSYS1's winnt.h (which defines _WINNT_H). So define
 * it ourselves if we are on MSYS2 (whose winnt.h defines _WINNT_).
 */
typedef struct _REPARSE_DATA_BUFFER {
	DWORD  ReparseTag;
	WORD   ReparseDataLength;
	WORD   Reserved;
	_ANONYMOUS_UNION union {
		struct {
			WORD   SubstituteNameOffset;
			WORD   SubstituteNameLength;
			WORD   PrintNameOffset;
			WORD   PrintNameLength;
			ULONG  Flags;
			WCHAR PathBuffer[1];
		} SymbolicLinkReparseBuffer;
		struct {
			WORD   SubstituteNameOffset;
			WORD   SubstituteNameLength;
			WORD   PrintNameOffset;
			WORD   PrintNameLength;
			WCHAR PathBuffer[1];
		} MountPointReparseBuffer;
		struct {
			BYTE   DataBuffer[1];
		} GenericReparseBuffer;
	} DUMMYUNIONNAME;
} REPARSE_DATA_BUFFER, *PREPARSE_DATA_BUFFER;
#endif

int readlink(const char *path, char *buf, size_t bufsiz)
{
	HANDLE handle;
	WCHAR wpath[MAX_LONG_PATH], *wbuf;
	REPARSE_DATA_BUFFER *b = alloca(MAXIMUM_REPARSE_DATA_BUFFER_SIZE);
	DWORD dummy;
	char tmpbuf[MAX_LONG_PATH];
	int len;

	/* fail if symlinks are disabled */
	if (!has_symlinks) {
		errno = ENOSYS;
		return -1;
	}

	if (xutftowcs_long_path(wpath, path) < 0)
		return -1;

	/* read reparse point data */
	handle = CreateFileW(wpath, 0,
			FILE_SHARE_READ | FILE_SHARE_WRITE | FILE_SHARE_DELETE, NULL,
			OPEN_EXISTING,
			FILE_FLAG_BACKUP_SEMANTICS | FILE_FLAG_OPEN_REPARSE_POINT, NULL);
	if (handle == INVALID_HANDLE_VALUE) {
		errno = err_win_to_posix(GetLastError());
		return -1;
	}
	if (!DeviceIoControl(handle, FSCTL_GET_REPARSE_POINT, NULL, 0, b,
			MAXIMUM_REPARSE_DATA_BUFFER_SIZE, &dummy, NULL)) {
		errno = err_win_to_posix(GetLastError());
		CloseHandle(handle);
		return -1;
	}
	CloseHandle(handle);

	/* get target path for symlinks or mount points (aka 'junctions') */
	switch (b->ReparseTag) {
	case IO_REPARSE_TAG_SYMLINK:
		wbuf = (WCHAR*) (((char*) b->SymbolicLinkReparseBuffer.PathBuffer)
				+ b->SymbolicLinkReparseBuffer.SubstituteNameOffset);
		*(WCHAR*) (((char*) wbuf)
				+ b->SymbolicLinkReparseBuffer.SubstituteNameLength) = 0;
		break;
	case IO_REPARSE_TAG_MOUNT_POINT:
		wbuf = (WCHAR*) (((char*) b->MountPointReparseBuffer.PathBuffer)
				+ b->MountPointReparseBuffer.SubstituteNameOffset);
		*(WCHAR*) (((char*) wbuf)
				+ b->MountPointReparseBuffer.SubstituteNameLength) = 0;
		break;
	default:
		errno = EINVAL;
		return -1;
	}

	/*
	 * Adapt to strange readlink() API: Copy up to bufsiz *bytes*, potentially
	 * cutting off a UTF-8 sequence. Insufficient bufsize is *not* a failure
	 * condition. There is no conversion function that produces invalid UTF-8,
	 * so convert to a (hopefully large enough) temporary buffer, then memcpy
	 * the requested number of bytes (including '\0' for robustness).
	 */
	if ((len = xwcstoutf(tmpbuf, normalize_ntpath(wbuf), MAX_LONG_PATH)) < 0)
		return -1;
	memcpy(buf, tmpbuf, min(bufsiz, len + 1));
	return min(bufsiz, len);
}

pid_t waitpid(pid_t pid, int *status, int options)
{
	HANDLE h = OpenProcess(SYNCHRONIZE | PROCESS_QUERY_INFORMATION,
	    FALSE, pid);
	if (!h) {
		errno = ECHILD;
		return -1;
	}

	if (pid > 0 && options & WNOHANG) {
		if (WAIT_OBJECT_0 != WaitForSingleObject(h, 0)) {
			CloseHandle(h);
			return 0;
		}
		options &= ~WNOHANG;
	}

	if (options == 0) {
		struct pinfo_t **ppinfo;
		if (WaitForSingleObject(h, INFINITE) != WAIT_OBJECT_0) {
			CloseHandle(h);
			return 0;
		}

		if (status)
			GetExitCodeProcess(h, (LPDWORD)status);

		EnterCriticalSection(&pinfo_cs);

		ppinfo = &pinfo;
		while (*ppinfo) {
			struct pinfo_t *info = *ppinfo;
			if (info->pid == pid) {
				CloseHandle(info->proc);
				*ppinfo = info->next;
				free(info);
				break;
			}
			ppinfo = &info->next;
		}

		LeaveCriticalSection(&pinfo_cs);

		CloseHandle(h);
		return pid;
	}
	CloseHandle(h);

	errno = EINVAL;
	return -1;
}

int mingw_skip_dos_drive_prefix(char **path)
{
	int ret = has_dos_drive_prefix(*path);
	*path += ret;
	return ret;
}

int mingw_offset_1st_component(const char *path)
{
	char *pos = (char *)path;

	/* unc paths */
	if (!skip_dos_drive_prefix(&pos) &&
			is_dir_sep(pos[0]) && is_dir_sep(pos[1])) {
		/* skip server name */
		pos = strpbrk(pos + 2, "\\/");
		if (!pos)
			return 0; /* Error: malformed unc path */

		do {
			pos++;
		} while (*pos && !is_dir_sep(*pos));
	}

	return pos + is_dir_sep(*pos) - path;
}

int xutftowcsn(wchar_t *wcs, const char *utfs, size_t wcslen, int utflen)
{
	int upos = 0, wpos = 0;
	const unsigned char *utf = (const unsigned char*) utfs;
	if (!utf || !wcs || wcslen < 1) {
		errno = EINVAL;
		return -1;
	}
	/* reserve space for \0 */
	wcslen--;
	if (utflen < 0)
		utflen = INT_MAX;

	while (upos < utflen) {
		int c = utf[upos++] & 0xff;
		if (utflen == INT_MAX && c == 0)
			break;

		if (wpos >= wcslen) {
			wcs[wpos] = 0;
			errno = ERANGE;
			return -1;
		}

		if (c < 0x80) {
			/* ASCII */
			wcs[wpos++] = c;
		} else if (c >= 0xc2 && c < 0xe0 && upos < utflen &&
				(utf[upos] & 0xc0) == 0x80) {
			/* 2-byte utf-8 */
			c = ((c & 0x1f) << 6);
			c |= (utf[upos++] & 0x3f);
			wcs[wpos++] = c;
		} else if (c >= 0xe0 && c < 0xf0 && upos + 1 < utflen &&
				!(c == 0xe0 && utf[upos] < 0xa0) && /* over-long encoding */
				(utf[upos] & 0xc0) == 0x80 &&
				(utf[upos + 1] & 0xc0) == 0x80) {
			/* 3-byte utf-8 */
			c = ((c & 0x0f) << 12);
			c |= ((utf[upos++] & 0x3f) << 6);
			c |= (utf[upos++] & 0x3f);
			wcs[wpos++] = c;
		} else if (c >= 0xf0 && c < 0xf5 && upos + 2 < utflen &&
				wpos + 1 < wcslen &&
				!(c == 0xf0 && utf[upos] < 0x90) && /* over-long encoding */
				!(c == 0xf4 && utf[upos] >= 0x90) && /* > \u10ffff */
				(utf[upos] & 0xc0) == 0x80 &&
				(utf[upos + 1] & 0xc0) == 0x80 &&
				(utf[upos + 2] & 0xc0) == 0x80) {
			/* 4-byte utf-8: convert to \ud8xx \udcxx surrogate pair */
			c = ((c & 0x07) << 18);
			c |= ((utf[upos++] & 0x3f) << 12);
			c |= ((utf[upos++] & 0x3f) << 6);
			c |= (utf[upos++] & 0x3f);
			c -= 0x10000;
			wcs[wpos++] = 0xd800 | (c >> 10);
			wcs[wpos++] = 0xdc00 | (c & 0x3ff);
		} else if (c >= 0xa0) {
			/* invalid utf-8 byte, printable unicode char: convert 1:1 */
			wcs[wpos++] = c;
		} else {
			/* invalid utf-8 byte, non-printable unicode: convert to hex */
			static const char *hex = "0123456789abcdef";
			wcs[wpos++] = hex[c >> 4];
			if (wpos < wcslen)
				wcs[wpos++] = hex[c & 0x0f];
		}
	}
	wcs[wpos] = 0;
	return wpos;
}

int xwcstoutf(char *utf, const wchar_t *wcs, size_t utflen)
{
	if (!wcs || !utf || utflen < 1) {
		errno = EINVAL;
		return -1;
	}
	utflen = WideCharToMultiByte(CP_UTF8, 0, wcs, -1, utf, utflen, NULL, NULL);
	if (utflen)
		return utflen - 1;
	errno = ERANGE;
	return -1;
}

static void setup_windows_environment(void)
{
	char *tmp = getenv("TMPDIR");

	/* on Windows it is TMP and TEMP */
	if (!tmp) {
		if (!(tmp = getenv("TMP")))
			tmp = getenv("TEMP");
		if (tmp) {
			setenv("TMPDIR", tmp, 1);
			tmp = getenv("TMPDIR");
		}
	}

	if (tmp) {
		/*
		 * Convert all dir separators to forward slashes,
		 * to help shell commands called from the Git
		 * executable (by not mistaking the dir separators
		 * for escape characters).
		 */
		convert_slashes(tmp);
	}

	/* simulate TERM to enable auto-color (see color.c) */
	if (!getenv("TERM"))
		setenv("TERM", "cygwin", 1);

	/* calculate HOME if not set */
	if (!getenv("HOME")) {
		/*
		 * try $HOMEDRIVE$HOMEPATH - the home share may be a network
		 * location, thus also check if the path exists (i.e. is not
		 * disconnected)
		 */
		if ((tmp = getenv("HOMEDRIVE"))) {
			struct strbuf buf = STRBUF_INIT;
			strbuf_addstr(&buf, tmp);
			if ((tmp = getenv("HOMEPATH"))) {
				strbuf_addstr(&buf, tmp);
				if (is_directory(buf.buf))
					setenv("HOME", buf.buf, 1);
				else
					tmp = NULL; /* use $USERPROFILE */
			}
			strbuf_release(&buf);
		}
		/* use $USERPROFILE if the home share is not available */
		if (!tmp && (tmp = getenv("USERPROFILE")))
			setenv("HOME", tmp, 1);
	}

	/*
	 * Change 'core.symlinks' default to false, unless native symlinks are
	 * enabled in MSys2 (via 'MSYS=winsymlinks:nativestrict'). Thus we can
	 * run the test suite (which doesn't obey config files) with or without
	 * symlink support.
	 */
	if (!(tmp = getenv("MSYS")) || !strstr(tmp, "winsymlinks:nativestrict"))
		has_symlinks = 0;
}

int handle_long_path(wchar_t *path, int len, int max_path, int expand)
{
	int result;
	wchar_t buf[MAX_LONG_PATH];

	/*
	 * we don't need special handling if path is relative to the current
	 * directory, and current directory + path don't exceed the desired
	 * max_path limit. This should cover > 99 % of cases with minimal
	 * performance impact (git almost always uses relative paths).
	 */
	if ((len < 2 || (!is_dir_sep(path[0]) && path[1] != ':')) &&
	    (current_directory_len + len < max_path))
		return len;

	/*
	 * handle everything else:
	 * - absolute paths: "C:\dir\file"
	 * - absolute UNC paths: "\\server\share\dir\file"
	 * - absolute paths on current drive: "\dir\file"
	 * - relative paths on other drive: "X:file"
	 * - prefixed paths: "\\?\...", "\\.\..."
	 */

	/* convert to absolute path using GetFullPathNameW */
	result = GetFullPathNameW(path, MAX_LONG_PATH, buf, NULL);
	if (!result) {
		errno = err_win_to_posix(GetLastError());
		return -1;
	}

	/*
	 * return absolute path if it fits within max_path (even if
	 * "cwd + path" doesn't due to '..' components)
	 */
	if (result < max_path) {
		wcscpy(path, buf);
		return result;
	}

	/* error out if we shouldn't expand the path or buf is too small */
	if (!expand || result >= MAX_LONG_PATH - 6) {
		errno = ENAMETOOLONG;
		return -1;
	}

	/* prefix full path with "\\?\" or "\\?\UNC\" */
	if (buf[0] == '\\') {
		/* ...unless already prefixed */
		if (buf[1] == '\\' && (buf[2] == '?' || buf[2] == '.'))
			return len;

		wcscpy(path, L"\\\\?\\UNC\\");
		wcscpy(path + 8, buf + 2);
		return result + 6;
	} else {
		wcscpy(path, L"\\\\?\\");
		wcscpy(path + 4, buf);
		return result + 4;
	}
}

/*
 * Disable MSVCRT command line wildcard expansion (__getmainargs called from
 * mingw startup code, see init.c in mingw runtime).
 */
int _CRT_glob = 0;

typedef struct {
	int newmode;
} _startupinfo;

extern int __wgetmainargs(int *argc, wchar_t ***argv, wchar_t ***env, int glob,
		_startupinfo *si);

static NORETURN void die_startup(void)
{
	fputs("fatal: not enough memory for initialization", stderr);
	exit(128);
}

static void *malloc_startup(size_t size)
{
	void *result = malloc(size);
	if (!result)
		die_startup();
	return result;
}

static char *wcstoutfdup_startup(char *buffer, const wchar_t *wcs, size_t len)
{
	len = xwcstoutf(buffer, wcs, len) + 1;
	return memcpy(malloc_startup(len), buffer, len);
}

static void maybe_redirect_std_handle(const wchar_t *key, DWORD std_id, int fd,
				      DWORD desired_access, DWORD flags)
{
	DWORD create_flag = fd ? OPEN_ALWAYS : OPEN_EXISTING;
	wchar_t buf[MAX_LONG_PATH];
	DWORD max = ARRAY_SIZE(buf);
	HANDLE handle;
	DWORD ret = GetEnvironmentVariableW(key, buf, max);

	if (!ret || ret >= max)
		return;

	/* make sure this does not leak into child processes */
	SetEnvironmentVariableW(key, NULL);
	if (!wcscmp(buf, L"off")) {
		close(fd);
		handle = GetStdHandle(std_id);
		if (handle != INVALID_HANDLE_VALUE)
			CloseHandle(handle);
		return;
	}
	if (std_id == STD_ERROR_HANDLE && !wcscmp(buf, L"2>&1")) {
		handle = GetStdHandle(STD_OUTPUT_HANDLE);
		if (handle == INVALID_HANDLE_VALUE) {
			close(fd);
			handle = GetStdHandle(std_id);
			if (handle != INVALID_HANDLE_VALUE)
				CloseHandle(handle);
		} else {
			int new_fd = _open_osfhandle((intptr_t)handle, O_BINARY);
			SetStdHandle(std_id, handle);
			dup2(new_fd, fd);
			/* do *not* close the new_fd: that would close stdout */
		}
		return;
	}
	handle = CreateFileW(buf, desired_access, 0, NULL, create_flag,
			     flags, NULL);
	if (handle != INVALID_HANDLE_VALUE) {
		int new_fd = _open_osfhandle((intptr_t)handle, O_BINARY);
		SetStdHandle(std_id, handle);
		dup2(new_fd, fd);
		close(new_fd);
	}
}

static void maybe_redirect_std_handles(void)
{
	maybe_redirect_std_handle(L"GIT_REDIRECT_STDIN", STD_INPUT_HANDLE, 0,
				  GENERIC_READ, FILE_ATTRIBUTE_NORMAL);
	maybe_redirect_std_handle(L"GIT_REDIRECT_STDOUT", STD_OUTPUT_HANDLE, 1,
				  GENERIC_WRITE, FILE_ATTRIBUTE_NORMAL);
	maybe_redirect_std_handle(L"GIT_REDIRECT_STDERR", STD_ERROR_HANDLE, 2,
				  GENERIC_WRITE, FILE_FLAG_NO_BUFFERING);
}

void mingw_startup(void)
{
	int i, maxlen, argc;
	char *buffer;
	wchar_t **wenv, **wargv;
	_startupinfo si;

	maybe_redirect_std_handles();

	/* get wide char arguments and environment */
	si.newmode = 0;
	if (__wgetmainargs(&argc, &wargv, &wenv, _CRT_glob, &si) < 0)
		die_startup();

	/* determine size of argv and environ conversion buffer */
	maxlen = wcslen(_wpgmptr);
	for (i = 1; i < argc; i++)
		maxlen = max(maxlen, wcslen(wargv[i]));
	for (i = 0; wenv[i]; i++)
		maxlen = max(maxlen, wcslen(wenv[i]));

	/*
	 * nedmalloc can't free CRT memory, allocate resizable environment
	 * list. Note that xmalloc / xmemdupz etc. call getenv, so we cannot
	 * use it while initializing the environment itself.
	 */
	environ_size = i + 1;
	environ_alloc = alloc_nr(environ_size * sizeof(char*));
	saved_environ = environ = malloc_startup(environ_alloc);

	/* allocate buffer (wchar_t encodes to max 3 UTF-8 bytes) */
	maxlen = 3 * maxlen + 1;
	buffer = malloc_startup(maxlen);

	/* convert command line arguments and environment to UTF-8 */
	__argv[0] = wcstoutfdup_startup(buffer, _wpgmptr, maxlen);
	for (i = 1; i < argc; i++)
		__argv[i] = wcstoutfdup_startup(buffer, wargv[i], maxlen);
	for (i = 0; wenv[i]; i++)
		environ[i] = wcstoutfdup_startup(buffer, wenv[i], maxlen);
	environ[i] = NULL;
	free(buffer);

	/* sort environment for O(log n) getenv / putenv */
	qsort(environ, i, sizeof(char*), compareenv);

	/* fix Windows specific environment settings */
	setup_windows_environment();

	unset_environment_variables = xstrdup("PERL5LIB");

	/*
	 * Avoid a segmentation fault when cURL tries to set the CHARSET
	 * variable and putenv() barfs at our nedmalloc'ed environment.
	 */
	if (!getenv("CHARSET")) {
		struct strbuf buf = STRBUF_INIT;
		strbuf_addf(&buf, "cp%u", GetACP());
		setenv("CHARSET", buf.buf, 1);
		strbuf_release(&buf);
	}

	/* initialize critical section for waitpid pinfo_t list */
	InitializeCriticalSection(&pinfo_cs);
	InitializeCriticalSection(&phantom_symlinks_cs);

	/* set up default file mode and file modes for stdin/out/err */
	_fmode = _O_BINARY;
	_setmode(_fileno(stdin), _O_BINARY);
	_setmode(_fileno(stdout), _O_BINARY);
	_setmode(_fileno(stderr), _O_BINARY);

	/* initialize Unicode console */
	winansi_init();

	/* init length of current directory for handle_long_path */
	current_directory_len = GetCurrentDirectoryW(0, NULL);
}

int uname(struct utsname *buf)
{
	unsigned v = (unsigned)GetVersion();
	memset(buf, 0, sizeof(*buf));
	xsnprintf(buf->sysname, sizeof(buf->sysname), "Windows");
	xsnprintf(buf->release, sizeof(buf->release),
		 "%u.%u", v & 0xff, (v >> 8) & 0xff);
	/* assuming NT variants only.. */
	xsnprintf(buf->version, sizeof(buf->version),
		  "%u", (v >> 16) & 0x7fff);
	return 0;
}

const char *program_data_config(void)
{
	static struct strbuf path = STRBUF_INIT;
	static unsigned initialized;

	if (!initialized) {
		const char *env = mingw_getenv("PROGRAMDATA");
		const char *extra = "";
		if (!env) {
			env = mingw_getenv("ALLUSERSPROFILE");
			extra = "/Application Data";
		}
		if (env)
			strbuf_addf(&path, "%s%s/Git/config", env, extra);
		initialized = 1;
	}
	return *path.buf ? path.buf : NULL;
}<|MERGE_RESOLUTION|>--- conflicted
+++ resolved
@@ -2046,17 +2046,10 @@
 	static char user_name[100];
 	static struct passwd *p;
 	DWORD len;
-<<<<<<< HEAD
 
 	if (initialized)
 		return p;
 
-=======
-
-	if (initialized)
-		return p;
-
->>>>>>> 5e602d97
 	len = sizeof(user_name);
 	if (!GetUserName(user_name, &len)) {
 		initialized = 1;
