/* Emulation for poll(2)
   Contributed by Paolo Bonzini.

   Copyright 2001-2003, 2006-2011 Free Software Foundation, Inc.

   This file is part of gnulib.

   This program is free software; you can redistribute it and/or modify
   it under the terms of the GNU General Public License as published by
   the Free Software Foundation; either version 2, or (at your option)
   any later version.

   This program is distributed in the hope that it will be useful,
   but WITHOUT ANY WARRANTY; without even the implied warranty of
   MERCHANTABILITY or FITNESS FOR A PARTICULAR PURPOSE.  See the
   GNU General Public License for more details.

   You should have received a copy of the GNU General Public License along
   with this program; if not, see <http://www.gnu.org/licenses/>.  */

/* To bump the minimum Windows version to Windows Vista */
#include "git-compat-util.h"

/* Tell gcc not to warn about the (nfd < 0) tests, below.  */
#if (__GNUC__ == 4 && 3 <= __GNUC_MINOR__) || 4 < __GNUC__
# pragma GCC diagnostic ignored "-Wtype-limits"
#endif

#if defined(WIN32)
# include <malloc.h>
#endif

#include <sys/types.h>

#include <errno.h>
#include <limits.h>
#include <assert.h>

#if (defined _WIN32 || defined __WIN32__) && ! defined __CYGWIN__
# define WIN32_NATIVE
# if defined (_MSC_VER) && !defined(_WIN32_WINNT)
#  define _WIN32_WINNT 0x0502
# endif
# include <winsock2.h>
# include <windows.h>
# include <io.h>
# include <stdio.h>
# include <conio.h>
#else
# include <sys/time.h>
# include <sys/socket.h>
# ifndef NO_SYS_SELECT_H
#  include <sys/select.h>
# endif
# include <unistd.h>
#endif

/* Specification.  */
#include "poll.h"

#ifdef HAVE_SYS_IOCTL_H
# include <sys/ioctl.h>
#endif
#ifdef HAVE_SYS_FILIO_H
# include <sys/filio.h>
#endif

#include <time.h>

#ifndef INFTIM
# define INFTIM (-1)
#endif

/* BeOS does not have MSG_PEEK.  */
#ifndef MSG_PEEK
# define MSG_PEEK 0
#endif

#ifdef WIN32_NATIVE

#define IsConsoleHandle(h) (((long) (intptr_t) (h) & 3) == 3)

static BOOL
IsSocketHandle (HANDLE h)
{
  WSANETWORKEVENTS ev;

  if (IsConsoleHandle (h))
    return FALSE;

  /* Under Wine, it seems that getsockopt returns 0 for pipes too.
     WSAEnumNetworkEvents instead distinguishes the two correctly.  */
  ev.lNetworkEvents = 0xDEADBEEF;
  WSAEnumNetworkEvents ((SOCKET) h, NULL, &ev);
  return ev.lNetworkEvents != 0xDEADBEEF;
}

/* Declare data structures for ntdll functions.  */
typedef struct _FILE_PIPE_LOCAL_INFORMATION {
  ULONG NamedPipeType;
  ULONG NamedPipeConfiguration;
  ULONG MaximumInstances;
  ULONG CurrentInstances;
  ULONG InboundQuota;
  ULONG ReadDataAvailable;
  ULONG OutboundQuota;
  ULONG WriteQuotaAvailable;
  ULONG NamedPipeState;
  ULONG NamedPipeEnd;
} FILE_PIPE_LOCAL_INFORMATION, *PFILE_PIPE_LOCAL_INFORMATION;

typedef struct _IO_STATUS_BLOCK
{
  union {
    DWORD Status;
    PVOID Pointer;
  } u;
  ULONG_PTR Information;
} IO_STATUS_BLOCK, *PIO_STATUS_BLOCK;

typedef enum _FILE_INFORMATION_CLASS {
  FilePipeLocalInformation = 24
} FILE_INFORMATION_CLASS, *PFILE_INFORMATION_CLASS;

typedef DWORD (WINAPI *PNtQueryInformationFile)
	 (HANDLE, IO_STATUS_BLOCK *, VOID *, ULONG, FILE_INFORMATION_CLASS);

# ifndef PIPE_BUF
#  define PIPE_BUF      512
# endif

/* Compute revents values for file handle H.  If some events cannot happen
   for the handle, eliminate them from *P_SOUGHT.  */

static int
win32_compute_revents (HANDLE h, int *p_sought)
{
  int i, ret, happened;
  INPUT_RECORD *irbuffer;
  DWORD avail, nbuffer;
  BOOL bRet;
  IO_STATUS_BLOCK iosb;
  FILE_PIPE_LOCAL_INFORMATION fpli;
  static PNtQueryInformationFile NtQueryInformationFile;
  static BOOL once_only;

  switch (GetFileType (h))
    {
    case FILE_TYPE_PIPE:
      if (!once_only)
	{
<<<<<<< HEAD
	  NtQueryInformationFile = (PNtQueryInformationFile)(void (*)(void))
	    GetProcAddress (GetModuleHandleA ("ntdll.dll"),
=======
	  NtQueryInformationFile = (PNtQueryInformationFile)
	    GetProcAddress (GetModuleHandleW (L"ntdll.dll"),
>>>>>>> 6634e6c3
			    "NtQueryInformationFile");
	  once_only = TRUE;
	}

      happened = 0;
      if (PeekNamedPipe (h, NULL, 0, NULL, &avail, NULL) != 0)
	{
	  if (avail)
	    happened |= *p_sought & (POLLIN | POLLRDNORM);
	}
      else if (GetLastError () == ERROR_BROKEN_PIPE)
	happened |= POLLHUP;

      else
	{
	  /* It was the write-end of the pipe.  Check if it is writable.
	     If NtQueryInformationFile fails, optimistically assume the pipe is
	     writable.  This could happen on Win9x, where NtQueryInformationFile
	     is not available, or if we inherit a pipe that doesn't permit
	     FILE_READ_ATTRIBUTES access on the write end (I think this should
	     not happen since WinXP SP2; WINE seems fine too).  Otherwise,
	     ensure that enough space is available for atomic writes.  */
	  memset (&iosb, 0, sizeof (iosb));
	  memset (&fpli, 0, sizeof (fpli));

	  if (!NtQueryInformationFile
	      || NtQueryInformationFile (h, &iosb, &fpli, sizeof (fpli),
					 FilePipeLocalInformation)
	      || fpli.WriteQuotaAvailable >= PIPE_BUF
	      || (fpli.OutboundQuota < PIPE_BUF &&
		  fpli.WriteQuotaAvailable == fpli.OutboundQuota))
	    happened |= *p_sought & (POLLOUT | POLLWRNORM | POLLWRBAND);
	}
      return happened;

    case FILE_TYPE_CHAR:
      ret = WaitForSingleObject (h, 0);
      if (!IsConsoleHandle (h))
	return ret == WAIT_OBJECT_0 ? *p_sought & ~(POLLPRI | POLLRDBAND) : 0;

      nbuffer = avail = 0;
      bRet = GetNumberOfConsoleInputEvents (h, &nbuffer);
      if (bRet)
	{
	  /* Input buffer.  */
	  *p_sought &= POLLIN | POLLRDNORM;
	  if (nbuffer == 0)
	    return POLLHUP;
	  if (!*p_sought)
	    return 0;

	  irbuffer = (INPUT_RECORD *) alloca (nbuffer * sizeof (INPUT_RECORD));
	  bRet = PeekConsoleInput (h, irbuffer, nbuffer, &avail);
	  if (!bRet || avail == 0)
	    return POLLHUP;

	  for (i = 0; i < avail; i++)
	    if (irbuffer[i].EventType == KEY_EVENT)
	      return *p_sought;
	  return 0;
	}
      else
	{
	  /* Screen buffer.  */
	  *p_sought &= POLLOUT | POLLWRNORM | POLLWRBAND;
	  return *p_sought;
	}

    default:
      ret = WaitForSingleObject (h, 0);
      if (ret == WAIT_OBJECT_0)
	return *p_sought & ~(POLLPRI | POLLRDBAND);

      return *p_sought & (POLLOUT | POLLWRNORM | POLLWRBAND);
    }
}

/* Convert fd_sets returned by select into revents values.  */

static int
win32_compute_revents_socket (SOCKET h, int sought, long lNetworkEvents)
{
  int happened = 0;

  if ((lNetworkEvents & (FD_READ | FD_ACCEPT | FD_CLOSE)) == FD_ACCEPT)
    happened |= (POLLIN | POLLRDNORM) & sought;

  else if (lNetworkEvents & (FD_READ | FD_ACCEPT | FD_CLOSE))
    {
      int r, error;

      char data[64];
      WSASetLastError (0);
      r = recv (h, data, sizeof (data), MSG_PEEK);
      error = WSAGetLastError ();
      WSASetLastError (0);

      if (r > 0 || error == WSAENOTCONN)
	happened |= (POLLIN | POLLRDNORM) & sought;

      /* Distinguish hung-up sockets from other errors.  */
      else if (r == 0 || error == WSAESHUTDOWN || error == WSAECONNRESET
	       || error == WSAECONNABORTED || error == WSAENETRESET)
	happened |= POLLHUP;

      else
	happened |= POLLERR;
    }

  if (lNetworkEvents & (FD_WRITE | FD_CONNECT))
    happened |= (POLLOUT | POLLWRNORM | POLLWRBAND) & sought;

  if (lNetworkEvents & FD_OOB)
    happened |= (POLLPRI | POLLRDBAND) & sought;

  return happened;
}

#else /* !MinGW */

/* Convert select(2) returned fd_sets into poll(2) revents values.  */
static int
compute_revents (int fd, int sought, fd_set *rfds, fd_set *wfds, fd_set *efds)
{
  int happened = 0;
  if (FD_ISSET (fd, rfds))
    {
      int r;
      int socket_errno;

# if defined __MACH__ && defined __APPLE__
      /* There is a bug in Mac OS X that causes it to ignore MSG_PEEK
	 for some kinds of descriptors.  Detect if this descriptor is a
	 connected socket, a server socket, or something else using a
	 0-byte recv, and use ioctl(2) to detect POLLHUP.  */
      r = recv (fd, NULL, 0, MSG_PEEK);
      socket_errno = (r < 0) ? errno : 0;
      if (r == 0 || socket_errno == ENOTSOCK)
	ioctl (fd, FIONREAD, &r);
# else
      char data[64];
      r = recv (fd, data, sizeof (data), MSG_PEEK);
      socket_errno = (r < 0) ? errno : 0;
# endif
      if (r == 0)
	happened |= POLLHUP;

      /* If the event happened on an unconnected server socket,
	 that's fine. */
      else if (r > 0 || ( /* (r == -1) && */ socket_errno == ENOTCONN))
	happened |= (POLLIN | POLLRDNORM) & sought;

      /* Distinguish hung-up sockets from other errors.  */
      else if (socket_errno == ESHUTDOWN || socket_errno == ECONNRESET
	       || socket_errno == ECONNABORTED || socket_errno == ENETRESET)
	happened |= POLLHUP;

      /* some systems can't use recv() on non-socket, including HP NonStop */
      else if (/* (r == -1) && */ socket_errno == ENOTSOCK)
	happened |= (POLLIN | POLLRDNORM) & sought;

      else
	happened |= POLLERR;
    }

  if (FD_ISSET (fd, wfds))
    happened |= (POLLOUT | POLLWRNORM | POLLWRBAND) & sought;

  if (FD_ISSET (fd, efds))
    happened |= (POLLPRI | POLLRDBAND) & sought;

  return happened;
}
#endif /* !MinGW */

int
poll (struct pollfd *pfd, nfds_t nfd, int timeout)
{
#ifndef WIN32_NATIVE
  fd_set rfds, wfds, efds;
  struct timeval tv;
  struct timeval *ptv;
  int maxfd, rc;
  nfds_t i;

# ifdef _SC_OPEN_MAX
  static int sc_open_max = -1;

  if (nfd < 0
      || (nfd > sc_open_max
	  && (sc_open_max != -1
	      || nfd > (sc_open_max = sysconf (_SC_OPEN_MAX)))))
    {
      errno = EINVAL;
      return -1;
    }
# else /* !_SC_OPEN_MAX */
#  ifdef OPEN_MAX
  if (nfd < 0 || nfd > OPEN_MAX)
    {
      errno = EINVAL;
      return -1;
    }
#  endif /* OPEN_MAX -- else, no check is needed */
# endif /* !_SC_OPEN_MAX */

  /* EFAULT is not necessary to implement, but let's do it in the
     simplest case. */
  if (!pfd && nfd)
    {
      errno = EFAULT;
      return -1;
    }

  /* convert timeout number into a timeval structure */
  if (timeout == 0)
    {
      ptv = &tv;
      ptv->tv_sec = 0;
      ptv->tv_usec = 0;
    }
  else if (timeout > 0)
    {
      ptv = &tv;
      ptv->tv_sec = timeout / 1000;
      ptv->tv_usec = (timeout % 1000) * 1000;
    }
  else if (timeout == INFTIM)
    /* wait forever */
    ptv = NULL;
  else
    {
      errno = EINVAL;
      return -1;
    }

  /* create fd sets and determine max fd */
  maxfd = -1;
  FD_ZERO (&rfds);
  FD_ZERO (&wfds);
  FD_ZERO (&efds);
  for (i = 0; i < nfd; i++)
    {
      if (pfd[i].fd < 0)
	continue;

      if (pfd[i].events & (POLLIN | POLLRDNORM))
	FD_SET (pfd[i].fd, &rfds);

      /* see select(2): "the only exceptional condition detectable
	 is out-of-band data received on a socket", hence we push
	 POLLWRBAND events onto wfds instead of efds. */
      if (pfd[i].events & (POLLOUT | POLLWRNORM | POLLWRBAND))
	FD_SET (pfd[i].fd, &wfds);
      if (pfd[i].events & (POLLPRI | POLLRDBAND))
	FD_SET (pfd[i].fd, &efds);
      if (pfd[i].fd >= maxfd
	  && (pfd[i].events & (POLLIN | POLLOUT | POLLPRI
			       | POLLRDNORM | POLLRDBAND
			       | POLLWRNORM | POLLWRBAND)))
	{
	  maxfd = pfd[i].fd;
	  if (maxfd > FD_SETSIZE)
	    {
	      errno = EOVERFLOW;
	      return -1;
	    }
	}
    }

  /* examine fd sets */
  rc = select (maxfd + 1, &rfds, &wfds, &efds, ptv);
  if (rc < 0)
    return rc;

  /* establish results */
  rc = 0;
  for (i = 0; i < nfd; i++)
    if (pfd[i].fd < 0)
      pfd[i].revents = 0;
    else
      {
	int happened = compute_revents (pfd[i].fd, pfd[i].events,
					&rfds, &wfds, &efds);
	if (happened)
	  {
	    pfd[i].revents = happened;
	    rc++;
	  }
	else
	  {
	    pfd[i].revents = 0;
	  }
      }

  return rc;
#else
  static struct timeval tv0;
  static HANDLE hEvent;
  WSANETWORKEVENTS ev;
  HANDLE h, handle_array[FD_SETSIZE + 2];
  DWORD ret, wait_timeout, nhandles, orig_timeout = 0;
  ULONGLONG start = 0;
  fd_set rfds, wfds, xfds;
  BOOL poll_again;
  MSG msg;
  int rc = 0;
  nfds_t i;

  if (nfd < 0 || timeout < -1)
    {
      errno = EINVAL;
      return -1;
    }

  if (timeout != INFTIM)
    {
      orig_timeout = timeout;
      start = GetTickCount64();
    }

  if (!hEvent)
    hEvent = CreateEvent (NULL, FALSE, FALSE, NULL);

restart:
  handle_array[0] = hEvent;
  nhandles = 1;
  FD_ZERO (&rfds);
  FD_ZERO (&wfds);
  FD_ZERO (&xfds);

  /* Classify socket handles and create fd sets. */
  for (i = 0; i < nfd; i++)
    {
      int sought = pfd[i].events;
      pfd[i].revents = 0;
      if (pfd[i].fd < 0)
	continue;
      if (!(sought & (POLLIN | POLLRDNORM | POLLOUT | POLLWRNORM | POLLWRBAND
		      | POLLPRI | POLLRDBAND)))
	continue;

      h = (HANDLE) _get_osfhandle (pfd[i].fd);
      assert (h != NULL);
      if (IsSocketHandle (h))
	{
	  int requested = FD_CLOSE;

	  /* see above; socket handles are mapped onto select.  */
	  if (sought & (POLLIN | POLLRDNORM))
	    {
	      requested |= FD_READ | FD_ACCEPT;
	      FD_SET ((SOCKET) h, &rfds);
	    }
	  if (sought & (POLLOUT | POLLWRNORM | POLLWRBAND))
	    {
	      requested |= FD_WRITE | FD_CONNECT;
	      FD_SET ((SOCKET) h, &wfds);
	    }
	  if (sought & (POLLPRI | POLLRDBAND))
	    {
	      requested |= FD_OOB;
	      FD_SET ((SOCKET) h, &xfds);
	    }

	  if (requested)
	    WSAEventSelect ((SOCKET) h, hEvent, requested);
	}
      else
	{
	  /* Poll now.  If we get an event, do not poll again.  Also,
	     screen buffer handles are waitable, and they'll block until
	     a character is available.  win32_compute_revents eliminates
	     bits for the "wrong" direction. */
	  pfd[i].revents = win32_compute_revents (h, &sought);
	  if (sought)
	    handle_array[nhandles++] = h;
	  if (pfd[i].revents)
	    timeout = 0;
	}
    }

  if (select (0, &rfds, &wfds, &xfds, &tv0) > 0)
    {
      /* Do MsgWaitForMultipleObjects anyway to dispatch messages, but
	 no need to call select again.  */
      poll_again = FALSE;
      wait_timeout = 0;
    }
  else
    {
      poll_again = TRUE;
      if (timeout == INFTIM)
	wait_timeout = INFINITE;
      else
	wait_timeout = timeout;
    }

  for (;;)
    {
      ret = MsgWaitForMultipleObjects (nhandles, handle_array, FALSE,
				       wait_timeout, QS_ALLINPUT);

      if (ret == WAIT_OBJECT_0 + nhandles)
	{
	  /* new input of some other kind */
	  BOOL bRet;
	  while ((bRet = PeekMessage (&msg, NULL, 0, 0, PM_REMOVE)) != 0)
	    {
	      TranslateMessage (&msg);
	      DispatchMessage (&msg);
	    }
	}
      else
	break;
    }

  if (poll_again)
    select (0, &rfds, &wfds, &xfds, &tv0);

  /* Place a sentinel at the end of the array.  */
  handle_array[nhandles] = NULL;
  nhandles = 1;
  for (i = 0; i < nfd; i++)
    {
      int happened;

      if (pfd[i].fd < 0)
	continue;
      if (!(pfd[i].events & (POLLIN | POLLRDNORM |
			     POLLOUT | POLLWRNORM | POLLWRBAND)))
	continue;

      h = (HANDLE) _get_osfhandle (pfd[i].fd);
      if (h != handle_array[nhandles])
	{
	  /* It's a socket.  */
	  WSAEnumNetworkEvents ((SOCKET) h, NULL, &ev);
	  WSAEventSelect ((SOCKET) h, NULL, 0);

	  /* If we're lucky, WSAEnumNetworkEvents already provided a way
	     to distinguish FD_READ and FD_ACCEPT; this saves a recv later.  */
	  if (FD_ISSET ((SOCKET) h, &rfds)
	      && !(ev.lNetworkEvents & (FD_READ | FD_ACCEPT)))
	    ev.lNetworkEvents |= FD_READ | FD_ACCEPT;
	  if (FD_ISSET ((SOCKET) h, &wfds))
	    ev.lNetworkEvents |= FD_WRITE | FD_CONNECT;
	  if (FD_ISSET ((SOCKET) h, &xfds))
	    ev.lNetworkEvents |= FD_OOB;

	  happened = win32_compute_revents_socket ((SOCKET) h, pfd[i].events,
						   ev.lNetworkEvents);
	}
      else
	{
	  /* Not a socket.  */
	  int sought = pfd[i].events;
	  happened = win32_compute_revents (h, &sought);
	  nhandles++;
	}

       if ((pfd[i].revents |= happened) != 0)
	rc++;
    }

  if (!rc && orig_timeout && timeout != INFTIM)
    {
      ULONGLONG elapsed = GetTickCount64() - start;
      timeout = elapsed >= orig_timeout ? 0 : (int)(orig_timeout - elapsed);
    }

  if (!rc && timeout)
    {
      SleepEx (1, TRUE);
      goto restart;
    }

  return rc;
#endif
}<|MERGE_RESOLUTION|>--- conflicted
+++ resolved
@@ -149,13 +149,8 @@
     case FILE_TYPE_PIPE:
       if (!once_only)
 	{
-<<<<<<< HEAD
 	  NtQueryInformationFile = (PNtQueryInformationFile)(void (*)(void))
-	    GetProcAddress (GetModuleHandleA ("ntdll.dll"),
-=======
-	  NtQueryInformationFile = (PNtQueryInformationFile)
 	    GetProcAddress (GetModuleHandleW (L"ntdll.dll"),
->>>>>>> 6634e6c3
 			    "NtQueryInformationFile");
 	  once_only = TRUE;
 	}
