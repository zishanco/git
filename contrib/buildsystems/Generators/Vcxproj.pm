--- conflicted
+++ resolved
@@ -89,8 +89,6 @@
     $defines =~ s/>/&gt;/g;
     $defines =~ s/\'//g;
 
-<<<<<<< HEAD
-=======
     my $rcdefines = $defines;
     $rcdefines =~ s/(?<!\\)"/\\$&/g;
 
@@ -101,7 +99,6 @@
         $subsystem = 'Windows';
     }
 
->>>>>>> 6695cc0c
     my $dir = $vcxproj;
     $dir =~ s/\/[^\/]*$//;
     die "Could not create the directory $dir for $label project!\n" unless (-d "$dir" || mkdir "$dir");
