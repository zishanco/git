merge.conflictstyle::
	Specify the style in which conflicted hunks are written out to
	working tree files upon merge.  The default is "merge", which
	shows a `<<<<<<<` conflict marker, changes made by one side,
	a `=======` marker, changes made by the other side, and then
	a `>>>>>>>` marker.  An alternate style, "diff3", adds a `|||||||`
	marker and the original text before the `=======` marker.

merge.log::
	Whether to include summaries of merged commits in newly created
	merge commit messages. False by default.

merge.renameLimit::
	The number of files to consider when performing rename detection
	during a merge; if not specified, defaults to the value of
	diff.renameLimit.

merge.stat::
	Whether to print the diffstat between ORIG_HEAD and the merge result
	at the end of the merge.  True by default.

merge.tool::
	Controls which merge resolution program is used by
	linkgit:git-mergetool[1].  Valid built-in values are: "kdiff3",
	"tkdiff", "meld", "xxdiff", "emerge", "vimdiff", "gvimdiff",
<<<<<<< HEAD
	"ecmerge", tortoisemerge and
=======
	"diffuse", "ecmerge", "tortoisemerge", and
>>>>>>> 77b96d6d
	"opendiff".  Any other value is treated is custom merge tool
	and there must be a corresponding mergetool.<tool>.cmd option.

merge.verbosity::
	Controls the amount of output shown by the recursive merge
	strategy.  Level 0 outputs nothing except a final error
	message if conflicts were detected. Level 1 outputs only
	conflicts, 2 outputs conflicts and file changes.  Level 5 and
	above outputs debugging information.  The default is level 2.
	Can be overridden by the 'GIT_MERGE_VERBOSITY' environment variable.

merge.<driver>.name::
	Defines a human-readable name for a custom low-level
	merge driver.  See linkgit:gitattributes[5] for details.

merge.<driver>.driver::
	Defines the command that implements a custom low-level
	merge driver.  See linkgit:gitattributes[5] for details.

merge.<driver>.recursive::
	Names a low-level merge driver to be used when
	performing an internal merge between common ancestors.
	See linkgit:gitattributes[5] for details.<|MERGE_RESOLUTION|>--- conflicted
+++ resolved
@@ -23,11 +23,7 @@
 	Controls which merge resolution program is used by
 	linkgit:git-mergetool[1].  Valid built-in values are: "kdiff3",
 	"tkdiff", "meld", "xxdiff", "emerge", "vimdiff", "gvimdiff",
-<<<<<<< HEAD
-	"ecmerge", tortoisemerge and
-=======
 	"diffuse", "ecmerge", "tortoisemerge", and
->>>>>>> 77b96d6d
 	"opendiff".  Any other value is treated is custom merge tool
 	and there must be a corresponding mergetool.<tool>.cmd option.
 
