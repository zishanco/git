--- conflicted
+++ resolved
@@ -27,24 +27,24 @@
 initialize your list with an empty value before listing the repositories
 that you deem safe.
 +
-<<<<<<< HEAD
 Due to the permission model on Windows where ACLs are used instead of
 Unix' simpler permission model, it can be a bit tricky to figure out why
 a directory is considered unsafe. To help with this, Git will provide
 more detailed information when the environment variable
 `GIT_TEST_DEBUG_UNSAFE_DIRECTORIES` is set to `true`.
-=======
++
 As explained, Git only allows you to access repositories owned by
 yourself, i.e. the user who is running Git, by default.  When Git
 is running as 'root' in a non Windows platform that provides sudo,
 however, git checks the SUDO_UID environment variable that sudo creates
 and will allow access to the uid recorded as its value in addition to
 the id from 'root'.
++
 This is to make it easy to perform a common sequence during installation
 "make && sudo make install".  A git process running under 'sudo' runs as
 'root' but the 'sudo' command exports the environment variable to record
 which id the original user has.
++
 If that is not what you would prefer and want git to only trust
 repositories that are owned by root instead, then you can remove
-the `SUDO_UID` variable from root's environment before invoking git.
->>>>>>> 359da658
+the `SUDO_UID` variable from root's environment before invoking git.