--- conflicted
+++ resolved
@@ -227,16 +227,14 @@
 #   DEFAULT_EDITOR='$GIT_FALLBACK_EDITOR',
 #   DEFAULT_EDITOR='"C:\Program Files\Vim\gvim.exe" --nofork'
 #
-<<<<<<< HEAD
 # Define COMPUTE_HEADER_DEPENDENCIES if your compiler supports the -MMD option
 # and you want to avoid rebuilding objects when an unrelated header file
 # changes.
 #
 # Define CHECK_HEADER_DEPENDENCIES to check for problems in the hard-coded
 # dependency rules.
-=======
+#
 # Define NATIVE_CRLF if your platform uses CRLF for line endings.
->>>>>>> 942e7747
 
 GIT-VERSION-FILE: FORCE
 	@$(SHELL_PATH) ./GIT-VERSION-GEN
