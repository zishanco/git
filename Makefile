# The default target of this Makefile is...
all::

# Define V=1 to have a more verbose compile.
#
# Define NO_OPENSSL environment variable if you do not have OpenSSL.
# This also implies MOZILLA_SHA1.
#
# Define NO_CURL if you do not have curl installed.  git-http-pull and
# git-http-push are not built, and you cannot use http:// and https://
# transports.
#
# Define CURLDIR=/foo/bar if your curl header and library files are in
# /foo/bar/include and /foo/bar/lib directories.
#
# Define NO_EXPAT if you do not have expat installed.  git-http-push is
# not built, and you cannot push using http:// and https:// transports.
#
# Define NO_D_INO_IN_DIRENT if you don't have d_ino in your struct dirent.
#
# Define NO_D_TYPE_IN_DIRENT if your platform defines DT_UNKNOWN but lacks
# d_type in struct dirent (latest Cygwin -- will be fixed soonish).
#
# Define NO_C99_FORMAT if your formatted IO functions (printf/scanf et.al.)
# do not support the 'size specifiers' introduced by C99, namely ll, hh,
# j, z, t. (representing long long int, char, intmax_t, size_t, ptrdiff_t).
# some C compilers supported these specifiers prior to C99 as an extension.
#
# Define NO_STRCASESTR if you don't have strcasestr.
#
# Define NO_STRLCPY if you don't have strlcpy.
#
# Define NO_STRTOUMAX if you don't have strtoumax in the C library.
# If your compiler also does not support long long or does not have
# strtoull, define NO_STRTOULL.
#
# Define NO_SETENV if you don't have setenv in the C library.
#
# Define NO_SYMLINK_HEAD if you never want .git/HEAD to be a symbolic link.
# Enable it on Windows.  By default, symrefs are still used.
#
# Define NO_SVN_TESTS if you want to skip time-consuming SVN interoperability
# tests.  These tests take up a significant amount of the total test time
# but are not needed unless you plan to talk to SVN repos.
#
# Define NO_FINK if you are building on Darwin/Mac OS X, have Fink
# installed in /sw, but don't want GIT to link against any libraries
# installed there.  If defined you may specify your own (or Fink's)
# include directories and library directories by defining CFLAGS
# and LDFLAGS appropriately.
#
# Define NO_DARWIN_PORTS if you are building on Darwin/Mac OS X,
# have DarwinPorts installed in /opt/local, but don't want GIT to
# link against any libraries installed there.  If defined you may
# specify your own (or DarwinPort's) include directories and
# library directories by defining CFLAGS and LDFLAGS appropriately.
#
# Define PPC_SHA1 environment variable when running make to make use of
# a bundled SHA1 routine optimized for PowerPC.
#
# Define ARM_SHA1 environment variable when running make to make use of
# a bundled SHA1 routine optimized for ARM.
#
# Define MOZILLA_SHA1 environment variable when running make to make use of
# a bundled SHA1 routine coming from Mozilla. It is GPL'd and should be fast
# on non-x86 architectures (e.g. PowerPC), while the OpenSSL version (default
# choice) has very fast version optimized for i586.
#
# Define NEEDS_SSL_WITH_CRYPTO if you need -lcrypto with -lssl (Darwin).
#
# Define NEEDS_LIBICONV if linking with libc is not enough (Darwin).
#
# Define NEEDS_SOCKET if linking with libc is not enough (SunOS,
# Patrick Mauritz).
#
# Define NO_MMAP if you want to avoid mmap.
#
# Define NO_PREAD if you have a problem with pread() system call (e.g.
# cygwin.dll before v1.5.22).
#
# Define NO_FAST_WORKING_DIRECTORY if accessing objects in pack files is
# generally faster on your platform than accessing the working directory.
#
# Define NO_TRUSTABLE_FILEMODE if your filesystem may claim to support
# the executable mode bit, but doesn't really do so.
#
# Define NO_IPV6 if you lack IPv6 support and getaddrinfo().
#
# Define NO_SOCKADDR_STORAGE if your platform does not have struct
# sockaddr_storage.
#
# Define NO_ICONV if your libc does not properly support iconv.
#
# Define OLD_ICONV if your library has an old iconv(), where the second
# (input buffer pointer) parameter is declared with type (const char **).
#
# Define NO_R_TO_GCC if your gcc does not like "-R/path/lib" that
# tells runtime paths to dynamic libraries; "-Wl,-rpath=/path/lib"
# is used instead.
#
# Define USE_NSEC below if you want git to care about sub-second file mtimes
# and ctimes. Note that you need recent glibc (at least 2.2.4) for this, and
# it will BREAK YOUR LOCAL DIFFS! show-diff and anything using it will likely
# randomly break unless your underlying filesystem supports those sub-second
# times (my ext3 doesn't).
#
# Define USE_STDEV below if you want git to care about the underlying device
# change being considered an inode change from the update-cache perspective.
#
# Define NO_PERL_MAKEMAKER if you cannot use Makefiles generated by perl's
# MakeMaker (e.g. using ActiveState under Cygwin).
#

GIT-VERSION-FILE: .FORCE-GIT-VERSION-FILE
	@$(SHELL_PATH) ./GIT-VERSION-GEN
-include GIT-VERSION-FILE

uname_S := $(shell sh -c 'uname -s 2>/dev/null || echo not')
uname_M := $(shell sh -c 'uname -m 2>/dev/null || echo not')
uname_O := $(shell sh -c 'uname -o 2>/dev/null || echo not')
uname_R := $(shell sh -c 'uname -r 2>/dev/null || echo not')
uname_P := $(shell sh -c 'uname -p 2>/dev/null || echo not')

# CFLAGS and LDFLAGS are for the users to override from the command line.

CFLAGS = -g -O2 -Wall
LDFLAGS =
ALL_CFLAGS = $(CFLAGS)
ALL_LDFLAGS = $(LDFLAGS)
STRIP ?= strip

prefix = $(HOME)
bindir = $(prefix)/bin
gitexecdir = $(bindir)
template_dir = $(prefix)/share/git-core/templates/
ETC_GITCONFIG = $(prefix)/etc/gitconfig
# DESTDIR=

# default configuration for gitweb
GITWEB_CONFIG = gitweb_config.perl
GITWEB_HOME_LINK_STR = projects
GITWEB_SITENAME =
GITWEB_PROJECTROOT = /pub/git
GITWEB_EXPORT_OK =
GITWEB_STRICT_EXPORT =
GITWEB_BASE_URL =
GITWEB_LIST =
GITWEB_HOMETEXT = indextext.html
GITWEB_CSS = gitweb.css
GITWEB_LOGO = git-logo.png
GITWEB_FAVICON = git-favicon.png
GITWEB_SITE_HEADER =
GITWEB_SITE_FOOTER =

export prefix bindir gitexecdir template_dir

CC = gcc
AR = ar
TAR = tar
INSTALL = install
RPMBUILD = rpmbuild

# sparse is architecture-neutral, which means that we need to tell it
# explicitly what architecture to check for. Fix this up for yours..
SPARSE_FLAGS = -D__BIG_ENDIAN__ -D__powerpc__



### --- END CONFIGURATION SECTION ---

# Those must not be GNU-specific; they are shared with perl/ which may
# be built by a different compiler. (Note that this is an artifact now
# but it still might be nice to keep that distinction.)
BASIC_CFLAGS =
BASIC_LDFLAGS =

SCRIPT_SH = \
	git-bisect.sh git-checkout.sh \
	git-clean.sh git-clone.sh git-commit.sh \
	git-fetch.sh git-gc.sh \
	git-ls-remote.sh \
	git-merge-one-file.sh git-parse-remote.sh \
	git-pull.sh git-rebase.sh \
	git-repack.sh git-request-pull.sh git-reset.sh \
	git-sh-setup.sh \
	git-tag.sh git-verify-tag.sh \
	git-applymbox.sh git-applypatch.sh git-am.sh \
	git-merge.sh git-merge-stupid.sh git-merge-octopus.sh \
	git-merge-resolve.sh git-merge-ours.sh \
	git-lost-found.sh git-quiltimport.sh

SCRIPT_PERL = \
	git-add--interactive.perl \
	git-archimport.perl git-cvsimport.perl git-relink.perl \
	git-cvsserver.perl git-remote.perl \
	git-svnimport.perl git-cvsexportcommit.perl \
	git-send-email.perl git-svn.perl

SCRIPTS = $(patsubst %.sh,%,$(SCRIPT_SH)) \
	  $(patsubst %.perl,%,$(SCRIPT_PERL)) \
	  git-status git-instaweb

# ... and all the rest that could be moved out of bindir to gitexecdir
PROGRAMS = \
	git-convert-objects$X git-fetch-pack$X git-fsck$X \
	git-hash-object$X git-index-pack$X git-local-fetch$X \
	git-fast-import$X \
	git-merge-base$X \
	git-daemon$X \
	git-merge-index$X git-mktag$X git-mktree$X git-patch-id$X \
	git-peek-remote$X git-receive-pack$X \
	git-send-pack$X git-shell$X \
	git-show-index$X git-ssh-fetch$X \
	git-ssh-upload$X git-unpack-file$X \
	git-update-server-info$X \
	git-upload-pack$X git-verify-pack$X \
	git-pack-redundant$X git-var$X \
	git-merge-tree$X git-imap-send$X \
	git-merge-recursive$X \
	$(EXTRA_PROGRAMS)

# Empty...
EXTRA_PROGRAMS =

BUILT_INS = \
	git-format-patch$X git-show$X git-whatchanged$X git-cherry$X \
	git-get-tar-commit-id$X git-init$X git-repo-config$X \
	git-fsck-objects$X git-cherry-pick$X \
	$(patsubst builtin-%.o,git-%$X,$(BUILTIN_OBJS))

# what 'all' will build and 'install' will install, in gitexecdir
ALL_PROGRAMS = $(PROGRAMS) $(SCRIPTS)

# Backward compatibility -- to be removed after 1.0
PROGRAMS += git-ssh-pull$X git-ssh-push$X

# Set paths to tools early so that they can be used for version tests.
ifndef SHELL_PATH
	SHELL_PATH = /bin/sh
endif
ifndef PERL_PATH
	PERL_PATH = /usr/bin/perl
endif

export PERL_PATH

LIB_FILE=libgit.a
XDIFF_LIB=xdiff/lib.a

LIB_H = \
	archive.h blob.h cache.h commit.h csum-file.h delta.h grep.h \
	diff.h object.h pack.h pkt-line.h quote.h refs.h list-objects.h sideband.h \
	run-command.h strbuf.h tag.h tree.h git-compat-util.h revision.h \
	tree-walk.h log-tree.h dir.h path-list.h unpack-trees.h builtin.h \
	utf8.h reflog-walk.h

DIFF_OBJS = \
	diff.o diff-lib.o diffcore-break.o diffcore-order.o \
	diffcore-pickaxe.o diffcore-rename.o tree-diff.o combine-diff.o \
	diffcore-delta.o log-tree.o

LIB_OBJS = \
	blob.o commit.o connect.o csum-file.o cache-tree.o base85.o \
	date.o diff-delta.o entry.o exec_cmd.o ident.o \
	interpolate.o \
	lockfile.o \
	object.o pack-check.o patch-delta.o path.o pkt-line.o sideband.o \
	reachable.o reflog-walk.o \
	quote.o read-cache.o refs.o run-command.o dir.o object-refs.o \
	server-info.o setup.o sha1_file.o sha1_name.o strbuf.o \
	tag.o tree.o usage.o config.o environment.o ctype.o copy.o \
	revision.o pager.o tree-walk.o xdiff-interface.o \
	write_or_die.o trace.o list-objects.o grep.o \
	alloc.o merge-file.o path-list.o help.o unpack-trees.o $(DIFF_OBJS) \
	color.o wt-status.o archive-zip.o archive-tar.o shallow.o utf8.o \
	convert.o

BUILTIN_OBJS = \
	builtin-add.o \
	builtin-annotate.o \
	builtin-apply.o \
	builtin-archive.o \
	builtin-blame.o \
	builtin-branch.o \
	builtin-bundle.o \
	builtin-cat-file.o \
	builtin-checkout-index.o \
	builtin-check-ref-format.o \
	builtin-commit-tree.o \
	builtin-count-objects.o \
	builtin-describe.o \
	builtin-diff.o \
	builtin-diff-files.o \
	builtin-diff-index.o \
	builtin-diff-tree.o \
	builtin-fmt-merge-msg.o \
	builtin-for-each-ref.o \
	builtin-fsck.o \
	builtin-grep.o \
	builtin-init-db.o \
	builtin-log.o \
	builtin-ls-files.o \
	builtin-ls-tree.o \
	builtin-mailinfo.o \
	builtin-mailsplit.o \
	builtin-merge-base.o \
	builtin-merge-file.o \
	builtin-mv.o \
	builtin-name-rev.o \
	builtin-pack-objects.o \
	builtin-prune.o \
	builtin-prune-packed.o \
	builtin-push.o \
	builtin-read-tree.o \
	builtin-reflog.o \
	builtin-config.o \
	builtin-rerere.o \
	builtin-rev-list.o \
	builtin-rev-parse.o \
	builtin-revert.o \
	builtin-rm.o \
	builtin-runstatus.o \
	builtin-shortlog.o \
	builtin-show-branch.o \
	builtin-stripspace.o \
	builtin-symbolic-ref.o \
	builtin-tar-tree.o \
	builtin-unpack-objects.o \
	builtin-update-index.o \
	builtin-update-ref.o \
	builtin-upload-archive.o \
	builtin-verify-pack.o \
	builtin-write-tree.o \
	builtin-show-ref.o \
	builtin-pack-refs.o

GITLIBS = $(LIB_FILE) $(XDIFF_LIB)
EXTLIBS = -lz

#
# Platform specific tweaks
#

# We choose to avoid "if .. else if .. else .. endif endif"
# because maintaining the nesting to match is a pain.  If
# we had "elif" things would have been much nicer...

ifeq ($(uname_S),Linux)
	NO_STRLCPY = YesPlease
endif
ifeq ($(uname_S),GNU/kFreeBSD)
	NO_STRLCPY = YesPlease
endif
ifeq ($(uname_S),Darwin)
	NEEDS_SSL_WITH_CRYPTO = YesPlease
	NEEDS_LIBICONV = YesPlease
	NO_STRLCPY = YesPlease
endif
ifeq ($(uname_S),SunOS)
	NEEDS_SOCKET = YesPlease
	NEEDS_NSL = YesPlease
	SHELL_PATH = /bin/bash
	NO_STRCASESTR = YesPlease
	ifeq ($(uname_R),5.8)
		NEEDS_LIBICONV = YesPlease
		NO_UNSETENV = YesPlease
		NO_SETENV = YesPlease
		NO_C99_FORMAT = YesPlease
		NO_STRTOUMAX = YesPlease
	endif
	ifeq ($(uname_R),5.9)
		NO_UNSETENV = YesPlease
		NO_SETENV = YesPlease
		NO_C99_FORMAT = YesPlease
		NO_STRTOUMAX = YesPlease
	endif
	INSTALL = ginstall
	TAR = gtar
	BASIC_CFLAGS += -D__EXTENSIONS__
endif
ifeq ($(uname_O),Cygwin)
	NO_D_TYPE_IN_DIRENT = YesPlease
	NO_D_INO_IN_DIRENT = YesPlease
	NO_STRCASESTR = YesPlease
	NO_SYMLINK_HEAD = YesPlease
	NEEDS_LIBICONV = YesPlease
	NO_FAST_WORKING_DIRECTORY = UnfortunatelyYes
	NO_TRUSTABLE_FILEMODE = UnfortunatelyYes
	# There are conflicting reports about this.
	# On some boxes NO_MMAP is needed, and not so elsewhere.
	# Try commenting this out if you suspect MMAP is more efficient
	NO_MMAP = YesPlease
	NO_IPV6 = YesPlease
	X = .exe
endif
ifeq ($(uname_S),FreeBSD)
	NEEDS_LIBICONV = YesPlease
	BASIC_CFLAGS += -I/usr/local/include
	BASIC_LDFLAGS += -L/usr/local/lib
endif
ifeq ($(uname_S),OpenBSD)
	NO_STRCASESTR = YesPlease
	NEEDS_LIBICONV = YesPlease
	BASIC_CFLAGS += -I/usr/local/include
	BASIC_LDFLAGS += -L/usr/local/lib
endif
ifeq ($(uname_S),NetBSD)
	ifeq ($(shell expr "$(uname_R)" : '[01]\.'),2)
		NEEDS_LIBICONV = YesPlease
	endif
	BASIC_CFLAGS += -I/usr/pkg/include
	BASIC_LDFLAGS += -L/usr/pkg/lib
	ALL_LDFLAGS += -Wl,-rpath,/usr/pkg/lib
endif
ifeq ($(uname_S),AIX)
	NO_STRCASESTR=YesPlease
	NO_STRLCPY = YesPlease
	NEEDS_LIBICONV=YesPlease
endif
ifeq ($(uname_S),IRIX64)
	NO_IPV6=YesPlease
	NO_SETENV=YesPlease
	NO_STRCASESTR=YesPlease
	NO_STRLCPY = YesPlease
	NO_SOCKADDR_STORAGE=YesPlease
	SHELL_PATH=/usr/gnu/bin/bash
	BASIC_CFLAGS += -DPATH_MAX=1024
	# for now, build 32-bit version
	BASIC_LDFLAGS += -L/usr/lib32
endif
ifneq (,$(findstring arm,$(uname_M)))
	ARM_SHA1 = YesPlease
endif

-include config.mak.autogen
-include config.mak

ifeq ($(uname_S),Darwin)
	ifndef NO_FINK
		ifeq ($(shell test -d /sw/lib && echo y),y)
			BASIC_CFLAGS += -I/sw/include
			BASIC_LDFLAGS += -L/sw/lib
		endif
	endif
	ifndef NO_DARWIN_PORTS
		ifeq ($(shell test -d /opt/local/lib && echo y),y)
			BASIC_CFLAGS += -I/opt/local/include
			BASIC_LDFLAGS += -L/opt/local/lib
		endif
	endif
endif

ifdef NO_R_TO_GCC_LINKER
	# Some gcc does not accept and pass -R to the linker to specify
	# the runtime dynamic library path.
	CC_LD_DYNPATH = -Wl,-rpath=
else
	CC_LD_DYNPATH = -R
endif

ifndef NO_CURL
	ifdef CURLDIR
		# Try "-Wl,-rpath=$(CURLDIR)/lib" in such a case.
		BASIC_CFLAGS += -I$(CURLDIR)/include
		CURL_LIBCURL = -L$(CURLDIR)/lib $(CC_LD_DYNPATH)$(CURLDIR)/lib -lcurl
	else
		CURL_LIBCURL = -lcurl
	endif
	PROGRAMS += git-http-fetch$X
	curl_check := $(shell (echo 070908; curl-config --vernum) | sort -r | sed -ne 2p)
	ifeq "$(curl_check)" "070908"
		ifndef NO_EXPAT
			PROGRAMS += git-http-push$X
		endif
	endif
	ifndef NO_EXPAT
		EXPAT_LIBEXPAT = -lexpat
	endif
endif

ifndef NO_OPENSSL
	OPENSSL_LIBSSL = -lssl
	ifdef OPENSSLDIR
		BASIC_CFLAGS += -I$(OPENSSLDIR)/include
		OPENSSL_LINK = -L$(OPENSSLDIR)/lib $(CC_LD_DYNPATH)$(OPENSSLDIR)/lib
	else
		OPENSSL_LINK =
	endif
else
	BASIC_CFLAGS += -DNO_OPENSSL
	MOZILLA_SHA1 = 1
	OPENSSL_LIBSSL =
endif
ifdef NEEDS_SSL_WITH_CRYPTO
	LIB_4_CRYPTO = $(OPENSSL_LINK) -lcrypto -lssl
else
	LIB_4_CRYPTO = $(OPENSSL_LINK) -lcrypto
endif
ifdef NEEDS_LIBICONV
	ifdef ICONVDIR
		BASIC_CFLAGS += -I$(ICONVDIR)/include
		ICONV_LINK = -L$(ICONVDIR)/lib $(CC_LD_DYNPATH)$(ICONVDIR)/lib
	else
		ICONV_LINK =
	endif
	EXTLIBS += $(ICONV_LINK) -liconv
endif
ifdef NEEDS_SOCKET
	EXTLIBS += -lsocket
endif
ifdef NEEDS_NSL
	EXTLIBS += -lnsl
endif
ifdef NO_D_TYPE_IN_DIRENT
	BASIC_CFLAGS += -DNO_D_TYPE_IN_DIRENT
endif
ifdef NO_D_INO_IN_DIRENT
	BASIC_CFLAGS += -DNO_D_INO_IN_DIRENT
endif
ifdef NO_C99_FORMAT
	BASIC_CFLAGS += -DNO_C99_FORMAT
endif
ifdef NO_SYMLINK_HEAD
	BASIC_CFLAGS += -DNO_SYMLINK_HEAD
endif
ifdef NO_STRCASESTR
	COMPAT_CFLAGS += -DNO_STRCASESTR
	COMPAT_OBJS += compat/strcasestr.o
endif
ifdef NO_STRLCPY
	COMPAT_CFLAGS += -DNO_STRLCPY
	COMPAT_OBJS += compat/strlcpy.o
endif
ifdef NO_STRTOUMAX
	COMPAT_CFLAGS += -DNO_STRTOUMAX
	COMPAT_OBJS += compat/strtoumax.o
endif
ifdef NO_STRTOULL
	COMPAT_CFLAGS += -DNO_STRTOULL
endif
ifdef NO_SETENV
	COMPAT_CFLAGS += -DNO_SETENV
	COMPAT_OBJS += compat/setenv.o
endif
ifdef NO_UNSETENV
	COMPAT_CFLAGS += -DNO_UNSETENV
	COMPAT_OBJS += compat/unsetenv.o
endif
ifdef NO_MMAP
	COMPAT_CFLAGS += -DNO_MMAP
	COMPAT_OBJS += compat/mmap.o
endif
ifdef NO_PREAD
	COMPAT_CFLAGS += -DNO_PREAD
	COMPAT_OBJS += compat/pread.o
endif
ifdef NO_FAST_WORKING_DIRECTORY
	BASIC_CFLAGS += -DNO_FAST_WORKING_DIRECTORY
endif
ifdef NO_TRUSTABLE_FILEMODE
	BASIC_CFLAGS += -DNO_TRUSTABLE_FILEMODE
endif
ifdef NO_IPV6
	BASIC_CFLAGS += -DNO_IPV6
endif
ifdef NO_SOCKADDR_STORAGE
ifdef NO_IPV6
	BASIC_CFLAGS += -Dsockaddr_storage=sockaddr_in
else
	BASIC_CFLAGS += -Dsockaddr_storage=sockaddr_in6
endif
endif
ifdef NO_INET_NTOP
	LIB_OBJS += compat/inet_ntop.o
endif
ifdef NO_INET_PTON
	LIB_OBJS += compat/inet_pton.o
endif

ifdef NO_ICONV
	BASIC_CFLAGS += -DNO_ICONV
endif

ifdef OLD_ICONV
	BASIC_CFLAGS += -DOLD_ICONV
endif

ifdef PPC_SHA1
	SHA1_HEADER = "ppc/sha1.h"
	LIB_OBJS += ppc/sha1.o ppc/sha1ppc.o
else
ifdef ARM_SHA1
	SHA1_HEADER = "arm/sha1.h"
	LIB_OBJS += arm/sha1.o arm/sha1_arm.o
else
ifdef MOZILLA_SHA1
	SHA1_HEADER = "mozilla-sha1/sha1.h"
	LIB_OBJS += mozilla-sha1/sha1.o
else
	SHA1_HEADER = <openssl/sha.h>
	EXTLIBS += $(LIB_4_CRYPTO)
endif
endif
endif
ifdef NO_PERL_MAKEMAKER
	export NO_PERL_MAKEMAKER
endif

QUIET_SUBDIR0  = $(MAKE) -C # space to separate -C and subdir
QUIET_SUBDIR1  =

ifneq ($(findstring $(MAKEFLAGS),w),w)
PRINT_DIR = --no-print-directory
else # "make -w"
NO_SUBDIR = :
endif

ifneq ($(findstring $(MAKEFLAGS),s),s)
ifndef V
	QUIET_CC       = @echo '   ' CC $@;
	QUIET_AR       = @echo '   ' AR $@;
	QUIET_LINK     = @echo '   ' LINK $@;
	QUIET_BUILT_IN = @echo '   ' BUILTIN $@;
	QUIET_GEN      = @echo '   ' GEN $@;
	QUIET_SUBDIR0  = @subdir=
	QUIET_SUBDIR1  = ;$(NO_SUBDIR) echo '   ' SUBDIR $$subdir; \
			 $(MAKE) $(PRINT_DIR) -C $$subdir
	export V
	export QUIET_GEN
	export QUIET_BUILT_IN
endif
endif

# Shell quote (do not use $(call) to accommodate ancient setups);

SHA1_HEADER_SQ = $(subst ','\'',$(SHA1_HEADER))
ETC_GITCONFIG_SQ = $(subst ','\'',$(ETC_GITCONFIG))

DESTDIR_SQ = $(subst ','\'',$(DESTDIR))
bindir_SQ = $(subst ','\'',$(bindir))
gitexecdir_SQ = $(subst ','\'',$(gitexecdir))
template_dir_SQ = $(subst ','\'',$(template_dir))
prefix_SQ = $(subst ','\'',$(prefix))

SHELL_PATH_SQ = $(subst ','\'',$(SHELL_PATH))
PERL_PATH_SQ = $(subst ','\'',$(PERL_PATH))

LIBS = $(GITLIBS) $(EXTLIBS)

BASIC_CFLAGS += -DSHA1_HEADER='$(SHA1_HEADER_SQ)' \
	-DETC_GITCONFIG='"$(ETC_GITCONFIG_SQ)"' $(COMPAT_CFLAGS)
LIB_OBJS += $(COMPAT_OBJS)

ALL_CFLAGS += $(BASIC_CFLAGS)
ALL_LDFLAGS += $(BASIC_LDFLAGS)

export prefix gitexecdir TAR INSTALL DESTDIR SHELL_PATH template_dir


### Build rules

all:: $(ALL_PROGRAMS) $(BUILT_INS) git$X gitk gitweb/gitweb.cgi
ifneq (,$X)
	$(foreach p,$(patsubst %$X,%,$(filter %$X,$(ALL_PROGRAMS) $(BUILT_INS) git$X)), rm -f '$p';)
endif

all::
	$(QUIET_SUBDIR0)git-gui $(QUIET_SUBDIR1) all
	$(QUIET_SUBDIR0)perl $(QUIET_SUBDIR1) PERL_PATH='$(PERL_PATH_SQ)' prefix='$(prefix_SQ)' all
	$(QUIET_SUBDIR0)templates $(QUIET_SUBDIR1)

strip: $(PROGRAMS) git$X
	$(STRIP) $(STRIP_OPTS) $(PROGRAMS) git$X

git$X: git.c common-cmds.h $(BUILTIN_OBJS) $(GITLIBS) GIT-CFLAGS
	$(QUIET_LINK)$(CC) -DGIT_VERSION='"$(GIT_VERSION)"' \
		$(ALL_CFLAGS) -o $@ $(filter %.c,$^) \
		$(BUILTIN_OBJS) $(ALL_LDFLAGS) $(LIBS)

help.o: common-cmds.h

$(BUILT_INS): git$X
	$(QUIET_BUILT_IN)rm -f $@ && ln git$X $@

common-cmds.h: Documentation/git-*.txt
	$(QUIET_GEN)./generate-cmdlist.sh > $@+ && mv $@+ $@

$(patsubst %.sh,%,$(SCRIPT_SH)) : % : %.sh
	$(QUIET_GEN)rm -f $@ $@+ && \
	sed -e '1s|#!.*/sh|#!$(SHELL_PATH_SQ)|' \
	    -e 's|@@PERL@@|$(PERL_PATH_SQ)|g' \
	    -e 's/@@GIT_VERSION@@/$(GIT_VERSION)/g' \
	    -e 's/@@NO_CURL@@/$(NO_CURL)/g' \
	    $@.sh >$@+ && \
	chmod +x $@+ && \
	mv $@+ $@

$(patsubst %.perl,%,$(SCRIPT_PERL)): perl/perl.mak

perl/perl.mak: GIT-CFLAGS
	$(QUIET_SUBDIR0)perl $(QUIET_SUBDIR1) PERL_PATH='$(PERL_PATH_SQ)' prefix='$(prefix_SQ)' $(@F)

$(patsubst %.perl,%,$(SCRIPT_PERL)): % : %.perl
	$(QUIET_GEN)rm -f $@ $@+ && \
	INSTLIBDIR=`$(MAKE) -C perl -s --no-print-directory instlibdir` && \
	sed -e '1{' \
	    -e '	s|#!.*perl|#!$(PERL_PATH_SQ)|' \
	    -e '	h' \
	    -e '	s=.*=use lib (split(/:/, $$ENV{GITPERLLIB} || "@@INSTLIBDIR@@"));=' \
	    -e '	H' \
	    -e '	x' \
	    -e '}' \
	    -e 's|@@INSTLIBDIR@@|'"$$INSTLIBDIR"'|g' \
	    -e 's/@@GIT_VERSION@@/$(GIT_VERSION)/g' \
	    $@.perl >$@+ && \
	chmod +x $@+ && \
	mv $@+ $@

<<<<<<< HEAD
git-cherry-pick: git-revert
	$(QUIET_GEN)cp $< $@+ && mv $@+ $@

=======
>>>>>>> 0e624044
git-status: git-commit
	$(QUIET_GEN)cp $< $@+ && mv $@+ $@

gitweb/gitweb.cgi: gitweb/gitweb.perl
	$(QUIET_GEN)rm -f $@ $@+ && \
	sed -e '1s|#!.*perl|#!$(PERL_PATH_SQ)|' \
	    -e 's|++GIT_VERSION++|$(GIT_VERSION)|g' \
	    -e 's|++GIT_BINDIR++|$(bindir)|g' \
	    -e 's|++GITWEB_CONFIG++|$(GITWEB_CONFIG)|g' \
	    -e 's|++GITWEB_HOME_LINK_STR++|$(GITWEB_HOME_LINK_STR)|g' \
	    -e 's|++GITWEB_SITENAME++|$(GITWEB_SITENAME)|g' \
	    -e 's|++GITWEB_PROJECTROOT++|$(GITWEB_PROJECTROOT)|g' \
	    -e 's|++GITWEB_EXPORT_OK++|$(GITWEB_EXPORT_OK)|g' \
	    -e 's|++GITWEB_STRICT_EXPORT++|$(GITWEB_STRICT_EXPORT)|g' \
	    -e 's|++GITWEB_BASE_URL++|$(GITWEB_BASE_URL)|g' \
	    -e 's|++GITWEB_LIST++|$(GITWEB_LIST)|g' \
	    -e 's|++GITWEB_HOMETEXT++|$(GITWEB_HOMETEXT)|g' \
	    -e 's|++GITWEB_CSS++|$(GITWEB_CSS)|g' \
	    -e 's|++GITWEB_LOGO++|$(GITWEB_LOGO)|g' \
	    -e 's|++GITWEB_FAVICON++|$(GITWEB_FAVICON)|g' \
	    -e 's|++GITWEB_SITE_HEADER++|$(GITWEB_SITE_HEADER)|g' \
	    -e 's|++GITWEB_SITE_FOOTER++|$(GITWEB_SITE_FOOTER)|g' \
	    $< >$@+ && \
	chmod +x $@+ && \
	mv $@+ $@

git-instaweb: git-instaweb.sh gitweb/gitweb.cgi gitweb/gitweb.css
	$(QUIET_GEN)rm -f $@ $@+ && \
	sed -e '1s|#!.*/sh|#!$(SHELL_PATH_SQ)|' \
	    -e 's/@@GIT_VERSION@@/$(GIT_VERSION)/g' \
	    -e 's/@@NO_CURL@@/$(NO_CURL)/g' \
	    -e '/@@GITWEB_CGI@@/r gitweb/gitweb.cgi' \
	    -e '/@@GITWEB_CGI@@/d' \
	    -e '/@@GITWEB_CSS@@/r gitweb/gitweb.css' \
	    -e '/@@GITWEB_CSS@@/d' \
	    $@.sh > $@+ && \
	chmod +x $@+ && \
	mv $@+ $@

configure: configure.ac
	$(QUIET_GEN)rm -f $@ $<+ && \
	sed -e 's/@@GIT_VERSION@@/$(GIT_VERSION)/g' \
	    $< > $<+ && \
	autoconf -o $@ $<+ && \
	rm -f $<+

# These can record GIT_VERSION
git$X git.spec \
	$(patsubst %.sh,%,$(SCRIPT_SH)) \
	$(patsubst %.perl,%,$(SCRIPT_PERL)) \
	: GIT-VERSION-FILE

%.o: %.c GIT-CFLAGS
	$(QUIET_CC)$(CC) -o $*.o -c $(ALL_CFLAGS) $<
%.o: %.S
	$(QUIET_CC)$(CC) -o $*.o -c $(ALL_CFLAGS) $<

exec_cmd.o: exec_cmd.c GIT-CFLAGS
	$(QUIET_CC)$(CC) -o $*.o -c $(ALL_CFLAGS) '-DGIT_EXEC_PATH="$(gitexecdir_SQ)"' $<
builtin-init-db.o: builtin-init-db.c GIT-CFLAGS
	$(QUIET_CC)$(CC) -o $*.o -c $(ALL_CFLAGS) -DDEFAULT_GIT_TEMPLATE_DIR='"$(template_dir_SQ)"' $<

http.o: http.c GIT-CFLAGS
	$(QUIET_CC)$(CC) -o $*.o -c $(ALL_CFLAGS) -DGIT_USER_AGENT='"git/$(GIT_VERSION)"' $<

ifdef NO_EXPAT
http-fetch.o: http-fetch.c http.h GIT-CFLAGS
	$(QUIET_CC)$(CC) -o $*.o -c $(ALL_CFLAGS) -DNO_EXPAT $<
endif

git-%$X: %.o $(GITLIBS)
	$(QUIET_LINK)$(CC) $(ALL_CFLAGS) -o $@ $(ALL_LDFLAGS) $(filter %.o,$^) $(LIBS)

ssh-pull.o: ssh-fetch.c
ssh-push.o: ssh-upload.c
git-local-fetch$X: fetch.o
git-ssh-fetch$X: rsh.o fetch.o
git-ssh-upload$X: rsh.o
git-ssh-pull$X: rsh.o fetch.o
git-ssh-push$X: rsh.o

git-imap-send$X: imap-send.o $(LIB_FILE)

http.o http-fetch.o http-push.o: http.h
git-http-fetch$X: fetch.o http.o http-fetch.o $(GITLIBS)
	$(QUIET_LINK)$(CC) $(ALL_CFLAGS) -o $@ $(ALL_LDFLAGS) $(filter %.o,$^) \
		$(LIBS) $(CURL_LIBCURL) $(EXPAT_LIBEXPAT)

git-http-push$X: revision.o http.o http-push.o $(GITLIBS)
	$(QUIET_LINK)$(CC) $(ALL_CFLAGS) -o $@ $(ALL_LDFLAGS) $(filter %.o,$^) \
		$(LIBS) $(CURL_LIBCURL) $(EXPAT_LIBEXPAT)

$(LIB_OBJS) $(BUILTIN_OBJS) fetch.o: $(LIB_H)
$(patsubst git-%$X,%.o,$(PROGRAMS)): $(LIB_H) $(wildcard */*.h)
$(DIFF_OBJS): diffcore.h

$(LIB_FILE): $(LIB_OBJS)
	$(QUIET_AR)rm -f $@ && $(AR) rcs $@ $(LIB_OBJS)

XDIFF_OBJS=xdiff/xdiffi.o xdiff/xprepare.o xdiff/xutils.o xdiff/xemit.o \
	xdiff/xmerge.o
$(XDIFF_OBJS): xdiff/xinclude.h xdiff/xmacros.h xdiff/xdiff.h xdiff/xtypes.h \
	xdiff/xutils.h xdiff/xprepare.h xdiff/xdiffi.h xdiff/xemit.h

$(XDIFF_LIB): $(XDIFF_OBJS)
	$(QUIET_AR)rm -f $@ && $(AR) rcs $@ $(XDIFF_OBJS)


perl/Makefile: perl/Git.pm perl/Makefile.PL GIT-CFLAGS
	(cd perl && $(PERL_PATH) Makefile.PL \
		PREFIX='$(prefix_SQ)')

doc:
	$(MAKE) -C Documentation all

TAGS:
	rm -f TAGS
	find . -name '*.[hcS]' -print | xargs etags -a

tags:
	rm -f tags
	find . -name '*.[hcS]' -print | xargs ctags -a

### Detect prefix changes
TRACK_CFLAGS = $(subst ','\'',$(ALL_CFLAGS)):\
             $(bindir_SQ):$(gitexecdir_SQ):$(template_dir_SQ):$(prefix_SQ)

GIT-CFLAGS: .FORCE-GIT-CFLAGS
	@FLAGS='$(TRACK_CFLAGS)'; \
	    if test x"$$FLAGS" != x"`cat GIT-CFLAGS 2>/dev/null`" ; then \
		echo 1>&2 "    * new build flags or prefix"; \
		echo "$$FLAGS" >GIT-CFLAGS; \
            fi

### Testing rules

# GNU make supports exporting all variables by "export" without parameters.
# However, the environment gets quite big, and some programs have problems
# with that.

export NO_SVN_TESTS

test: all test-chmtime$X
	$(MAKE) -C t/ all

test-date$X: test-date.c date.o ctype.o
	$(CC) $(ALL_CFLAGS) -o $@ $(ALL_LDFLAGS) test-date.c date.o ctype.o

test-delta$X: test-delta.o diff-delta.o patch-delta.o $(GITLIBS)
	$(CC) $(ALL_CFLAGS) -o $@ $(ALL_LDFLAGS) $(filter %.o,$^) $(LIBS)

test-dump-cache-tree$X: dump-cache-tree.o $(GITLIBS)
	$(CC) $(ALL_CFLAGS) -o $@ $(ALL_LDFLAGS) $(filter %.o,$^) $(LIBS)

test-sha1$X: test-sha1.o $(GITLIBS)
	$(CC) $(ALL_CFLAGS) -o $@ $(ALL_LDFLAGS) $(filter %.o,$^) $(LIBS)

test-chmtime$X: test-chmtime.c
	$(CC) $(ALL_CFLAGS) -o $@ $(ALL_LDFLAGS) $<

check-sha1:: test-sha1$X
	./test-sha1.sh

check: common-cmds.h
	for i in *.c; do sparse $(ALL_CFLAGS) $(SPARSE_FLAGS) $$i || exit; done



### Installation rules

install: all
	$(INSTALL) -d -m755 '$(DESTDIR_SQ)$(bindir_SQ)'
	$(INSTALL) -d -m755 '$(DESTDIR_SQ)$(gitexecdir_SQ)'
	$(INSTALL) $(ALL_PROGRAMS) '$(DESTDIR_SQ)$(gitexecdir_SQ)'
	$(INSTALL) git$X gitk '$(DESTDIR_SQ)$(bindir_SQ)'
	$(MAKE) -C templates DESTDIR='$(DESTDIR_SQ)' install
	$(MAKE) -C perl prefix='$(prefix_SQ)' install
	$(MAKE) -C git-gui install
	if test 'z$(bindir_SQ)' != 'z$(gitexecdir_SQ)'; \
	then \
		ln -f '$(DESTDIR_SQ)$(bindir_SQ)/git$X' \
			'$(DESTDIR_SQ)$(gitexecdir_SQ)/git$X' || \
		cp '$(DESTDIR_SQ)$(bindir_SQ)/git$X' \
			'$(DESTDIR_SQ)$(gitexecdir_SQ)/git$X'; \
	fi
	$(foreach p,$(BUILT_INS), rm -f '$(DESTDIR_SQ)$(gitexecdir_SQ)/$p' && ln '$(DESTDIR_SQ)$(gitexecdir_SQ)/git$X' '$(DESTDIR_SQ)$(gitexecdir_SQ)/$p' ;)
ifneq (,$X)
	$(foreach p,$(patsubst %$X,%,$(filter %$X,$(ALL_PROGRAMS) $(BUILT_INS) git$X)), rm -f '$(DESTDIR_SQ)$(gitexecdir_SQ)/$p';)
endif

install-doc:
	$(MAKE) -C Documentation install

quick-install-doc:
	$(MAKE) -C Documentation quick-install



### Maintainer's dist rules

git.spec: git.spec.in
	sed -e 's/@@VERSION@@/$(GIT_VERSION)/g' < $< > $@+
	mv $@+ $@

GIT_TARNAME=git-$(GIT_VERSION)
dist: git.spec git-archive
	./git-archive --format=tar \
		--prefix=$(GIT_TARNAME)/ HEAD^{tree} > $(GIT_TARNAME).tar
	@mkdir -p $(GIT_TARNAME)
	@cp git.spec $(GIT_TARNAME)
	@echo $(GIT_VERSION) > $(GIT_TARNAME)/version
	@$(MAKE) -C git-gui TARDIR=../$(GIT_TARNAME)/git-gui dist-version
	$(TAR) rf $(GIT_TARNAME).tar \
		$(GIT_TARNAME)/git.spec \
		$(GIT_TARNAME)/version \
		$(GIT_TARNAME)/git-gui/version \
		$(GIT_TARNAME)/git-gui/credits
	@rm -rf $(GIT_TARNAME)
	gzip -f -9 $(GIT_TARNAME).tar

rpm: dist
	$(RPMBUILD) -ta $(GIT_TARNAME).tar.gz

htmldocs = git-htmldocs-$(GIT_VERSION)
manpages = git-manpages-$(GIT_VERSION)
dist-doc:
	rm -fr .doc-tmp-dir
	mkdir .doc-tmp-dir
	$(MAKE) -C Documentation WEBDOC_DEST=../.doc-tmp-dir install-webdoc
	cd .doc-tmp-dir && $(TAR) cf ../$(htmldocs).tar .
	gzip -n -9 -f $(htmldocs).tar
	:
	rm -fr .doc-tmp-dir
	mkdir .doc-tmp-dir .doc-tmp-dir/man1 .doc-tmp-dir/man7
	$(MAKE) -C Documentation DESTDIR=./ \
		man1dir=../.doc-tmp-dir/man1 \
		man7dir=../.doc-tmp-dir/man7 \
		install
	cd .doc-tmp-dir && $(TAR) cf ../$(manpages).tar .
	gzip -n -9 -f $(manpages).tar
	rm -fr .doc-tmp-dir

### Cleaning rules

clean:
	rm -f *.o mozilla-sha1/*.o arm/*.o ppc/*.o compat/*.o xdiff/*.o \
		$(LIB_FILE) $(XDIFF_LIB)
	rm -f $(ALL_PROGRAMS) $(BUILT_INS) git$X
	rm -f *.spec *.pyc *.pyo */*.pyc */*.pyo common-cmds.h TAGS tags
	rm -rf autom4te.cache
	rm -f configure config.log config.mak.autogen config.mak.append config.status config.cache
	rm -rf $(GIT_TARNAME) .doc-tmp-dir
	rm -f $(GIT_TARNAME).tar.gz git-core_$(GIT_VERSION)-*.tar.gz
	rm -f $(htmldocs).tar.gz $(manpages).tar.gz
	rm -f gitweb/gitweb.cgi
	$(MAKE) -C Documentation/ clean
	$(MAKE) -C perl clean
	$(MAKE) -C git-gui clean
	$(MAKE) -C templates/ clean
	$(MAKE) -C t/ clean
	rm -f GIT-VERSION-FILE GIT-CFLAGS

.PHONY: all install clean strip
.PHONY: .FORCE-GIT-VERSION-FILE TAGS tags .FORCE-GIT-CFLAGS

### Check documentation
#
check-docs::
	@for v in $(ALL_PROGRAMS) $(BUILT_INS) git$X gitk; \
	do \
		case "$$v" in \
		git-merge-octopus | git-merge-ours | git-merge-recursive | \
		git-merge-resolve | git-merge-stupid | \
		git-add--interactive | git-fsck-objects | git-init-db | \
		git-repo-config | \
		git-ssh-pull | git-ssh-push ) continue ;; \
		esac ; \
		test -f "Documentation/$$v.txt" || \
		echo "no doc: $$v"; \
		sed -e '1,/^__DATA__/d' Documentation/cmd-list.perl | \
		grep -q "^$$v[ 	]" || \
		case "$$v" in \
		git) ;; \
		*) echo "no link: $$v";; \
		esac ; \
	done | sort

### Make sure built-ins do not have dups and listed in git.c
#
check-builtins::
	./check-builtins.sh<|MERGE_RESOLUTION|>--- conflicted
+++ resolved
@@ -716,12 +716,6 @@
 	chmod +x $@+ && \
 	mv $@+ $@
 
-<<<<<<< HEAD
-git-cherry-pick: git-revert
-	$(QUIET_GEN)cp $< $@+ && mv $@+ $@
-
-=======
->>>>>>> 0e624044
 git-status: git-commit
 	$(QUIET_GEN)cp $< $@+ && mv $@+ $@
 
