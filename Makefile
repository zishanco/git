--- conflicted
+++ resolved
@@ -287,12 +287,8 @@
 	diff.h object.h pack.h pkt-line.h quote.h refs.h list-objects.h sideband.h \
 	run-command.h strbuf.h tag.h tree.h git-compat-util.h revision.h \
 	tree-walk.h log-tree.h dir.h path-list.h unpack-trees.h builtin.h \
-<<<<<<< HEAD
 	spawn-pipe.h \
-	utf8.h reflog-walk.h patch-ids.h attr.h decorate.h progress.h
-=======
 	utf8.h reflog-walk.h patch-ids.h attr.h decorate.h progress.h mailmap.h
->>>>>>> 4c161124
 
 DIFF_OBJS = \
 	diff.o diff-lib.o diffcore-break.o diffcore-order.o \
@@ -964,7 +960,7 @@
 
 TEST_PROGRAMS = test-chmtime$X test-genrandom$X
 
-all:: $(TEST_PROGRAMS)
+all: $(TEST_PROGRAMS)
 
 # GNU make supports exporting all variables by "export" without parameters.
 # However, the environment gets quite big, and some programs have problems
