#include "cache.h"
#include "refs.h"
#include "object.h"
#include "tag.h"
#include "dir.h"

/* ISSYMREF=01 and ISPACKED=02 are public interfaces */
#define REF_KNOWS_PEELED 04
#define REF_BROKEN 010

struct ref_entry {
	unsigned char flag; /* ISSYMREF? ISPACKED? */
	unsigned char sha1[20];
	unsigned char peeled[20];
	char name[FLEX_ARRAY];
};

struct ref_array {
	int nr, alloc;
	struct ref_entry **refs;
};

static const char *parse_ref_line(char *line, unsigned char *sha1)
{
	/*
	 * 42: the answer to everything.
	 *
	 * In this case, it happens to be the answer to
	 *  40 (length of sha1 hex representation)
	 *  +1 (space in between hex and name)
	 *  +1 (newline at the end of the line)
	 */
	int len = strlen(line) - 42;

	if (len <= 0)
		return NULL;
	if (get_sha1_hex(line, sha1) < 0)
		return NULL;
	if (!isspace(line[40]))
		return NULL;
	line += 41;
	if (isspace(*line))
		return NULL;
	if (line[len] != '\n')
		return NULL;
	line[len] = 0;

	return line;
}

static void add_ref(const char *name, const unsigned char *sha1,
		    int flag, struct ref_array *refs,
		    struct ref_entry **new_entry)
{
	int len;
	struct ref_entry *entry;

	/* Allocate it and add it in.. */
	len = strlen(name) + 1;
	entry = xmalloc(sizeof(struct ref_entry) + len);
	hashcpy(entry->sha1, sha1);
	hashclr(entry->peeled);
	if (check_refname_format(name, REFNAME_ALLOW_ONELEVEL|REFNAME_DOT_COMPONENT))
		die("Reference has invalid format: '%s'", name);
	memcpy(entry->name, name, len);
	entry->flag = flag;
	if (new_entry)
		*new_entry = entry;
	ALLOC_GROW(refs->refs, refs->nr + 1, refs->alloc);
	refs->refs[refs->nr++] = entry;
}

static int ref_entry_cmp(const void *a, const void *b)
{
	struct ref_entry *one = *(struct ref_entry **)a;
	struct ref_entry *two = *(struct ref_entry **)b;
	return strcmp(one->name, two->name);
}

static void sort_ref_array(struct ref_array *array)
{
	int i = 0, j = 1;

	/* Nothing to sort unless there are at least two entries */
	if (array->nr < 2)
		return;

	qsort(array->refs, array->nr, sizeof(*array->refs), ref_entry_cmp);

	/* Remove any duplicates from the ref_array */
	for (; j < array->nr; j++) {
		struct ref_entry *a = array->refs[i];
		struct ref_entry *b = array->refs[j];
		if (!strcmp(a->name, b->name)) {
			if (hashcmp(a->sha1, b->sha1))
				die("Duplicated ref, and SHA1s don't match: %s",
				    a->name);
			warning("Duplicated ref: %s", a->name);
			free(b);
			continue;
		}
		i++;
		array->refs[i] = array->refs[j];
	}
	array->nr = i + 1;
}

static struct ref_entry *search_ref_array(struct ref_array *array, const char *name)
{
	struct ref_entry *e, **r;
	int len;

	if (name == NULL)
		return NULL;

	if (!array->nr)
		return NULL;

	len = strlen(name) + 1;
	e = xmalloc(sizeof(struct ref_entry) + len);
	memcpy(e->name, name, len);

	r = bsearch(&e, array->refs, array->nr, sizeof(*array->refs), ref_entry_cmp);

	free(e);

	if (r == NULL)
		return NULL;

	return *r;
}

/*
 * Future: need to be in "struct repository"
 * when doing a full libification.
 */
static struct cached_refs {
	struct cached_refs *next;
	char did_loose;
	char did_packed;
	struct ref_array loose;
	struct ref_array packed;
	/* The submodule name, or "" for the main repo. */
	char name[FLEX_ARRAY];
} *cached_refs;

static struct ref_entry *current_ref;

static struct ref_array extra_refs;

static void free_ref_array(struct ref_array *array)
{
	int i;
	for (i = 0; i < array->nr; i++)
		free(array->refs[i]);
	free(array->refs);
	array->nr = array->alloc = 0;
	array->refs = NULL;
}

static void clear_cached_refs(struct cached_refs *ca)
{
	if (ca->did_loose)
		free_ref_array(&ca->loose);
	if (ca->did_packed)
		free_ref_array(&ca->packed);
	ca->did_loose = ca->did_packed = 0;
}

static struct cached_refs *create_cached_refs(const char *submodule)
{
	int len;
	struct cached_refs *refs;
	if (!submodule)
		submodule = "";
	len = strlen(submodule) + 1;
	refs = xcalloc(1, sizeof(struct cached_refs) + len);
	memcpy(refs->name, submodule, len);
	return refs;
}

/*
 * Return a pointer to a cached_refs for the specified submodule. For
 * the main repository, use submodule==NULL. The returned structure
 * will be allocated and initialized but not necessarily populated; it
 * should not be freed.
 */
static struct cached_refs *get_cached_refs(const char *submodule)
{
	struct cached_refs *refs = cached_refs;
	if (!submodule)
		submodule = "";
	while (refs) {
		if (!strcmp(submodule, refs->name))
			return refs;
		refs = refs->next;
	}

	refs = create_cached_refs(submodule);
	refs->next = cached_refs;
	cached_refs = refs;
	return refs;
}

static void invalidate_cached_refs(void)
{
	struct cached_refs *refs = cached_refs;
	while (refs) {
		clear_cached_refs(refs);
		refs = refs->next;
	}
}

static void read_packed_refs(FILE *f, struct ref_array *array)
{
	struct ref_entry *last = NULL;
	char refline[PATH_MAX];
	int flag = REF_ISPACKED;

	while (fgets(refline, sizeof(refline), f)) {
		unsigned char sha1[20];
		const char *name;
		static const char header[] = "# pack-refs with:";

		if (!strncmp(refline, header, sizeof(header)-1)) {
			const char *traits = refline + sizeof(header) - 1;
			if (strstr(traits, " peeled "))
				flag |= REF_KNOWS_PEELED;
			/* perhaps other traits later as well */
			continue;
		}

		name = parse_ref_line(refline, sha1);
		if (name) {
			add_ref(name, sha1, flag, array, &last);
			continue;
		}
		if (last &&
		    refline[0] == '^' &&
		    strlen(refline) == 42 &&
		    refline[41] == '\n' &&
		    !get_sha1_hex(refline + 1, sha1))
			hashcpy(last->peeled, sha1);
	}
	sort_ref_array(array);
}

void add_extra_ref(const char *name, const unsigned char *sha1, int flag)
{
	add_ref(name, sha1, flag, &extra_refs, NULL);
}

void clear_extra_refs(void)
{
	free_ref_array(&extra_refs);
}

static struct ref_array *get_packed_refs(const char *submodule)
{
	struct cached_refs *refs = get_cached_refs(submodule);

	if (!refs->did_packed) {
		const char *packed_refs_file;
		FILE *f;

		if (submodule)
			packed_refs_file = git_path_submodule(submodule, "packed-refs");
		else
			packed_refs_file = git_path("packed-refs");
		f = fopen(packed_refs_file, "r");
		if (f) {
			read_packed_refs(f, &refs->packed);
			fclose(f);
		}
		refs->did_packed = 1;
	}
	return &refs->packed;
}

static void get_ref_dir(const char *submodule, const char *base,
			struct ref_array *array)
{
	DIR *dir;
	const char *path;

	if (submodule)
		path = git_path_submodule(submodule, "%s", base);
	else
		path = git_path("%s", base);


	dir = opendir(path);

	if (dir) {
		struct dirent *de;
		int baselen = strlen(base);
		char *ref = xmalloc(baselen + 257);

		memcpy(ref, base, baselen);
		if (baselen && base[baselen-1] != '/')
			ref[baselen++] = '/';

		while ((de = readdir(dir)) != NULL) {
			unsigned char sha1[20];
			struct stat st;
			int flag;
			int namelen;
			const char *refdir;

			if (de->d_name[0] == '.')
				continue;
			namelen = strlen(de->d_name);
			if (namelen > 255)
				continue;
			if (has_extension(de->d_name, ".lock"))
				continue;
			memcpy(ref + baselen, de->d_name, namelen+1);
			refdir = submodule
				? git_path_submodule(submodule, "%s", ref)
				: git_path("%s", ref);
			if (stat(refdir, &st) < 0)
				continue;
			if (S_ISDIR(st.st_mode)) {
				get_ref_dir(submodule, ref, array);
				continue;
			}
			if (submodule) {
				hashclr(sha1);
				flag = 0;
				if (resolve_gitlink_ref(submodule, ref, sha1) < 0) {
					hashclr(sha1);
					flag |= REF_BROKEN;
				}
			} else
				if (!resolve_ref(ref, sha1, 1, &flag)) {
					hashclr(sha1);
					flag |= REF_BROKEN;
				}
			add_ref(ref, sha1, flag, array, NULL);
		}
		free(ref);
		closedir(dir);
	}
	sort_ref_array(array);
}

struct warn_if_dangling_data {
	FILE *fp;
	const char *refname;
	const char *msg_fmt;
};

static int warn_if_dangling_symref(const char *refname, const unsigned char *sha1,
				   int flags, void *cb_data)
{
	struct warn_if_dangling_data *d = cb_data;
	const char *resolves_to;
	unsigned char junk[20];

	if (!(flags & REF_ISSYMREF))
		return 0;

	resolves_to = resolve_ref(refname, junk, 0, NULL);
	if (!resolves_to || strcmp(resolves_to, d->refname))
		return 0;

	fprintf(d->fp, d->msg_fmt, refname);
	return 0;
}

void warn_dangling_symref(FILE *fp, const char *msg_fmt, const char *refname)
{
	struct warn_if_dangling_data data;

	data.fp = fp;
	data.refname = refname;
	data.msg_fmt = msg_fmt;
	for_each_rawref(warn_if_dangling_symref, &data);
}

static struct ref_array *get_loose_refs(const char *submodule)
{
	struct cached_refs *refs = get_cached_refs(submodule);

	if (!refs->did_loose) {
		get_ref_dir(submodule, "refs", &refs->loose);
		refs->did_loose = 1;
	}
	return &refs->loose;
}

/* We allow "recursive" symbolic refs. Only within reason, though */
#define MAXDEPTH 5
#define MAXREFLEN (1024)

static int resolve_gitlink_packed_ref(char *name, int pathlen, const char *refname, unsigned char *result)
{
	int retval = -1;
	struct ref_entry *ref;
	struct ref_array *array = get_packed_refs(name);

<<<<<<< HEAD
	ref = search_ref_array(array, refname);
=======
	strcpy(name + pathlen, "packed-refs");
	f = fopen(name, "r");
	if (!f)
		return -1;
	memset(&refs, 0, sizeof(refs));
	read_packed_refs(f, &refs);
	fclose(f);
	ref = search_ref_array(&refs.packed, refname);
>>>>>>> 17d68a54
	if (ref != NULL) {
		memcpy(result, ref->sha1, 20);
		retval = 0;
	}
	return retval;
}

static int resolve_gitlink_ref_recursive(char *name, int pathlen, const char *refname, unsigned char *result, int recursion)
{
	int fd, len = strlen(refname);
	char buffer[128], *p;

	if (recursion > MAXDEPTH || len > MAXREFLEN)
		return -1;
	memcpy(name + pathlen, refname, len+1);
	fd = open(name, O_RDONLY);
	if (fd < 0)
		return resolve_gitlink_packed_ref(name, pathlen, refname, result);

	len = read(fd, buffer, sizeof(buffer)-1);
	close(fd);
	if (len < 0)
		return -1;
	while (len && isspace(buffer[len-1]))
		len--;
	buffer[len] = 0;

	/* Was it a detached head or an old-fashioned symlink? */
	if (!get_sha1_hex(buffer, result))
		return 0;

	/* Symref? */
	if (strncmp(buffer, "ref:", 4))
		return -1;
	p = buffer + 4;
	while (isspace(*p))
		p++;

	return resolve_gitlink_ref_recursive(name, pathlen, p, result, recursion+1);
}

int resolve_gitlink_ref(const char *path, const char *refname, unsigned char *result)
{
	int len = strlen(path), retval;
	char *gitdir;
	const char *tmp;

	while (len && path[len-1] == '/')
		len--;
	if (!len)
		return -1;
	gitdir = xmalloc(len + MAXREFLEN + 8);
	memcpy(gitdir, path, len);
	memcpy(gitdir + len, "/.git", 6);
	len += 5;

	tmp = read_gitfile(gitdir);
	if (tmp) {
		free(gitdir);
		len = strlen(tmp);
		gitdir = xmalloc(len + MAXREFLEN + 3);
		memcpy(gitdir, tmp, len);
	}
	gitdir[len] = '/';
	gitdir[++len] = '\0';
	retval = resolve_gitlink_ref_recursive(gitdir, len, refname, result, 0);
	free(gitdir);
	return retval;
}

/*
 * Try to read ref from the packed references.  On success, set sha1
 * and return 0; otherwise, return -1.
 */
static int get_packed_ref(const char *ref, unsigned char *sha1)
{
	struct ref_array *packed = get_packed_refs(NULL);
	struct ref_entry *entry = search_ref_array(packed, ref);
	if (entry) {
		hashcpy(sha1, entry->sha1);
		return 0;
	}
	return -1;
}

const char *resolve_ref(const char *ref, unsigned char *sha1, int reading, int *flag)
{
	int depth = MAXDEPTH;
	ssize_t len;
	char buffer[256];
	static char ref_buffer[256];
	char path[PATH_MAX];

	if (flag)
		*flag = 0;

	if (check_refname_format(ref, REFNAME_ALLOW_ONELEVEL))
		return NULL;

	for (;;) {
		struct stat st;
		char *buf;
		int fd;

		if (--depth < 0)
			return NULL;

		git_snpath(path, sizeof(path), "%s", ref);

		if (lstat(path, &st) < 0) {
			if (errno != ENOENT)
				return NULL;
			/*
			 * The loose reference file does not exist;
			 * check for a packed reference.
			 */
			if (!get_packed_ref(ref, sha1)) {
				if (flag)
					*flag |= REF_ISPACKED;
				return ref;
			}
			/* The reference is not a packed reference, either. */
			if (reading) {
				return NULL;
			} else {
				hashclr(sha1);
				return ref;
			}
		}

		/* Follow "normalized" - ie "refs/.." symlinks by hand */
		if (S_ISLNK(st.st_mode)) {
			len = readlink(path, buffer, sizeof(buffer)-1);
			if (len < 0)
				return NULL;
			buffer[len] = 0;
			if (!prefixcmp(buffer, "refs/") &&
					!check_refname_format(buffer, 0)) {
				strcpy(ref_buffer, buffer);
				ref = ref_buffer;
				if (flag)
					*flag |= REF_ISSYMREF;
				continue;
			}
		}

		/* Is it a directory? */
		if (S_ISDIR(st.st_mode)) {
			errno = EISDIR;
			return NULL;
		}

		/*
		 * Anything else, just open it and try to use it as
		 * a ref
		 */
		fd = open(path, O_RDONLY);
		if (fd < 0)
			return NULL;
		len = read_in_full(fd, buffer, sizeof(buffer)-1);
		close(fd);
		if (len < 0)
			return NULL;
		while (len && isspace(buffer[len-1]))
			len--;
		buffer[len] = '\0';

		/*
		 * Is it a symbolic ref?
		 */
		if (prefixcmp(buffer, "ref:"))
			break;
		buf = buffer + 4;
		while (isspace(*buf))
			buf++;
		if (check_refname_format(buf, REFNAME_ALLOW_ONELEVEL)) {
			warning("symbolic reference in %s is formatted incorrectly",
				path);
			return NULL;
		}
		ref = strcpy(ref_buffer, buf);
		if (flag)
			*flag |= REF_ISSYMREF;
	}
	/* Please note that FETCH_HEAD has a second line containing other data. */
	if (get_sha1_hex(buffer, sha1) || (buffer[40] != '\0' && !isspace(buffer[40]))) {
		warning("reference in %s is formatted incorrectly", path);
		return NULL;
	}
	return ref;
}

/* The argument to filter_refs */
struct ref_filter {
	const char *pattern;
	each_ref_fn *fn;
	void *cb_data;
};

int read_ref(const char *ref, unsigned char *sha1)
{
	if (resolve_ref(ref, sha1, 1, NULL))
		return 0;
	return -1;
}

#define DO_FOR_EACH_INCLUDE_BROKEN 01
static int do_one_ref(const char *base, each_ref_fn fn, int trim,
		      int flags, void *cb_data, struct ref_entry *entry)
{
	if (prefixcmp(entry->name, base))
		return 0;

	if (!(flags & DO_FOR_EACH_INCLUDE_BROKEN)) {
		if (entry->flag & REF_BROKEN)
			return 0; /* ignore dangling symref */
		if (!has_sha1_file(entry->sha1)) {
			error("%s does not point to a valid object!", entry->name);
			return 0;
		}
	}
	current_ref = entry;
	return fn(entry->name + trim, entry->sha1, entry->flag, cb_data);
}

static int filter_refs(const char *ref, const unsigned char *sha, int flags,
	void *data)
{
	struct ref_filter *filter = (struct ref_filter *)data;
	if (fnmatch(filter->pattern, ref, 0))
		return 0;
	return filter->fn(ref, sha, flags, filter->cb_data);
}

int peel_ref(const char *ref, unsigned char *sha1)
{
	int flag;
	unsigned char base[20];
	struct object *o;

	if (current_ref && (current_ref->name == ref
		|| !strcmp(current_ref->name, ref))) {
		if (current_ref->flag & REF_KNOWS_PEELED) {
			hashcpy(sha1, current_ref->peeled);
			return 0;
		}
		hashcpy(base, current_ref->sha1);
		goto fallback;
	}

	if (!resolve_ref(ref, base, 1, &flag))
		return -1;

	if ((flag & REF_ISPACKED)) {
		struct ref_array *array = get_packed_refs(NULL);
		struct ref_entry *r = search_ref_array(array, ref);

		if (r != NULL && r->flag & REF_KNOWS_PEELED) {
			hashcpy(sha1, r->peeled);
			return 0;
		}
	}

fallback:
	o = parse_object(base);
	if (o && o->type == OBJ_TAG) {
		o = deref_tag(o, ref, 0);
		if (o) {
			hashcpy(sha1, o->sha1);
			return 0;
		}
	}
	return -1;
}

static int do_for_each_ref(const char *submodule, const char *base, each_ref_fn fn,
			   int trim, int flags, void *cb_data)
{
	int retval = 0, i, p = 0, l = 0;
	struct ref_array *packed = get_packed_refs(submodule);
	struct ref_array *loose = get_loose_refs(submodule);

	struct ref_array *extra = &extra_refs;

	for (i = 0; i < extra->nr; i++)
		retval = do_one_ref(base, fn, trim, flags, cb_data, extra->refs[i]);

	while (p < packed->nr && l < loose->nr) {
		struct ref_entry *entry;
		int cmp = strcmp(packed->refs[p]->name, loose->refs[l]->name);
		if (!cmp) {
			p++;
			continue;
		}
		if (cmp > 0) {
			entry = loose->refs[l++];
		} else {
			entry = packed->refs[p++];
		}
		retval = do_one_ref(base, fn, trim, flags, cb_data, entry);
		if (retval)
			goto end_each;
	}

	if (l < loose->nr) {
		p = l;
		packed = loose;
	}

	for (; p < packed->nr; p++) {
		retval = do_one_ref(base, fn, trim, flags, cb_data, packed->refs[p]);
		if (retval)
			goto end_each;
	}

end_each:
	current_ref = NULL;
	return retval;
}


static int do_head_ref(const char *submodule, each_ref_fn fn, void *cb_data)
{
	unsigned char sha1[20];
	int flag;

	if (submodule) {
		if (resolve_gitlink_ref(submodule, "HEAD", sha1) == 0)
			return fn("HEAD", sha1, 0, cb_data);

		return 0;
	}

	if (resolve_ref("HEAD", sha1, 1, &flag))
		return fn("HEAD", sha1, flag, cb_data);

	return 0;
}

int head_ref(each_ref_fn fn, void *cb_data)
{
	return do_head_ref(NULL, fn, cb_data);
}

int head_ref_submodule(const char *submodule, each_ref_fn fn, void *cb_data)
{
	return do_head_ref(submodule, fn, cb_data);
}

int for_each_ref(each_ref_fn fn, void *cb_data)
{
	return do_for_each_ref(NULL, "", fn, 0, 0, cb_data);
}

int for_each_ref_submodule(const char *submodule, each_ref_fn fn, void *cb_data)
{
	return do_for_each_ref(submodule, "", fn, 0, 0, cb_data);
}

int for_each_ref_in(const char *prefix, each_ref_fn fn, void *cb_data)
{
	return do_for_each_ref(NULL, prefix, fn, strlen(prefix), 0, cb_data);
}

int for_each_ref_in_submodule(const char *submodule, const char *prefix,
		each_ref_fn fn, void *cb_data)
{
	return do_for_each_ref(submodule, prefix, fn, strlen(prefix), 0, cb_data);
}

int for_each_tag_ref(each_ref_fn fn, void *cb_data)
{
	return for_each_ref_in("refs/tags/", fn, cb_data);
}

int for_each_tag_ref_submodule(const char *submodule, each_ref_fn fn, void *cb_data)
{
	return for_each_ref_in_submodule(submodule, "refs/tags/", fn, cb_data);
}

int for_each_branch_ref(each_ref_fn fn, void *cb_data)
{
	return for_each_ref_in("refs/heads/", fn, cb_data);
}

int for_each_branch_ref_submodule(const char *submodule, each_ref_fn fn, void *cb_data)
{
	return for_each_ref_in_submodule(submodule, "refs/heads/", fn, cb_data);
}

int for_each_remote_ref(each_ref_fn fn, void *cb_data)
{
	return for_each_ref_in("refs/remotes/", fn, cb_data);
}

int for_each_remote_ref_submodule(const char *submodule, each_ref_fn fn, void *cb_data)
{
	return for_each_ref_in_submodule(submodule, "refs/remotes/", fn, cb_data);
}

int for_each_replace_ref(each_ref_fn fn, void *cb_data)
{
	return do_for_each_ref(NULL, "refs/replace/", fn, 13, 0, cb_data);
}

int head_ref_namespaced(each_ref_fn fn, void *cb_data)
{
	struct strbuf buf = STRBUF_INIT;
	int ret = 0;
	unsigned char sha1[20];
	int flag;

	strbuf_addf(&buf, "%sHEAD", get_git_namespace());
	if (resolve_ref(buf.buf, sha1, 1, &flag))
		ret = fn(buf.buf, sha1, flag, cb_data);
	strbuf_release(&buf);

	return ret;
}

int for_each_namespaced_ref(each_ref_fn fn, void *cb_data)
{
	struct strbuf buf = STRBUF_INIT;
	int ret;
	strbuf_addf(&buf, "%srefs/", get_git_namespace());
	ret = do_for_each_ref(NULL, buf.buf, fn, 0, 0, cb_data);
	strbuf_release(&buf);
	return ret;
}

int for_each_glob_ref_in(each_ref_fn fn, const char *pattern,
	const char *prefix, void *cb_data)
{
	struct strbuf real_pattern = STRBUF_INIT;
	struct ref_filter filter;
	int ret;

	if (!prefix && prefixcmp(pattern, "refs/"))
		strbuf_addstr(&real_pattern, "refs/");
	else if (prefix)
		strbuf_addstr(&real_pattern, prefix);
	strbuf_addstr(&real_pattern, pattern);

	if (!has_glob_specials(pattern)) {
		/* Append implied '/' '*' if not present. */
		if (real_pattern.buf[real_pattern.len - 1] != '/')
			strbuf_addch(&real_pattern, '/');
		/* No need to check for '*', there is none. */
		strbuf_addch(&real_pattern, '*');
	}

	filter.pattern = real_pattern.buf;
	filter.fn = fn;
	filter.cb_data = cb_data;
	ret = for_each_ref(filter_refs, &filter);

	strbuf_release(&real_pattern);
	return ret;
}

int for_each_glob_ref(each_ref_fn fn, const char *pattern, void *cb_data)
{
	return for_each_glob_ref_in(fn, pattern, NULL, cb_data);
}

int for_each_rawref(each_ref_fn fn, void *cb_data)
{
	return do_for_each_ref(NULL, "", fn, 0,
			       DO_FOR_EACH_INCLUDE_BROKEN, cb_data);
}

/*
 * Make sure "ref" is something reasonable to have under ".git/refs/";
 * We do not like it if:
 *
 * - any path component of it begins with ".", or
 * - it has double dots "..", or
 * - it has ASCII control character, "~", "^", ":" or SP, anywhere, or
 * - it ends with a "/".
 * - it ends with ".lock"
 * - it contains a "\" (backslash)
 */

/* Return true iff ch is not allowed in reference names. */
static inline int bad_ref_char(int ch)
{
	if (((unsigned) ch) <= ' ' || ch == 0x7f ||
	    ch == '~' || ch == '^' || ch == ':' || ch == '\\')
		return 1;
	/* 2.13 Pattern Matching Notation */
	if (ch == '*' || ch == '?' || ch == '[') /* Unsupported */
		return 1;
	return 0;
}

/*
 * Try to read one refname component from the front of ref.  Return
 * the length of the component found, or -1 if the component is not
 * legal.
 */
static int check_refname_component(const char *ref, int flags)
{
	const char *cp;
	char last = '\0';

	for (cp = ref; ; cp++) {
		char ch = *cp;
		if (ch == '\0' || ch == '/')
			break;
		if (bad_ref_char(ch))
			return -1; /* Illegal character in refname. */
		if (last == '.' && ch == '.')
			return -1; /* Refname contains "..". */
		if (last == '@' && ch == '{')
			return -1; /* Refname contains "@{". */
		last = ch;
	}
	if (cp == ref)
		return -1; /* Component has zero length. */
	if (ref[0] == '.') {
		if (!(flags & REFNAME_DOT_COMPONENT))
			return -1; /* Component starts with '.'. */
		/*
		 * Even if leading dots are allowed, don't allow "."
		 * as a component (".." is prevented by a rule above).
		 */
		if (ref[1] == '\0')
			return -1; /* Component equals ".". */
	}
	if (cp - ref >= 5 && !memcmp(cp - 5, ".lock", 5))
		return -1; /* Refname ends with ".lock". */
	return cp - ref;
}

int check_refname_format(const char *ref, int flags)
{
	int component_len, component_count = 0;

	while (1) {
		/* We are at the start of a path component. */
		component_len = check_refname_component(ref, flags);
		if (component_len < 0) {
			if ((flags & REFNAME_REFSPEC_PATTERN) &&
					ref[0] == '*' &&
					(ref[1] == '\0' || ref[1] == '/')) {
				/* Accept one wildcard as a full refname component. */
				flags &= ~REFNAME_REFSPEC_PATTERN;
				component_len = 1;
			} else {
				return -1;
			}
		}
		component_count++;
		if (ref[component_len] == '\0')
			break;
		/* Skip to next component. */
		ref += component_len + 1;
	}

	if (ref[component_len - 1] == '.')
		return -1; /* Refname ends with '.'. */
	if (!(flags & REFNAME_ALLOW_ONELEVEL) && component_count < 2)
		return -1; /* Refname has only one component. */
	return 0;
}

const char *prettify_refname(const char *name)
{
	return name + (
		!prefixcmp(name, "refs/heads/") ? 11 :
		!prefixcmp(name, "refs/tags/") ? 10 :
		!prefixcmp(name, "refs/remotes/") ? 13 :
		0);
}

const char *ref_rev_parse_rules[] = {
	"%.*s",
	"refs/%.*s",
	"refs/tags/%.*s",
	"refs/heads/%.*s",
	"refs/remotes/%.*s",
	"refs/remotes/%.*s/HEAD",
	NULL
};

const char *ref_fetch_rules[] = {
	"%.*s",
	"refs/%.*s",
	"refs/heads/%.*s",
	NULL
};

int refname_match(const char *abbrev_name, const char *full_name, const char **rules)
{
	const char **p;
	const int abbrev_name_len = strlen(abbrev_name);

	for (p = rules; *p; p++) {
		if (!strcmp(full_name, mkpath(*p, abbrev_name_len, abbrev_name))) {
			return 1;
		}
	}

	return 0;
}

static struct ref_lock *verify_lock(struct ref_lock *lock,
	const unsigned char *old_sha1, int mustexist)
{
	if (!resolve_ref(lock->ref_name, lock->old_sha1, mustexist, NULL)) {
		error("Can't verify ref %s", lock->ref_name);
		unlock_ref(lock);
		return NULL;
	}
	if (hashcmp(lock->old_sha1, old_sha1)) {
		error("Ref %s is at %s but expected %s", lock->ref_name,
			sha1_to_hex(lock->old_sha1), sha1_to_hex(old_sha1));
		unlock_ref(lock);
		return NULL;
	}
	return lock;
}

static int remove_empty_directories(const char *file)
{
	/* we want to create a file but there is a directory there;
	 * if that is an empty directory (or a directory that contains
	 * only empty directories), remove them.
	 */
	struct strbuf path;
	int result;

	strbuf_init(&path, 20);
	strbuf_addstr(&path, file);

	result = remove_dir_recursively(&path, REMOVE_DIR_EMPTY_ONLY);

	strbuf_release(&path);

	return result;
}

static int is_refname_available(const char *ref, const char *oldref,
				struct ref_array *array, int quiet)
{
	int i, namlen = strlen(ref); /* e.g. 'foo/bar' */
	for (i = 0; i < array->nr; i++ ) {
		struct ref_entry *entry = array->refs[i];
		/* entry->name could be 'foo' or 'foo/bar/baz' */
		if (!oldref || strcmp(oldref, entry->name)) {
			int len = strlen(entry->name);
			int cmplen = (namlen < len) ? namlen : len;
			const char *lead = (namlen < len) ? entry->name : ref;
			if (!strncmp(ref, entry->name, cmplen) &&
			    lead[cmplen] == '/') {
				if (!quiet)
					error("'%s' exists; cannot create '%s'",
					      entry->name, ref);
				return 0;
			}
		}
	}
	return 1;
}

static struct ref_lock *lock_ref_sha1_basic(const char *ref, const unsigned char *old_sha1, int flags, int *type_p)
{
	char *ref_file;
	const char *orig_ref = ref;
	struct ref_lock *lock;
	int last_errno = 0;
	int type, lflags;
	int mustexist = (old_sha1 && !is_null_sha1(old_sha1));
	int missing = 0;

	lock = xcalloc(1, sizeof(struct ref_lock));
	lock->lock_fd = -1;

	ref = resolve_ref(ref, lock->old_sha1, mustexist, &type);
	if (!ref && errno == EISDIR) {
		/* we are trying to lock foo but we used to
		 * have foo/bar which now does not exist;
		 * it is normal for the empty directory 'foo'
		 * to remain.
		 */
		ref_file = git_path("%s", orig_ref);
		if (remove_empty_directories(ref_file)) {
			last_errno = errno;
			error("there are still refs under '%s'", orig_ref);
			goto error_return;
		}
		ref = resolve_ref(orig_ref, lock->old_sha1, mustexist, &type);
	}
	if (type_p)
	    *type_p = type;
	if (!ref) {
		last_errno = errno;
		error("unable to resolve reference %s: %s",
			orig_ref, strerror(errno));
		goto error_return;
	}
	missing = is_null_sha1(lock->old_sha1);
	/* When the ref did not exist and we are creating it,
	 * make sure there is no existing ref that is packed
	 * whose name begins with our refname, nor a ref whose
	 * name is a proper prefix of our refname.
	 */
	if (missing &&
	     !is_refname_available(ref, NULL, get_packed_refs(NULL), 0)) {
		last_errno = ENOTDIR;
		goto error_return;
	}

	lock->lk = xcalloc(1, sizeof(struct lock_file));

	lflags = LOCK_DIE_ON_ERROR;
	if (flags & REF_NODEREF) {
		ref = orig_ref;
		lflags |= LOCK_NODEREF;
	}
	lock->ref_name = xstrdup(ref);
	lock->orig_ref_name = xstrdup(orig_ref);
	ref_file = git_path("%s", ref);
	if (missing)
		lock->force_write = 1;
	if ((flags & REF_NODEREF) && (type & REF_ISSYMREF))
		lock->force_write = 1;

	if (safe_create_leading_directories(ref_file)) {
		last_errno = errno;
		error("unable to create directory for %s", ref_file);
		goto error_return;
	}

	lock->lock_fd = hold_lock_file_for_update(lock->lk, ref_file, lflags);
	return old_sha1 ? verify_lock(lock, old_sha1, mustexist) : lock;

 error_return:
	unlock_ref(lock);
	errno = last_errno;
	return NULL;
}

struct ref_lock *lock_ref_sha1(const char *ref, const unsigned char *old_sha1)
{
	char refpath[PATH_MAX];
	if (check_refname_format(ref, 0))
		return NULL;
	strcpy(refpath, mkpath("refs/%s", ref));
	return lock_ref_sha1_basic(refpath, old_sha1, 0, NULL);
}

struct ref_lock *lock_any_ref_for_update(const char *ref, const unsigned char *old_sha1, int flags)
{
	if (check_refname_format(ref, REFNAME_ALLOW_ONELEVEL))
		return NULL;
	return lock_ref_sha1_basic(ref, old_sha1, flags, NULL);
}

static struct lock_file packlock;

static int repack_without_ref(const char *refname)
{
	struct ref_array *packed;
	struct ref_entry *ref;
	int fd, i;

	packed = get_packed_refs(NULL);
	ref = search_ref_array(packed, refname);
	if (ref == NULL)
		return 0;
	fd = hold_lock_file_for_update(&packlock, git_path("packed-refs"), 0);
	if (fd < 0) {
		unable_to_lock_error(git_path("packed-refs"), errno);
		return error("cannot delete '%s' from packed refs", refname);
	}

	for (i = 0; i < packed->nr; i++) {
		char line[PATH_MAX + 100];
		int len;

		ref = packed->refs[i];

		if (!strcmp(refname, ref->name))
			continue;
		len = snprintf(line, sizeof(line), "%s %s\n",
			       sha1_to_hex(ref->sha1), ref->name);
		/* this should not happen but just being defensive */
		if (len > sizeof(line))
			die("too long a refname '%s'", ref->name);
		write_or_die(fd, line, len);
	}
	return commit_lock_file(&packlock);
}

int delete_ref(const char *refname, const unsigned char *sha1, int delopt)
{
	struct ref_lock *lock;
	int err, i = 0, ret = 0, flag = 0;

	lock = lock_ref_sha1_basic(refname, sha1, 0, &flag);
	if (!lock)
		return 1;
	if (!(flag & REF_ISPACKED) || flag & REF_ISSYMREF) {
		/* loose */
		const char *path;

		if (!(delopt & REF_NODEREF)) {
			i = strlen(lock->lk->filename) - 5; /* .lock */
			lock->lk->filename[i] = 0;
			path = lock->lk->filename;
		} else {
			path = git_path("%s", refname);
		}
		err = unlink_or_warn(path);
		if (err && errno != ENOENT)
			ret = 1;

		if (!(delopt & REF_NODEREF))
			lock->lk->filename[i] = '.';
	}
	/* removing the loose one could have resurrected an earlier
	 * packed one.  Also, if it was not loose we need to repack
	 * without it.
	 */
	ret |= repack_without_ref(refname);

	unlink_or_warn(git_path("logs/%s", lock->ref_name));
	invalidate_cached_refs();
	unlock_ref(lock);
	return ret;
}

/*
 * People using contrib's git-new-workdir have .git/logs/refs ->
 * /some/other/path/.git/logs/refs, and that may live on another device.
 *
 * IOW, to avoid cross device rename errors, the temporary renamed log must
 * live into logs/refs.
 */
#define TMP_RENAMED_LOG  "logs/refs/.tmp-renamed-log"

int rename_ref(const char *oldref, const char *newref, const char *logmsg)
{
	static const char renamed_ref[] = "RENAMED-REF";
	unsigned char sha1[20], orig_sha1[20];
	int flag = 0, logmoved = 0;
	struct ref_lock *lock;
	struct stat loginfo;
	int log = !lstat(git_path("logs/%s", oldref), &loginfo);
	const char *symref = NULL;

	if (log && S_ISLNK(loginfo.st_mode))
		return error("reflog for %s is a symlink", oldref);

	symref = resolve_ref(oldref, orig_sha1, 1, &flag);
	if (flag & REF_ISSYMREF)
		return error("refname %s is a symbolic ref, renaming it is not supported",
			oldref);
	if (!symref)
		return error("refname %s not found", oldref);

	if (!is_refname_available(newref, oldref, get_packed_refs(NULL), 0))
		return 1;

	if (!is_refname_available(newref, oldref, get_loose_refs(NULL), 0))
		return 1;

	lock = lock_ref_sha1_basic(renamed_ref, NULL, 0, NULL);
	if (!lock)
		return error("unable to lock %s", renamed_ref);
	lock->force_write = 1;
	if (write_ref_sha1(lock, orig_sha1, logmsg))
		return error("unable to save current sha1 in %s", renamed_ref);

	if (log && rename(git_path("logs/%s", oldref), git_path(TMP_RENAMED_LOG)))
		return error("unable to move logfile logs/%s to "TMP_RENAMED_LOG": %s",
			oldref, strerror(errno));

	if (delete_ref(oldref, orig_sha1, REF_NODEREF)) {
		error("unable to delete old %s", oldref);
		goto rollback;
	}

	if (resolve_ref(newref, sha1, 1, &flag) && delete_ref(newref, sha1, REF_NODEREF)) {
		if (errno==EISDIR) {
			if (remove_empty_directories(git_path("%s", newref))) {
				error("Directory not empty: %s", newref);
				goto rollback;
			}
		} else {
			error("unable to delete existing %s", newref);
			goto rollback;
		}
	}

	if (log && safe_create_leading_directories(git_path("logs/%s", newref))) {
		error("unable to create directory for %s", newref);
		goto rollback;
	}

 retry:
	if (log && rename(git_path(TMP_RENAMED_LOG), git_path("logs/%s", newref))) {
		if (errno==EISDIR || errno==ENOTDIR) {
			/*
			 * rename(a, b) when b is an existing
			 * directory ought to result in ISDIR, but
			 * Solaris 5.8 gives ENOTDIR.  Sheesh.
			 */
			if (remove_empty_directories(git_path("logs/%s", newref))) {
				error("Directory not empty: logs/%s", newref);
				goto rollback;
			}
			goto retry;
		} else {
			error("unable to move logfile "TMP_RENAMED_LOG" to logs/%s: %s",
				newref, strerror(errno));
			goto rollback;
		}
	}
	logmoved = log;

	lock = lock_ref_sha1_basic(newref, NULL, 0, NULL);
	if (!lock) {
		error("unable to lock %s for update", newref);
		goto rollback;
	}
	lock->force_write = 1;
	hashcpy(lock->old_sha1, orig_sha1);
	if (write_ref_sha1(lock, orig_sha1, logmsg)) {
		error("unable to write current sha1 into %s", newref);
		goto rollback;
	}

	return 0;

 rollback:
	lock = lock_ref_sha1_basic(oldref, NULL, 0, NULL);
	if (!lock) {
		error("unable to lock %s for rollback", oldref);
		goto rollbacklog;
	}

	lock->force_write = 1;
	flag = log_all_ref_updates;
	log_all_ref_updates = 0;
	if (write_ref_sha1(lock, orig_sha1, NULL))
		error("unable to write current sha1 into %s", oldref);
	log_all_ref_updates = flag;

 rollbacklog:
	if (logmoved && rename(git_path("logs/%s", newref), git_path("logs/%s", oldref)))
		error("unable to restore logfile %s from %s: %s",
			oldref, newref, strerror(errno));
	if (!logmoved && log &&
	    rename(git_path(TMP_RENAMED_LOG), git_path("logs/%s", oldref)))
		error("unable to restore logfile %s from "TMP_RENAMED_LOG": %s",
			oldref, strerror(errno));

	return 1;
}

int close_ref(struct ref_lock *lock)
{
	if (close_lock_file(lock->lk))
		return -1;
	lock->lock_fd = -1;
	return 0;
}

int commit_ref(struct ref_lock *lock)
{
	if (commit_lock_file(lock->lk))
		return -1;
	lock->lock_fd = -1;
	return 0;
}

void unlock_ref(struct ref_lock *lock)
{
	/* Do not free lock->lk -- atexit() still looks at them */
	if (lock->lk)
		rollback_lock_file(lock->lk);
	free(lock->ref_name);
	free(lock->orig_ref_name);
	free(lock);
}

/*
 * copy the reflog message msg to buf, which has been allocated sufficiently
 * large, while cleaning up the whitespaces.  Especially, convert LF to space,
 * because reflog file is one line per entry.
 */
static int copy_msg(char *buf, const char *msg)
{
	char *cp = buf;
	char c;
	int wasspace = 1;

	*cp++ = '\t';
	while ((c = *msg++)) {
		if (wasspace && isspace(c))
			continue;
		wasspace = isspace(c);
		if (wasspace)
			c = ' ';
		*cp++ = c;
	}
	while (buf < cp && isspace(cp[-1]))
		cp--;
	*cp++ = '\n';
	return cp - buf;
}

int log_ref_setup(const char *ref_name, char *logfile, int bufsize)
{
	int logfd, oflags = O_APPEND | O_WRONLY;

	git_snpath(logfile, bufsize, "logs/%s", ref_name);
	if (log_all_ref_updates &&
	    (!prefixcmp(ref_name, "refs/heads/") ||
	     !prefixcmp(ref_name, "refs/remotes/") ||
	     !prefixcmp(ref_name, "refs/notes/") ||
	     !strcmp(ref_name, "HEAD"))) {
		if (safe_create_leading_directories(logfile) < 0)
			return error("unable to create directory for %s",
				     logfile);
		oflags |= O_CREAT;
	}

	logfd = open(logfile, oflags, 0666);
	if (logfd < 0) {
		if (!(oflags & O_CREAT) && errno == ENOENT)
			return 0;

		if ((oflags & O_CREAT) && errno == EISDIR) {
			if (remove_empty_directories(logfile)) {
				return error("There are still logs under '%s'",
					     logfile);
			}
			logfd = open(logfile, oflags, 0666);
		}

		if (logfd < 0)
			return error("Unable to append to %s: %s",
				     logfile, strerror(errno));
	}

	adjust_shared_perm(logfile);
	close(logfd);
	return 0;
}

static int log_ref_write(const char *ref_name, const unsigned char *old_sha1,
			 const unsigned char *new_sha1, const char *msg)
{
	int logfd, result, written, oflags = O_APPEND | O_WRONLY;
	unsigned maxlen, len;
	int msglen;
	char log_file[PATH_MAX];
	char *logrec;
	const char *committer;

	if (log_all_ref_updates < 0)
		log_all_ref_updates = !is_bare_repository();

	result = log_ref_setup(ref_name, log_file, sizeof(log_file));
	if (result)
		return result;

	logfd = open(log_file, oflags);
	if (logfd < 0)
		return 0;
	msglen = msg ? strlen(msg) : 0;
	committer = git_committer_info(0);
	maxlen = strlen(committer) + msglen + 100;
	logrec = xmalloc(maxlen);
	len = sprintf(logrec, "%s %s %s\n",
		      sha1_to_hex(old_sha1),
		      sha1_to_hex(new_sha1),
		      committer);
	if (msglen)
		len += copy_msg(logrec + len - 1, msg) - 1;
	written = len <= maxlen ? write_in_full(logfd, logrec, len) : -1;
	free(logrec);
	if (close(logfd) != 0 || written != len)
		return error("Unable to append to %s", log_file);
	return 0;
}

static int is_branch(const char *refname)
{
	return !strcmp(refname, "HEAD") || !prefixcmp(refname, "refs/heads/");
}

int write_ref_sha1(struct ref_lock *lock,
	const unsigned char *sha1, const char *logmsg)
{
	static char term = '\n';
	struct object *o;

	if (!lock)
		return -1;
	if (!lock->force_write && !hashcmp(lock->old_sha1, sha1)) {
		unlock_ref(lock);
		return 0;
	}
	o = parse_object(sha1);
	if (!o) {
		error("Trying to write ref %s with nonexistent object %s",
			lock->ref_name, sha1_to_hex(sha1));
		unlock_ref(lock);
		return -1;
	}
	if (o->type != OBJ_COMMIT && is_branch(lock->ref_name)) {
		error("Trying to write non-commit object %s to branch %s",
			sha1_to_hex(sha1), lock->ref_name);
		unlock_ref(lock);
		return -1;
	}
	if (write_in_full(lock->lock_fd, sha1_to_hex(sha1), 40) != 40 ||
	    write_in_full(lock->lock_fd, &term, 1) != 1
		|| close_ref(lock) < 0) {
		error("Couldn't write %s", lock->lk->filename);
		unlock_ref(lock);
		return -1;
	}
	invalidate_cached_refs();
	if (log_ref_write(lock->ref_name, lock->old_sha1, sha1, logmsg) < 0 ||
	    (strcmp(lock->ref_name, lock->orig_ref_name) &&
	     log_ref_write(lock->orig_ref_name, lock->old_sha1, sha1, logmsg) < 0)) {
		unlock_ref(lock);
		return -1;
	}
	if (strcmp(lock->orig_ref_name, "HEAD") != 0) {
		/*
		 * Special hack: If a branch is updated directly and HEAD
		 * points to it (may happen on the remote side of a push
		 * for example) then logically the HEAD reflog should be
		 * updated too.
		 * A generic solution implies reverse symref information,
		 * but finding all symrefs pointing to the given branch
		 * would be rather costly for this rare event (the direct
		 * update of a branch) to be worth it.  So let's cheat and
		 * check with HEAD only which should cover 99% of all usage
		 * scenarios (even 100% of the default ones).
		 */
		unsigned char head_sha1[20];
		int head_flag;
		const char *head_ref;
		head_ref = resolve_ref("HEAD", head_sha1, 1, &head_flag);
		if (head_ref && (head_flag & REF_ISSYMREF) &&
		    !strcmp(head_ref, lock->ref_name))
			log_ref_write("HEAD", lock->old_sha1, sha1, logmsg);
	}
	if (commit_ref(lock)) {
		error("Couldn't set %s", lock->ref_name);
		unlock_ref(lock);
		return -1;
	}
	unlock_ref(lock);
	return 0;
}

int create_symref(const char *ref_target, const char *refs_heads_master,
		  const char *logmsg)
{
	const char *lockpath;
	char ref[1000];
	int fd, len, written;
	char *git_HEAD = git_pathdup("%s", ref_target);
	unsigned char old_sha1[20], new_sha1[20];

	if (logmsg && read_ref(ref_target, old_sha1))
		hashclr(old_sha1);

	if (safe_create_leading_directories(git_HEAD) < 0)
		return error("unable to create directory for %s", git_HEAD);

#ifndef NO_SYMLINK_HEAD
	if (prefer_symlink_refs) {
		unlink(git_HEAD);
		if (!symlink(refs_heads_master, git_HEAD))
			goto done;
		fprintf(stderr, "no symlink - falling back to symbolic ref\n");
	}
#endif

	len = snprintf(ref, sizeof(ref), "ref: %s\n", refs_heads_master);
	if (sizeof(ref) <= len) {
		error("refname too long: %s", refs_heads_master);
		goto error_free_return;
	}
	lockpath = mkpath("%s.lock", git_HEAD);
	fd = open(lockpath, O_CREAT | O_EXCL | O_WRONLY, 0666);
	if (fd < 0) {
		error("Unable to open %s for writing", lockpath);
		goto error_free_return;
	}
	written = write_in_full(fd, ref, len);
	if (close(fd) != 0 || written != len) {
		error("Unable to write to %s", lockpath);
		goto error_unlink_return;
	}
	if (rename(lockpath, git_HEAD) < 0) {
		error("Unable to create %s", git_HEAD);
		goto error_unlink_return;
	}
	if (adjust_shared_perm(git_HEAD)) {
		error("Unable to fix permissions on %s", lockpath);
	error_unlink_return:
		unlink_or_warn(lockpath);
	error_free_return:
		free(git_HEAD);
		return -1;
	}

#ifndef NO_SYMLINK_HEAD
	done:
#endif
	if (logmsg && !read_ref(refs_heads_master, new_sha1))
		log_ref_write(ref_target, old_sha1, new_sha1, logmsg);

	free(git_HEAD);
	return 0;
}

static char *ref_msg(const char *line, const char *endp)
{
	const char *ep;
	line += 82;
	ep = memchr(line, '\n', endp - line);
	if (!ep)
		ep = endp;
	return xmemdupz(line, ep - line);
}

int read_ref_at(const char *ref, unsigned long at_time, int cnt, unsigned char *sha1, char **msg, unsigned long *cutoff_time, int *cutoff_tz, int *cutoff_cnt)
{
	const char *logfile, *logdata, *logend, *rec, *lastgt, *lastrec;
	char *tz_c;
	int logfd, tz, reccnt = 0;
	struct stat st;
	unsigned long date;
	unsigned char logged_sha1[20];
	void *log_mapped;
	size_t mapsz;

	logfile = git_path("logs/%s", ref);
	logfd = open(logfile, O_RDONLY, 0);
	if (logfd < 0)
		die_errno("Unable to read log '%s'", logfile);
	fstat(logfd, &st);
	if (!st.st_size)
		die("Log %s is empty.", logfile);
	mapsz = xsize_t(st.st_size);
	log_mapped = xmmap(NULL, mapsz, PROT_READ, MAP_PRIVATE, logfd, 0);
	logdata = log_mapped;
	close(logfd);

	lastrec = NULL;
	rec = logend = logdata + st.st_size;
	while (logdata < rec) {
		reccnt++;
		if (logdata < rec && *(rec-1) == '\n')
			rec--;
		lastgt = NULL;
		while (logdata < rec && *(rec-1) != '\n') {
			rec--;
			if (*rec == '>')
				lastgt = rec;
		}
		if (!lastgt)
			die("Log %s is corrupt.", logfile);
		date = strtoul(lastgt + 1, &tz_c, 10);
		if (date <= at_time || cnt == 0) {
			tz = strtoul(tz_c, NULL, 10);
			if (msg)
				*msg = ref_msg(rec, logend);
			if (cutoff_time)
				*cutoff_time = date;
			if (cutoff_tz)
				*cutoff_tz = tz;
			if (cutoff_cnt)
				*cutoff_cnt = reccnt - 1;
			if (lastrec) {
				if (get_sha1_hex(lastrec, logged_sha1))
					die("Log %s is corrupt.", logfile);
				if (get_sha1_hex(rec + 41, sha1))
					die("Log %s is corrupt.", logfile);
				if (hashcmp(logged_sha1, sha1)) {
					warning("Log %s has gap after %s.",
						logfile, show_date(date, tz, DATE_RFC2822));
				}
			}
			else if (date == at_time) {
				if (get_sha1_hex(rec + 41, sha1))
					die("Log %s is corrupt.", logfile);
			}
			else {
				if (get_sha1_hex(rec + 41, logged_sha1))
					die("Log %s is corrupt.", logfile);
				if (hashcmp(logged_sha1, sha1)) {
					warning("Log %s unexpectedly ended on %s.",
						logfile, show_date(date, tz, DATE_RFC2822));
				}
			}
			munmap(log_mapped, mapsz);
			return 0;
		}
		lastrec = rec;
		if (cnt > 0)
			cnt--;
	}

	rec = logdata;
	while (rec < logend && *rec != '>' && *rec != '\n')
		rec++;
	if (rec == logend || *rec == '\n')
		die("Log %s is corrupt.", logfile);
	date = strtoul(rec + 1, &tz_c, 10);
	tz = strtoul(tz_c, NULL, 10);
	if (get_sha1_hex(logdata, sha1))
		die("Log %s is corrupt.", logfile);
	if (is_null_sha1(sha1)) {
		if (get_sha1_hex(logdata + 41, sha1))
			die("Log %s is corrupt.", logfile);
	}
	if (msg)
		*msg = ref_msg(logdata, logend);
	munmap(log_mapped, mapsz);

	if (cutoff_time)
		*cutoff_time = date;
	if (cutoff_tz)
		*cutoff_tz = tz;
	if (cutoff_cnt)
		*cutoff_cnt = reccnt;
	return 1;
}

int for_each_recent_reflog_ent(const char *ref, each_reflog_ent_fn fn, long ofs, void *cb_data)
{
	const char *logfile;
	FILE *logfp;
	struct strbuf sb = STRBUF_INIT;
	int ret = 0;

	logfile = git_path("logs/%s", ref);
	logfp = fopen(logfile, "r");
	if (!logfp)
		return -1;

	if (ofs) {
		struct stat statbuf;
		if (fstat(fileno(logfp), &statbuf) ||
		    statbuf.st_size < ofs ||
		    fseek(logfp, -ofs, SEEK_END) ||
		    strbuf_getwholeline(&sb, logfp, '\n')) {
			fclose(logfp);
			strbuf_release(&sb);
			return -1;
		}
	}

	while (!strbuf_getwholeline(&sb, logfp, '\n')) {
		unsigned char osha1[20], nsha1[20];
		char *email_end, *message;
		unsigned long timestamp;
		int tz;

		/* old SP new SP name <email> SP time TAB msg LF */
		if (sb.len < 83 || sb.buf[sb.len - 1] != '\n' ||
		    get_sha1_hex(sb.buf, osha1) || sb.buf[40] != ' ' ||
		    get_sha1_hex(sb.buf + 41, nsha1) || sb.buf[81] != ' ' ||
		    !(email_end = strchr(sb.buf + 82, '>')) ||
		    email_end[1] != ' ' ||
		    !(timestamp = strtoul(email_end + 2, &message, 10)) ||
		    !message || message[0] != ' ' ||
		    (message[1] != '+' && message[1] != '-') ||
		    !isdigit(message[2]) || !isdigit(message[3]) ||
		    !isdigit(message[4]) || !isdigit(message[5]))
			continue; /* corrupt? */
		email_end[1] = '\0';
		tz = strtol(message + 1, NULL, 10);
		if (message[6] != '\t')
			message += 6;
		else
			message += 7;
		ret = fn(osha1, nsha1, sb.buf + 82, timestamp, tz, message,
			 cb_data);
		if (ret)
			break;
	}
	fclose(logfp);
	strbuf_release(&sb);
	return ret;
}

int for_each_reflog_ent(const char *ref, each_reflog_ent_fn fn, void *cb_data)
{
	return for_each_recent_reflog_ent(ref, fn, 0, cb_data);
}

static int do_for_each_reflog(const char *base, each_ref_fn fn, void *cb_data)
{
	DIR *dir = opendir(git_path("logs/%s", base));
	int retval = 0;

	if (dir) {
		struct dirent *de;
		int baselen = strlen(base);
		char *log = xmalloc(baselen + 257);

		memcpy(log, base, baselen);
		if (baselen && base[baselen-1] != '/')
			log[baselen++] = '/';

		while ((de = readdir(dir)) != NULL) {
			struct stat st;
			int namelen;

			if (de->d_name[0] == '.')
				continue;
			namelen = strlen(de->d_name);
			if (namelen > 255)
				continue;
			if (has_extension(de->d_name, ".lock"))
				continue;
			memcpy(log + baselen, de->d_name, namelen+1);
			if (stat(git_path("logs/%s", log), &st) < 0)
				continue;
			if (S_ISDIR(st.st_mode)) {
				retval = do_for_each_reflog(log, fn, cb_data);
			} else {
				unsigned char sha1[20];
				if (!resolve_ref(log, sha1, 0, NULL))
					retval = error("bad ref for %s", log);
				else
					retval = fn(log, sha1, 0, cb_data);
			}
			if (retval)
				break;
		}
		free(log);
		closedir(dir);
	}
	else if (*base)
		return errno;
	return retval;
}

int for_each_reflog(each_ref_fn fn, void *cb_data)
{
	return do_for_each_reflog("", fn, cb_data);
}

int update_ref(const char *action, const char *refname,
		const unsigned char *sha1, const unsigned char *oldval,
		int flags, enum action_on_err onerr)
{
	static struct ref_lock *lock;
	lock = lock_any_ref_for_update(refname, oldval, flags);
	if (!lock) {
		const char *str = "Cannot lock the ref '%s'.";
		switch (onerr) {
		case MSG_ON_ERR: error(str, refname); break;
		case DIE_ON_ERR: die(str, refname); break;
		case QUIET_ON_ERR: break;
		}
		return 1;
	}
	if (write_ref_sha1(lock, sha1, action) < 0) {
		const char *str = "Cannot update the ref '%s'.";
		switch (onerr) {
		case MSG_ON_ERR: error(str, refname); break;
		case DIE_ON_ERR: die(str, refname); break;
		case QUIET_ON_ERR: break;
		}
		return 1;
	}
	return 0;
}

int ref_exists(const char *refname)
{
	unsigned char sha1[20];
	return !!resolve_ref(refname, sha1, 1, NULL);
}

struct ref *find_ref_by_name(const struct ref *list, const char *name)
{
	for ( ; list; list = list->next)
		if (!strcmp(list->name, name))
			return (struct ref *)list;
	return NULL;
}

/*
 * generate a format suitable for scanf from a ref_rev_parse_rules
 * rule, that is replace the "%.*s" spec with a "%s" spec
 */
static void gen_scanf_fmt(char *scanf_fmt, const char *rule)
{
	char *spec;

	spec = strstr(rule, "%.*s");
	if (!spec || strstr(spec + 4, "%.*s"))
		die("invalid rule in ref_rev_parse_rules: %s", rule);

	/* copy all until spec */
	strncpy(scanf_fmt, rule, spec - rule);
	scanf_fmt[spec - rule] = '\0';
	/* copy new spec */
	strcat(scanf_fmt, "%s");
	/* copy remaining rule */
	strcat(scanf_fmt, spec + 4);

	return;
}

char *shorten_unambiguous_ref(const char *ref, int strict)
{
	int i;
	static char **scanf_fmts;
	static int nr_rules;
	char *short_name;

	/* pre generate scanf formats from ref_rev_parse_rules[] */
	if (!nr_rules) {
		size_t total_len = 0;

		/* the rule list is NULL terminated, count them first */
		for (; ref_rev_parse_rules[nr_rules]; nr_rules++)
			/* no +1 because strlen("%s") < strlen("%.*s") */
			total_len += strlen(ref_rev_parse_rules[nr_rules]);

		scanf_fmts = xmalloc(nr_rules * sizeof(char *) + total_len);

		total_len = 0;
		for (i = 0; i < nr_rules; i++) {
			scanf_fmts[i] = (char *)&scanf_fmts[nr_rules]
					+ total_len;
			gen_scanf_fmt(scanf_fmts[i], ref_rev_parse_rules[i]);
			total_len += strlen(ref_rev_parse_rules[i]);
		}
	}

	/* bail out if there are no rules */
	if (!nr_rules)
		return xstrdup(ref);

	/* buffer for scanf result, at most ref must fit */
	short_name = xstrdup(ref);

	/* skip first rule, it will always match */
	for (i = nr_rules - 1; i > 0 ; --i) {
		int j;
		int rules_to_fail = i;
		int short_name_len;

		if (1 != sscanf(ref, scanf_fmts[i], short_name))
			continue;

		short_name_len = strlen(short_name);

		/*
		 * in strict mode, all (except the matched one) rules
		 * must fail to resolve to a valid non-ambiguous ref
		 */
		if (strict)
			rules_to_fail = nr_rules;

		/*
		 * check if the short name resolves to a valid ref,
		 * but use only rules prior to the matched one
		 */
		for (j = 0; j < rules_to_fail; j++) {
			const char *rule = ref_rev_parse_rules[j];
			unsigned char short_objectname[20];
			char refname[PATH_MAX];

			/* skip matched rule */
			if (i == j)
				continue;

			/*
			 * the short name is ambiguous, if it resolves
			 * (with this previous rule) to a valid ref
			 * read_ref() returns 0 on success
			 */
			mksnpath(refname, sizeof(refname),
				 rule, short_name_len, short_name);
			if (!read_ref(refname, short_objectname))
				break;
		}

		/*
		 * short name is non-ambiguous if all previous rules
		 * haven't resolved to a valid ref
		 */
		if (j == rules_to_fail)
			return short_name;
	}

	free(short_name);
	return xstrdup(ref);
}<|MERGE_RESOLUTION|>--- conflicted
+++ resolved
@@ -399,18 +399,7 @@
 	struct ref_entry *ref;
 	struct ref_array *array = get_packed_refs(name);
 
-<<<<<<< HEAD
 	ref = search_ref_array(array, refname);
-=======
-	strcpy(name + pathlen, "packed-refs");
-	f = fopen(name, "r");
-	if (!f)
-		return -1;
-	memset(&refs, 0, sizeof(refs));
-	read_packed_refs(f, &refs);
-	fclose(f);
-	ref = search_ref_array(&refs.packed, refname);
->>>>>>> 17d68a54
 	if (ref != NULL) {
 		memcpy(result, ref->sha1, 20);
 		retval = 0;
