--- conflicted
+++ resolved
@@ -1,11 +1,7 @@
 #!/bin/sh
 
 GVF=GIT-VERSION-FILE
-<<<<<<< HEAD
-DEF_VER=v1.7.8.GIT
-=======
 DEF_VER=v1.7.9-rc0
->>>>>>> eac2d832
 
 LF='
 '
