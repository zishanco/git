#!/bin/sh

GVF=GIT-VERSION-FILE
<<<<<<< HEAD
DEF_VER=v2.26.0
=======
DEF_VER=v2.25.3
>>>>>>> 67b0a249

LF='
'

# First see if there is a version file (included in release tarballs),
# then try git-describe, then default.
if test -f version
then
	VN=$(cat version) || VN="$DEF_VER"
elif test -d ${GIT_DIR:-.git} -o -f .git &&
	VN=$(git describe --match "v[0-9]*" HEAD 2>/dev/null) &&
	case "$VN" in
	*$LF*) (exit 1) ;;
	v[0-9]*)
		git update-index -q --refresh
		test -z "$(git diff-index --name-only HEAD --)" ||
		VN="$VN-dirty" ;;
	esac
then
	VN=$(echo "$VN" | sed -e 's/-/./g');
else
	VN="$DEF_VER"
fi

VN=$(expr "$VN" : v*'\(.*\)')

if test -r $GVF
then
	VC=$(sed -e 's/^GIT_VERSION = //' <$GVF)
else
	VC=unset
fi
test "$VN" = "$VC" || {
	echo >&2 "GIT_VERSION = $VN"
	echo "GIT_VERSION = $VN" >$GVF
}<|MERGE_RESOLUTION|>--- conflicted
+++ resolved
@@ -1,11 +1,7 @@
 #!/bin/sh
 
 GVF=GIT-VERSION-FILE
-<<<<<<< HEAD
-DEF_VER=v2.26.0
-=======
-DEF_VER=v2.25.3
->>>>>>> 67b0a249
+DEF_VER=v2.26.1
 
 LF='
 '
