#!/bin/sh

GVF=GIT-VERSION-FILE
<<<<<<< HEAD
DEF_VER=v2.37.0
=======
DEF_VER=v2.37.GIT
>>>>>>> 30cc8d0f

LF='
'

# First see if there is a version file (included in release tarballs),
# then try git-describe, then default.
if test -f version
then
	VN=$(cat version) || VN="$DEF_VER"
elif test -d ${GIT_DIR:-.git} -o -f .git &&
	VN=$(git describe --match "v[0-9]*" HEAD 2>/dev/null) &&
	case "$VN" in
	*$LF*) (exit 1) ;;
	v[0-9]*)
		git update-index -q --refresh
		test -z "$(git diff-index --name-only HEAD --)" ||
		VN="$VN-dirty" ;;
	esac
then
	VN=$(echo "$VN" | sed -e 's/-/./g');
else
	VN="$DEF_VER"
fi

VN=$(expr "$VN" : v*'\(.*\)')

if test -r $GVF
then
	VC=$(sed -e 's/^GIT_VERSION = //' <$GVF)
else
	VC=unset
fi
test "$VN" = "$VC" || {
	echo >&2 "GIT_VERSION = $VN"
	echo "GIT_VERSION = $VN" >$GVF
}<|MERGE_RESOLUTION|>--- conflicted
+++ resolved
@@ -1,11 +1,7 @@
 #!/bin/sh
 
 GVF=GIT-VERSION-FILE
-<<<<<<< HEAD
-DEF_VER=v2.37.0
-=======
 DEF_VER=v2.37.GIT
->>>>>>> 30cc8d0f
 
 LF='
 '
