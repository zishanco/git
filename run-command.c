#include "cache.h"
#include "run-command.h"
#include "exec_cmd.h"
#include "spawn-pipe.h"

static inline void close_pair(int fd[2])
{
	close(fd[0]);
	close(fd[1]);
}

int start_command(struct child_process *cmd)
{
	int need_in, need_out, need_err;
	int fdin[2] = { -1, -1 };
	int fdout[2] = { -1, -1 };
	int fderr[2] = { -1, -1 };
	char **env = environ;

	need_in = !cmd->no_stdin && cmd->in < 0;
	if (need_in) {
		if (pipe(fdin) < 0)
			return -ERR_RUN_COMMAND_PIPE;
		cmd->in = fdin[1];
		cmd->close_in = 1;
	}

	need_out = !cmd->no_stdout
		&& !cmd->stdout_to_stderr
		&& cmd->out < 0;
	if (need_out) {
		if (pipe(fdout) < 0) {
			if (need_in)
				close_pair(fdin);
			return -ERR_RUN_COMMAND_PIPE;
		}
		cmd->out = fdout[0];
		cmd->close_out = 1;
	}

	need_err = !cmd->no_stderr && cmd->err < 0;
	if (need_err) {
		if (pipe(fderr) < 0) {
			if (need_in)
				close_pair(fdin);
			if (need_out)
				close_pair(fdout);
			return -ERR_RUN_COMMAND_PIPE;
		}
		cmd->err = fderr[0];
	}

	{
		if (cmd->no_stdin)
			fdin[0] = open("/dev/null", O_RDWR);
		else if (need_in) {
			/* nothing */
		} else if (cmd->in) {
			fdin[0] = cmd->in;
		}

		if (cmd->no_stdout)
			fdout[1] = open("/dev/null", O_RDWR);
		else if (cmd->stdout_to_stderr)
			fdout[1] = dup(2);
		else if (need_out) {
			/* nothing */
		} else if (cmd->out > 1) {
			fdout[1] = cmd->out;
		}

<<<<<<< HEAD
		if (need_err) {
			fderr[1] = cmd->err;
=======
		if (cmd->no_stderr)
			dup_devnull(2);
		else if (need_err) {
			dup2(fderr[1], 2);
			close_pair(fderr);
>>>>>>> 039bc64e
		}

		if (cmd->dir)
			die("chdir in start_command() not implemented");
		if (cmd->dir && chdir(cmd->dir))
			die("exec %s: cd to %s failed (%s)", cmd->argv[0],
			    cmd->dir, strerror(errno));
		if (cmd->env) {
			if (cmd->git_cmd)
				die("modifying environment for git_cmd in start_command() not implemented");
			env = copy_environ();
			for (; *cmd->env; cmd->env++) {
				if (strchr(*cmd->env, '='))
					die("setting environment in start_command() not implemented");
				else
					env_unsetenv(env, *cmd->env);
			}
		}
		if (cmd->git_cmd) {
			cmd->pid = spawnv_git_cmd(cmd->argv, fdin, fdout);
		} else {
			cmd->pid = spawnvpe_pipe(cmd->argv[0], cmd->argv, env, fdin, fdout);
		}
	}
	if (cmd->pid < 0) {
		if (need_in)
			close_pair(fdin);
		if (need_out)
			close_pair(fdout);
		if (need_err)
			close_pair(fderr);
		return -ERR_RUN_COMMAND_FORK;
	}

	return 0;
}

static int wait_or_whine(pid_t pid)
{
	for (;;) {
		int status, code;
		pid_t waiting = waitpid(pid, &status, 0);

		if (waiting < 0) {
			if (errno == EINTR)
				continue;
			error("waitpid failed (%s)", strerror(errno));
			return -ERR_RUN_COMMAND_WAITPID;
		}
		if (waiting != pid)
			return -ERR_RUN_COMMAND_WAITPID_WRONG_PID;
		if (WIFSIGNALED(status))
			return -ERR_RUN_COMMAND_WAITPID_SIGNAL;

		if (!WIFEXITED(status))
			return -ERR_RUN_COMMAND_WAITPID_NOEXIT;
		code = WEXITSTATUS(status);
		if (code)
			return -code;
		return 0;
	}
}

int finish_command(struct child_process *cmd)
{
	if (cmd->close_in)
		close(cmd->in);
	if (cmd->close_out)
		close(cmd->out);
	return wait_or_whine(cmd->pid);
}

int run_command(struct child_process *cmd)
{
	int code = start_command(cmd);
	if (code)
		return code;
	return finish_command(cmd);
}

static void prepare_run_command_v_opt(struct child_process *cmd,
				      const char **argv,
				      int opt)
{
	memset(cmd, 0, sizeof(*cmd));
	cmd->argv = argv;
	cmd->no_stdin = opt & RUN_COMMAND_NO_STDIN ? 1 : 0;
	cmd->git_cmd = opt & RUN_GIT_CMD ? 1 : 0;
	cmd->stdout_to_stderr = opt & RUN_COMMAND_STDOUT_TO_STDERR ? 1 : 0;
}

int run_command_v_opt(const char **argv, int opt)
{
	struct child_process cmd;
	prepare_run_command_v_opt(&cmd, argv, opt);
	return run_command(&cmd);
}

int run_command_v_opt_cd(const char **argv, int opt, const char *dir)
{
	struct child_process cmd;
	prepare_run_command_v_opt(&cmd, argv, opt);
	cmd.dir = dir;
	return run_command(&cmd);
}

int run_command_v_opt_cd_env(const char **argv, int opt, const char *dir, const char *const *env)
{
	struct child_process cmd;
	prepare_run_command_v_opt(&cmd, argv, opt);
	cmd.dir = dir;
	cmd.env = env;
	return run_command(&cmd);
}

#ifdef __MINGW32__
static __stdcall unsigned run_thread(void *data)
{
	struct async *async = data;
	return async->proc(async->fd_for_proc, async->data);
}
#endif

int start_async(struct async *async)
{
	int pipe_out[2];

	if (pipe(pipe_out) < 0)
		return error("cannot create pipe: %s", strerror(errno));
	async->out = pipe_out[0];

#ifndef __MINGW32__
	async->pid = fork();
	if (async->pid < 0) {
		error("fork (async) failed: %s", strerror(errno));
		close_pair(pipe_out);
		return -1;
	}
	if (!async->pid) {
		close(pipe_out[0]);
		exit(!!async->proc(pipe_out[1], async->data));
	}
	close(pipe_out[1]);
#else
	async->fd_for_proc = pipe_out[1];
	async->tid = (HANDLE) _beginthreadex(NULL, 0, run_thread, async, 0, NULL);
	if (!async->tid) {
		error("cannot create thread: %s", strerror(errno));
		close_pair(pipe_out);
		return -1;
	}
#endif
	return 0;
}

int finish_async(struct async *async)
{
#ifndef __MINGW32__
	int ret = 0;

	if (wait_or_whine(async->pid))
		ret = error("waitpid (async) failed");
#else
	DWORD ret = 0;
	if (WaitForSingleObject(async->tid, INFINITE) != WAIT_OBJECT_0)
		ret = error("waiting for thread failed: %lu", GetLastError());
	else if (!GetExitCodeThread(async->tid, &ret))
		ret = error("cannot get thread exit code: %lu", GetLastError());
	CloseHandle(async->tid);
#endif
	return ret;
}<|MERGE_RESOLUTION|>--- conflicted
+++ resolved
@@ -69,16 +69,10 @@
 			fdout[1] = cmd->out;
 		}
 
-<<<<<<< HEAD
-		if (need_err) {
-			fderr[1] = cmd->err;
-=======
 		if (cmd->no_stderr)
-			dup_devnull(2);
+			fderr[1] = open("/dev/null", O_RDWR);
 		else if (need_err) {
-			dup2(fderr[1], 2);
-			close_pair(fderr);
->>>>>>> 039bc64e
+			/* nothing */
 		}
 
 		if (cmd->dir)
