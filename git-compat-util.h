--- conflicted
+++ resolved
@@ -1269,13 +1269,10 @@
 #define enable_fscache(x) /* noop */
 #endif
 
-<<<<<<< HEAD
-=======
 #ifndef disable_fscache
 #define disable_fscache() /* noop */
 #endif
 
->>>>>>> 8b91728b
 #ifndef is_fscache_enabled
 #define is_fscache_enabled(path) (0)
 #endif
@@ -1284,8 +1281,6 @@
 #define flush_fscache() /* noop */
 #endif
 
-<<<<<<< HEAD
-=======
 #ifndef getcache_fscache
 #define getcache_fscache() (NULL) /* noop */
 #endif
@@ -1294,7 +1289,6 @@
 #define merge_fscache(dest) /* noop */
 #endif
 
->>>>>>> 8b91728b
 extern int cmd_main(int, const char **);
 
 /*
