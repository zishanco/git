#ifndef GIT_COMPAT_UTIL_H
#define GIT_COMPAT_UTIL_H

#ifdef USE_MSVC_CRTDBG
/*
 * For these to work they must appear very early in each
 * file -- before most of the standard header files.
 */
#include <stdlib.h>
#include <crtdbg.h>
#endif

#define _FILE_OFFSET_BITS 64


/* Derived from Linux "Features Test Macro" header
 * Convenience macros to test the versions of gcc (or
 * a compatible compiler).
 * Use them like this:
 *  #if GIT_GNUC_PREREQ (2,8)
 *   ... code requiring gcc 2.8 or later ...
 *  #endif
*/
#if defined(__GNUC__) && defined(__GNUC_MINOR__)
# define GIT_GNUC_PREREQ(maj, min) \
	((__GNUC__ << 16) + __GNUC_MINOR__ >= ((maj) << 16) + (min))
#else
 #define GIT_GNUC_PREREQ(maj, min) 0
#endif


#ifndef FLEX_ARRAY
/*
 * See if our compiler is known to support flexible array members.
 */
#if defined(__STDC_VERSION__) && (__STDC_VERSION__ >= 199901L) && (!defined(__SUNPRO_C) || (__SUNPRO_C > 0x580))
# define FLEX_ARRAY /* empty */
#elif defined(__GNUC__)
# if (__GNUC__ >= 3)
#  define FLEX_ARRAY /* empty */
# else
#  define FLEX_ARRAY 0 /* older GNU extension */
# endif
#endif

/*
 * Otherwise, default to safer but a bit wasteful traditional style
 */
#ifndef FLEX_ARRAY
# define FLEX_ARRAY 1
#endif
#endif


/*
 * BUILD_ASSERT_OR_ZERO - assert a build-time dependency, as an expression.
 * @cond: the compile-time condition which must be true.
 *
 * Your compile will fail if the condition isn't true, or can't be evaluated
 * by the compiler.  This can be used in an expression: its value is "0".
 *
 * Example:
 *	#define foo_to_char(foo)					\
 *		 ((char *)(foo)						\
 *		  + BUILD_ASSERT_OR_ZERO(offsetof(struct foo, string) == 0))
 */
#define BUILD_ASSERT_OR_ZERO(cond) \
	(sizeof(char [1 - 2*!(cond)]) - 1)

#if GIT_GNUC_PREREQ(3, 1)
 /* &arr[0] degrades to a pointer: a different type from an array */
# define BARF_UNLESS_AN_ARRAY(arr)						\
	BUILD_ASSERT_OR_ZERO(!__builtin_types_compatible_p(__typeof__(arr), \
							   __typeof__(&(arr)[0])))
#else
# define BARF_UNLESS_AN_ARRAY(arr) 0
#endif
/*
 * ARRAY_SIZE - get the number of elements in a visible array
 *  <at> x: the array whose size you want.
 *
 * This does not work on pointers, or arrays declared as [], or
 * function parameters.  With correct compiler support, such usage
 * will cause a build error (see the build_assert_or_zero macro).
 */
#define ARRAY_SIZE(x) (sizeof(x) / sizeof((x)[0]) + BARF_UNLESS_AN_ARRAY(x))

#define bitsizeof(x)  (CHAR_BIT * sizeof(x))

#define maximum_signed_value_of_type(a) \
    (INTMAX_MAX >> (bitsizeof(intmax_t) - bitsizeof(a)))

#define maximum_unsigned_value_of_type(a) \
    (UINTMAX_MAX >> (bitsizeof(uintmax_t) - bitsizeof(a)))

/*
 * Signed integer overflow is undefined in C, so here's a helper macro
 * to detect if the sum of two integers will overflow.
 *
 * Requires: a >= 0, typeof(a) equals typeof(b)
 */
#define signed_add_overflows(a, b) \
    ((b) > maximum_signed_value_of_type(a) - (a))

#define unsigned_add_overflows(a, b) \
    ((b) > maximum_unsigned_value_of_type(a) - (a))

/*
 * Returns true if the multiplication of "a" and "b" will
 * overflow. The types of "a" and "b" must match and must be unsigned.
 * Note that this macro evaluates "a" twice!
 */
#define unsigned_mult_overflows(a, b) \
    ((a) && (b) > maximum_unsigned_value_of_type(a) / (a))

#ifdef __GNUC__
#define TYPEOF(x) (__typeof__(x))
#else
#define TYPEOF(x)
#endif

#define MSB(x, bits) ((x) & TYPEOF(x)(~0ULL << (bitsizeof(x) - (bits))))
#define HAS_MULTI_BITS(i)  ((i) & ((i) - 1))  /* checks if an integer has more than 1 bit set */

#define DIV_ROUND_UP(n,d) (((n) + (d) - 1) / (d))

/* Approximation of the length of the decimal representation of this type. */
#define decimal_length(x)	((int)(sizeof(x) * 2.56 + 0.5) + 1)

#if defined(__sun__)
 /*
  * On Solaris, when _XOPEN_EXTENDED is set, its header file
  * forces the programs to be XPG4v2, defeating any _XOPEN_SOURCE
  * setting to say we are XPG5 or XPG6.  Also on Solaris,
  * XPG6 programs must be compiled with a c99 compiler, while
  * non XPG6 programs must be compiled with a pre-c99 compiler.
  */
# if __STDC_VERSION__ - 0 >= 199901L
# define _XOPEN_SOURCE 600
# else
# define _XOPEN_SOURCE 500
# endif
#elif !defined(__APPLE__) && !defined(__FreeBSD__) && !defined(__USLC__) && \
      !defined(_M_UNIX) && !defined(__sgi) && !defined(__DragonFly__) && \
      !defined(__TANDEM) && !defined(__QNX__) && !defined(__MirBSD__) && \
      !defined(__CYGWIN__)
#define _XOPEN_SOURCE 600 /* glibc2 and AIX 5.3L need 500, OpenBSD needs 600 for S_ISLNK() */
#define _XOPEN_SOURCE_EXTENDED 1 /* AIX 5.3L needs this */
#endif
#define _ALL_SOURCE 1
#define _GNU_SOURCE 1
#define _BSD_SOURCE 1
#define _DEFAULT_SOURCE 1
#define _NETBSD_SOURCE 1
#define _SGI_SOURCE 1

#if defined(WIN32) && !defined(__CYGWIN__) /* Both MinGW and MSVC */
# if !defined(_WIN32_WINNT)
#  define _WIN32_WINNT 0x0600
# endif
#define WIN32_LEAN_AND_MEAN  /* stops windows.h including winsock.h */
#include <winsock2.h>
#include <windows.h>
#define GIT_WINDOWS_NATIVE
#endif

#include <unistd.h>
#include <stdio.h>
#include <sys/stat.h>
#include <fcntl.h>
#include <stddef.h>
#include <stdlib.h>
#include <stdarg.h>
#include <string.h>
#ifdef HAVE_STRINGS_H
#include <strings.h> /* for strcasecmp() */
#endif
#include <errno.h>
#include <limits.h>
#ifdef NEEDS_SYS_PARAM_H
#include <sys/param.h>
#endif
#include <sys/types.h>
#include <dirent.h>
#include <sys/time.h>
#include <time.h>
#include <signal.h>
#include <assert.h>
#include <regex.h>
#include <utime.h>
#include <syslog.h>
#if !defined(NO_POLL_H)
#include <poll.h>
#elif !defined(NO_SYS_POLL_H)
#include <sys/poll.h>
#else
/* Pull the compat stuff */
#include <poll.h>
#endif
#ifdef HAVE_BSD_SYSCTL
#include <sys/sysctl.h>
#endif

#if defined(__CYGWIN__)
#include "compat/win32/path-utils.h"
#endif
#if defined(__MINGW32__)
/* pull in Windows compatibility stuff */
#include "compat/win32/path-utils.h"
#include "compat/mingw.h"
#include "compat/win32/fscache.h"
#elif defined(_MSC_VER)
#include "compat/msvc.h"
#include "compat/win32/fscache.h"
#else
#include <sys/utsname.h>
#include <sys/wait.h>
#include <sys/resource.h>
#include <sys/socket.h>
#include <sys/ioctl.h>
#include <termios.h>
#ifndef NO_SYS_SELECT_H
#include <sys/select.h>
#endif
#include <netinet/in.h>
#include <netinet/tcp.h>
#include <arpa/inet.h>
#include <netdb.h>
#include <pwd.h>
#include <sys/un.h>
#ifndef NO_INTTYPES_H
#include <inttypes.h>
#else
#include <stdint.h>
#endif
#ifdef NO_INTPTR_T
/*
 * On I16LP32, ILP32 and LP64 "long" is the safe bet, however
 * on LLP86, IL33LLP64 and P64 it needs to be "long long",
 * while on IP16 and IP16L32 it is "int" (resp. "short")
 * Size needs to match (or exceed) 'sizeof(void *)'.
 * We can't take "long long" here as not everybody has it.
 */
typedef long intptr_t;
typedef unsigned long uintptr_t;
#endif
#undef _ALL_SOURCE /* AIX 5.3L defines a struct list with _ALL_SOURCE. */
#include <grp.h>
#define _ALL_SOURCE 1
#endif

/* used on Mac OS X */
#ifdef PRECOMPOSE_UNICODE
#include "compat/precompose_utf8.h"
#else
#define precompose_str(in,i_nfd2nfc)
#define precompose_argv(c,v)
#define probe_utf8_pathname_composition()
#endif

#ifdef MKDIR_WO_TRAILING_SLASH
#define mkdir(a,b) compat_mkdir_wo_trailing_slash((a),(b))
extern int compat_mkdir_wo_trailing_slash(const char*, mode_t);
#endif

#ifdef NO_STRUCT_ITIMERVAL
struct itimerval {
	struct timeval it_interval;
	struct timeval it_value;
};
#endif

#ifdef NO_SETITIMER
#define setitimer(which,value,ovalue)
#endif

#ifndef NO_LIBGEN_H
#include <libgen.h>
#else
#define basename gitbasename
extern char *gitbasename(char *);
#define dirname gitdirname
extern char *gitdirname(char *);
#endif

#ifndef NO_ICONV
#include <iconv.h>
#endif

#ifndef NO_OPENSSL
#ifdef __APPLE__
#define __AVAILABILITY_MACROS_USES_AVAILABILITY 0
#include <AvailabilityMacros.h>
#undef DEPRECATED_ATTRIBUTE
#define DEPRECATED_ATTRIBUTE
#undef __AVAILABILITY_MACROS_USES_AVAILABILITY
#endif
#include <openssl/ssl.h>
#include <openssl/err.h>
#endif

#ifdef HAVE_SYSINFO
# include <sys/sysinfo.h>
#endif

/* On most systems <netdb.h> would have given us this, but
 * not on some systems (e.g. z/OS).
 */
#ifndef NI_MAXHOST
#define NI_MAXHOST 1025
#endif

#ifndef NI_MAXSERV
#define NI_MAXSERV 32
#endif

/* On most systems <limits.h> would have given us this, but
 * not on some systems (e.g. GNU/Hurd).
 */
#ifndef PATH_MAX
#define PATH_MAX 4096
#endif

#ifndef PRIuMAX
#define PRIuMAX "llu"
#endif

#ifndef SCNuMAX
#define SCNuMAX PRIuMAX
#endif

#ifndef PRIu32
#define PRIu32 "u"
#endif

#ifndef PRIx32
#define PRIx32 "x"
#endif

#ifndef PRIo32
#define PRIo32 "o"
#endif

typedef uintmax_t timestamp_t;
#define PRItime PRIuMAX
#define parse_timestamp strtoumax
#define TIME_MAX UINTMAX_MAX

#ifndef PATH_SEP
#define PATH_SEP ':'
#endif

#ifdef HAVE_PATHS_H
#include <paths.h>
#endif
#ifndef _PATH_DEFPATH
#define _PATH_DEFPATH "/usr/local/bin:/usr/bin:/bin"
#endif

#ifndef platform_core_config
static inline int noop_core_config(const char *var, const char *value, void *cb)
{
	return 0;
}
#define platform_core_config noop_core_config
#endif

#ifndef has_dos_drive_prefix
static inline int git_has_dos_drive_prefix(const char *path)
{
	return 0;
}
#define has_dos_drive_prefix git_has_dos_drive_prefix
#endif

#ifndef skip_dos_drive_prefix
static inline int git_skip_dos_drive_prefix(char **path)
{
	return 0;
}
#define skip_dos_drive_prefix git_skip_dos_drive_prefix
#endif

#ifndef is_dir_sep
static inline int git_is_dir_sep(int c)
{
	return c == '/';
}
#define is_dir_sep git_is_dir_sep
#endif

#ifndef offset_1st_component
static inline int git_offset_1st_component(const char *path)
{
	return is_dir_sep(path[0]);
}
#define offset_1st_component git_offset_1st_component
#endif

#ifndef find_last_dir_sep
static inline char *git_find_last_dir_sep(const char *path)
{
	return strrchr(path, '/');
}
#define find_last_dir_sep git_find_last_dir_sep
#endif

#ifndef query_user_email
#define query_user_email() NULL
#endif

#ifdef __TANDEM
#include <floss.h(floss_execl,floss_execlp,floss_execv,floss_execvp)>
#include <floss.h(floss_getpwuid)>
#ifndef NSIG
/*
 * NonStop NSE and NSX do not provide NSIG. SIGGUARDIAN(99) is the highest
 * known, by detective work using kill -l as a list is all signals
 * instead of signal.h where it should be.
 */
# define NSIG 100
#endif
#endif

#ifndef git_program_data_config
#define git_program_data_config() NULL
#endif

#if defined(__HP_cc) && (__HP_cc >= 61000)
#define NORETURN __attribute__((noreturn))
#define NORETURN_PTR
#elif defined(__GNUC__) && !defined(NO_NORETURN)
#define NORETURN __attribute__((__noreturn__))
#define NORETURN_PTR __attribute__((__noreturn__))
#elif defined(_MSC_VER)
#define NORETURN __declspec(noreturn)
#define NORETURN_PTR
#else
#define NORETURN
#define NORETURN_PTR
#ifndef __GNUC__
#ifndef __attribute__
#define __attribute__(x)
#endif
#endif
#endif

/* The sentinel attribute is valid from gcc version 4.0 */
#if defined(__GNUC__) && (__GNUC__ >= 4)
#define LAST_ARG_MUST_BE_NULL __attribute__((sentinel))
#else
#define LAST_ARG_MUST_BE_NULL
#endif

#define MAYBE_UNUSED __attribute__((__unused__))

#include "compat/bswap.h"

#include "wildmatch.h"

struct strbuf;

/* General helper functions */
extern void vreportf(const char *prefix, const char *err, va_list params);
extern NORETURN void usage(const char *err);
extern NORETURN void usagef(const char *err, ...) __attribute__((format (printf, 1, 2)));
extern NORETURN void die(const char *err, ...) __attribute__((format (printf, 1, 2)));
extern NORETURN void die_errno(const char *err, ...) __attribute__((format (printf, 1, 2)));
extern int error(const char *err, ...) __attribute__((format (printf, 1, 2)));
extern int error_errno(const char *err, ...) __attribute__((format (printf, 1, 2)));
extern void warning(const char *err, ...) __attribute__((format (printf, 1, 2)));
extern void warning_errno(const char *err, ...) __attribute__((format (printf, 1, 2)));

#ifndef NO_OPENSSL
#ifdef APPLE_COMMON_CRYPTO
#include "compat/apple-common-crypto.h"
#else
#include <openssl/evp.h>
#include <openssl/hmac.h>
#endif /* APPLE_COMMON_CRYPTO */
#include <openssl/x509v3.h>
#endif /* NO_OPENSSL */

/*
 * Let callers be aware of the constant return value; this can help
 * gcc with -Wuninitialized analysis. We restrict this trick to gcc, though,
 * because some compilers may not support variadic macros. Since we're only
 * trying to help gcc, anyway, it's OK; other compilers will fall back to
 * using the function as usual.
 */
#if defined(__GNUC__)
static inline int const_error(void)
{
	return -1;
}
#define error(...) (error(__VA_ARGS__), const_error())
#define error_errno(...) (error_errno(__VA_ARGS__), const_error())
#endif

extern void set_die_routine(NORETURN_PTR void (*routine)(const char *err, va_list params));
extern void set_error_routine(void (*routine)(const char *err, va_list params));
extern void (*get_error_routine(void))(const char *err, va_list params);
extern void set_warn_routine(void (*routine)(const char *warn, va_list params));
extern void (*get_warn_routine(void))(const char *warn, va_list params);
extern void set_die_is_recursing_routine(int (*routine)(void));

extern int starts_with(const char *str, const char *prefix);
extern int istarts_with(const char *str, const char *prefix);

/*
 * If the string "str" begins with the string found in "prefix", return 1.
 * The "out" parameter is set to "str + strlen(prefix)" (i.e., to the point in
 * the string right after the prefix).
 *
 * Otherwise, return 0 and leave "out" untouched.
 *
 * Examples:
 *
 *   [extract branch name, fail if not a branch]
 *   if (!skip_prefix(ref, "refs/heads/", &branch)
 *	return -1;
 *
 *   [skip prefix if present, otherwise use whole string]
 *   skip_prefix(name, "refs/heads/", &name);
 */
static inline int skip_prefix(const char *str, const char *prefix,
			      const char **out)
{
	do {
		if (!*prefix) {
			*out = str;
			return 1;
		}
	} while (*str++ == *prefix++);
	return 0;
}

/*
 * If the string "str" is the same as the string in "prefix", then the "arg"
 * parameter is set to the "def" parameter and 1 is returned.
 * If the string "str" begins with the string found in "prefix" and then a
 * "=" sign, then the "arg" parameter is set to "str + strlen(prefix) + 1"
 * (i.e., to the point in the string right after the prefix and the "=" sign),
 * and 1 is returned.
 *
 * Otherwise, return 0 and leave "arg" untouched.
 *
 * When we accept both a "--key" and a "--key=<val>" option, this function
 * can be used instead of !strcmp(arg, "--key") and then
 * skip_prefix(arg, "--key=", &arg) to parse such an option.
 */
int skip_to_optional_arg_default(const char *str, const char *prefix,
				 const char **arg, const char *def);

static inline int skip_to_optional_arg(const char *str, const char *prefix,
				       const char **arg)
{
	return skip_to_optional_arg_default(str, prefix, arg, "");
}

/*
 * Like skip_prefix, but promises never to read past "len" bytes of the input
 * buffer, and returns the remaining number of bytes in "out" via "outlen".
 */
static inline int skip_prefix_mem(const char *buf, size_t len,
				  const char *prefix,
				  const char **out, size_t *outlen)
{
	size_t prefix_len = strlen(prefix);
	if (prefix_len <= len && !memcmp(buf, prefix, prefix_len)) {
		*out = buf + prefix_len;
		*outlen = len - prefix_len;
		return 1;
	}
	return 0;
}

/*
 * If buf ends with suffix, return 1 and subtract the length of the suffix
 * from *len. Otherwise, return 0 and leave *len untouched.
 */
static inline int strip_suffix_mem(const char *buf, size_t *len,
				   const char *suffix)
{
	size_t suflen = strlen(suffix);
	if (*len < suflen || memcmp(buf + (*len - suflen), suffix, suflen))
		return 0;
	*len -= suflen;
	return 1;
}

/*
 * If str ends with suffix, return 1 and set *len to the size of the string
 * without the suffix. Otherwise, return 0 and set *len to the size of the
 * string.
 *
 * Note that we do _not_ NUL-terminate str to the new length.
 */
static inline int strip_suffix(const char *str, const char *suffix, size_t *len)
{
	*len = strlen(str);
	return strip_suffix_mem(str, len, suffix);
}

static inline int ends_with(const char *str, const char *suffix)
{
	size_t len;
	return strip_suffix(str, suffix, &len);
}

#define SWAP(a, b) do {						\
	void *_swap_a_ptr = &(a);				\
	void *_swap_b_ptr = &(b);				\
	unsigned char _swap_buffer[sizeof(a)];			\
	memcpy(_swap_buffer, _swap_a_ptr, sizeof(a));		\
	memcpy(_swap_a_ptr, _swap_b_ptr, sizeof(a) +		\
	       BUILD_ASSERT_OR_ZERO(sizeof(a) == sizeof(b)));	\
	memcpy(_swap_b_ptr, _swap_buffer, sizeof(a));		\
} while (0)

#if defined(NO_MMAP) || defined(USE_WIN32_MMAP)

#ifndef PROT_READ
#define PROT_READ 1
#define PROT_WRITE 2
#define MAP_PRIVATE 1
#endif

#define mmap git_mmap
#define munmap git_munmap
extern void *git_mmap(void *start, size_t length, int prot, int flags, int fd, off_t offset);
extern int git_munmap(void *start, size_t length);

#else /* NO_MMAP || USE_WIN32_MMAP */

#include <sys/mman.h>

#endif /* NO_MMAP || USE_WIN32_MMAP */

#ifdef NO_MMAP

/* This value must be multiple of (pagesize * 2) */
#define DEFAULT_PACKED_GIT_WINDOW_SIZE (1 * 1024 * 1024)

#else /* NO_MMAP */

/* This value must be multiple of (pagesize * 2) */
#define DEFAULT_PACKED_GIT_WINDOW_SIZE \
	(sizeof(void*) >= 8 \
		?  1 * 1024 * 1024 * 1024 \
		: 32 * 1024 * 1024)

#endif /* NO_MMAP */

#ifndef MAP_FAILED
#define MAP_FAILED ((void *)-1)
#endif

#ifdef NO_ST_BLOCKS_IN_STRUCT_STAT
#define on_disk_bytes(st) ((st).st_size)
#else
#define on_disk_bytes(st) ((st).st_blocks * 512)
#endif

#ifdef NEEDS_MODE_TRANSLATION
#undef S_IFMT
#undef S_IFREG
#undef S_IFDIR
#undef S_IFLNK
#undef S_IFBLK
#undef S_IFCHR
#undef S_IFIFO
#undef S_IFSOCK
#define S_IFMT   0170000
#define S_IFREG  0100000
#define S_IFDIR  0040000
#define S_IFLNK  0120000
#define S_IFBLK  0060000
#define S_IFCHR  0020000
#define S_IFIFO  0010000
#define S_IFSOCK 0140000
#ifdef stat
#undef stat
#endif
#define stat(path, buf) git_stat(path, buf)
extern int git_stat(const char *, struct stat *);
#ifdef fstat
#undef fstat
#endif
#define fstat(fd, buf) git_fstat(fd, buf)
extern int git_fstat(int, struct stat *);
#ifdef lstat
#undef lstat
#endif
#define lstat(path, buf) git_lstat(path, buf)
extern int git_lstat(const char *, struct stat *);
#endif

#define DEFAULT_PACKED_GIT_LIMIT \
	((1024L * 1024L) * (size_t)(sizeof(void*) >= 8 ? (32 * 1024L * 1024L) : 256))

#ifdef NO_PREAD
#define pread git_pread
extern ssize_t git_pread(int fd, void *buf, size_t count, off_t offset);
#endif
/*
 * Forward decl that will remind us if its twin in cache.h changes.
 * This function is used in compat/pread.c.  But we can't include
 * cache.h there.
 */
extern ssize_t read_in_full(int fd, void *buf, size_t count);

#ifdef NO_SETENV
#define setenv gitsetenv
extern int gitsetenv(const char *, const char *, int);
#endif

#ifdef NO_MKDTEMP
#define mkdtemp gitmkdtemp
extern char *gitmkdtemp(char *);
#endif

#ifdef NO_UNSETENV
#define unsetenv gitunsetenv
extern void gitunsetenv(const char *);
#endif

#ifdef NO_STRCASESTR
#define strcasestr gitstrcasestr
extern char *gitstrcasestr(const char *haystack, const char *needle);
#endif

#ifdef NO_STRLCPY
#define strlcpy gitstrlcpy
extern size_t gitstrlcpy(char *, const char *, size_t);
#endif

#ifdef NO_STRTOUMAX
#define strtoumax gitstrtoumax
extern uintmax_t gitstrtoumax(const char *, char **, int);
#define strtoimax gitstrtoimax
extern intmax_t gitstrtoimax(const char *, char **, int);
#endif

#ifdef NO_HSTRERROR
#define hstrerror githstrerror
extern const char *githstrerror(int herror);
#endif

#ifdef NO_MEMMEM
#define memmem gitmemmem
void *gitmemmem(const void *haystack, size_t haystacklen,
		const void *needle, size_t needlelen);
#endif

#ifdef OVERRIDE_STRDUP
#ifdef strdup
#undef strdup
#endif
#define strdup gitstrdup
char *gitstrdup(const char *s);
#endif

#ifdef NO_GETPAGESIZE
#define getpagesize() sysconf(_SC_PAGESIZE)
#endif

#ifndef O_CLOEXEC
#define O_CLOEXEC 0
#endif

#ifdef FREAD_READS_DIRECTORIES
# if !defined(SUPPRESS_FOPEN_REDEFINITION)
#  ifdef fopen
#   undef fopen
#  endif
#  define fopen(a,b) git_fopen(a,b)
# endif
extern FILE *git_fopen(const char*, const char*);
#endif

#ifdef SNPRINTF_RETURNS_BOGUS
#ifdef snprintf
#undef snprintf
#endif
#define snprintf git_snprintf
extern int git_snprintf(char *str, size_t maxsize,
			const char *format, ...);
#ifdef vsnprintf
#undef vsnprintf
#endif
#define vsnprintf git_vsnprintf
extern int git_vsnprintf(char *str, size_t maxsize,
			 const char *format, va_list ap);
#endif

#ifdef __GLIBC_PREREQ
#if __GLIBC_PREREQ(2, 1)
#define HAVE_STRCHRNUL
#endif
#endif

#ifndef HAVE_STRCHRNUL
#define strchrnul gitstrchrnul
static inline char *gitstrchrnul(const char *s, int c)
{
	while (*s && *s != c)
		s++;
	return (char *)s;
}
#endif

#ifdef NO_INET_PTON
int inet_pton(int af, const char *src, void *dst);
#endif

#ifdef NO_INET_NTOP
const char *inet_ntop(int af, const void *src, char *dst, size_t size);
#endif

#ifdef NO_PTHREADS
#define atexit git_atexit
extern int git_atexit(void (*handler)(void));
#endif

typedef void (*try_to_free_t)(size_t);
extern try_to_free_t set_try_to_free_routine(try_to_free_t);

static inline size_t st_add(size_t a, size_t b)
{
	if (unsigned_add_overflows(a, b))
		die("size_t overflow: %"PRIuMAX" + %"PRIuMAX,
		    (uintmax_t)a, (uintmax_t)b);
	return a + b;
}
#define st_add3(a,b,c)   st_add(st_add((a),(b)),(c))
#define st_add4(a,b,c,d) st_add(st_add3((a),(b),(c)),(d))

static inline size_t st_mult(size_t a, size_t b)
{
	if (unsigned_mult_overflows(a, b))
		die("size_t overflow: %"PRIuMAX" * %"PRIuMAX,
		    (uintmax_t)a, (uintmax_t)b);
	return a * b;
}

static inline size_t st_sub(size_t a, size_t b)
{
	if (a < b)
		die("size_t underflow: %"PRIuMAX" - %"PRIuMAX,
		    (uintmax_t)a, (uintmax_t)b);
	return a - b;
}

#ifdef HAVE_ALLOCA_H
# include <alloca.h>
# define xalloca(size)      (alloca(size))
# define xalloca_free(p)    do {} while (0)
#else
# define xalloca(size)      (xmalloc(size))
# define xalloca_free(p)    (free(p))
#endif
extern char *xstrdup(const char *str);
extern void *xmalloc(size_t size);
extern void *xmallocz(size_t size);
extern void *xmallocz_gently(size_t size);
extern void *xmemdupz(const void *data, size_t len);
extern char *xstrndup(const char *str, size_t len);
extern void *xrealloc(void *ptr, size_t size);
extern void *xcalloc(size_t nmemb, size_t size);
extern void *xmmap(void *start, size_t length, int prot, int flags, int fd, off_t offset);
extern void *xmmap_gently(void *start, size_t length, int prot, int flags, int fd, off_t offset);
extern int xopen(const char *path, int flags, ...);
extern ssize_t xread(int fd, void *buf, size_t len);
extern ssize_t xwrite(int fd, const void *buf, size_t len);
extern ssize_t xpread(int fd, void *buf, size_t len, off_t offset);
extern int xdup(int fd);
extern FILE *xfopen(const char *path, const char *mode);
extern FILE *xfdopen(int fd, const char *mode);
extern int xmkstemp(char *temp_filename);
extern int xmkstemp_mode(char *temp_filename, int mode);
extern char *xgetcwd(void);
extern FILE *fopen_for_writing(const char *path);
extern FILE *fopen_or_warn(const char *path, const char *mode);

/*
 * FREE_AND_NULL(ptr) is like free(ptr) followed by ptr = NULL. Note
 * that ptr is used twice, so don't pass e.g. ptr++.
 */
#define FREE_AND_NULL(p) do { free(p); (p) = NULL; } while (0)

#define ALLOC_ARRAY(x, alloc) (x) = xmalloc(st_mult(sizeof(*(x)), (alloc)))
#define CALLOC_ARRAY(x, alloc) (x) = xcalloc((alloc), sizeof(*(x)));
#define REALLOC_ARRAY(x, alloc) (x) = xrealloc((x), st_mult(sizeof(*(x)), (alloc)))

#define COPY_ARRAY(dst, src, n) copy_array((dst), (src), (n), sizeof(*(dst)) + \
	BUILD_ASSERT_OR_ZERO(sizeof(*(dst)) == sizeof(*(src))))
static inline void copy_array(void *dst, const void *src, size_t n, size_t size)
{
	if (n)
		memcpy(dst, src, st_mult(size, n));
}

#define MOVE_ARRAY(dst, src, n) move_array((dst), (src), (n), sizeof(*(dst)) + \
	BUILD_ASSERT_OR_ZERO(sizeof(*(dst)) == sizeof(*(src))))
static inline void move_array(void *dst, const void *src, size_t n, size_t size)
{
	if (n)
		memmove(dst, src, st_mult(size, n));
}

/*
 * These functions help you allocate structs with flex arrays, and copy
 * the data directly into the array. For example, if you had:
 *
 *   struct foo {
 *     int bar;
 *     char name[FLEX_ARRAY];
 *   };
 *
 * you can do:
 *
 *   struct foo *f;
 *   FLEX_ALLOC_MEM(f, name, src, len);
 *
 * to allocate a "foo" with the contents of "src" in the "name" field.
 * The resulting struct is automatically zero'd, and the flex-array field
 * is NUL-terminated (whether the incoming src buffer was or not).
 *
 * The FLEXPTR_* variants operate on structs that don't use flex-arrays,
 * but do want to store a pointer to some extra data in the same allocated
 * block. For example, if you have:
 *
 *   struct foo {
 *     char *name;
 *     int bar;
 *   };
 *
 * you can do:
 *
 *   struct foo *f;
 *   FLEXPTR_ALLOC_STR(f, name, src);
 *
 * and "name" will point to a block of memory after the struct, which will be
 * freed along with the struct (but the pointer can be repointed anywhere).
 *
 * The *_STR variants accept a string parameter rather than a ptr/len
 * combination.
 *
 * Note that these macros will evaluate the first parameter multiple
 * times, and it must be assignable as an lvalue.
 */
#define FLEX_ALLOC_MEM(x, flexname, buf, len) do { \
	size_t flex_array_len_ = (len); \
	(x) = xcalloc(1, st_add3(sizeof(*(x)), flex_array_len_, 1)); \
	memcpy((void *)(x)->flexname, (buf), flex_array_len_); \
} while (0)
#define FLEXPTR_ALLOC_MEM(x, ptrname, buf, len) do { \
	size_t flex_array_len_ = (len); \
	(x) = xcalloc(1, st_add3(sizeof(*(x)), flex_array_len_, 1)); \
	memcpy((x) + 1, (buf), flex_array_len_); \
	(x)->ptrname = (void *)((x)+1); \
} while(0)
#define FLEX_ALLOC_STR(x, flexname, str) \
	FLEX_ALLOC_MEM((x), flexname, (str), strlen(str))
#define FLEXPTR_ALLOC_STR(x, ptrname, str) \
	FLEXPTR_ALLOC_MEM((x), ptrname, (str), strlen(str))

static inline char *xstrdup_or_null(const char *str)
{
	return str ? xstrdup(str) : NULL;
}

static inline size_t xsize_t(off_t len)
{
	size_t size = (size_t) len;

	if (len != (off_t) size)
		die("Cannot handle files this big");
	return size;
}

__attribute__((format (printf, 3, 4)))
extern int xsnprintf(char *dst, size_t max, const char *fmt, ...);

#ifndef HOST_NAME_MAX
#define HOST_NAME_MAX 256
#endif

extern int xgethostname(char *buf, size_t len);

/* in ctype.c, for kwset users */
extern const unsigned char tolower_trans_tbl[256];

/* Sane ctype - no locale, and works with signed chars */
#undef isascii
#undef isspace
#undef isdigit
#undef isalpha
#undef isalnum
#undef isprint
#undef islower
#undef isupper
#undef tolower
#undef toupper
#undef iscntrl
#undef ispunct
#undef isxdigit

extern const unsigned char sane_ctype[256];
#define GIT_SPACE 0x01
#define GIT_DIGIT 0x02
#define GIT_ALPHA 0x04
#define GIT_GLOB_SPECIAL 0x08
#define GIT_REGEX_SPECIAL 0x10
#define GIT_PATHSPEC_MAGIC 0x20
#define GIT_CNTRL 0x40
#define GIT_PUNCT 0x80
#define sane_istest(x,mask) ((sane_ctype[(unsigned char)(x)] & (mask)) != 0)
#define isascii(x) (((x) & ~0x7f) == 0)
#define isspace(x) sane_istest(x,GIT_SPACE)
#define isdigit(x) sane_istest(x,GIT_DIGIT)
#define isalpha(x) sane_istest(x,GIT_ALPHA)
#define isalnum(x) sane_istest(x,GIT_ALPHA | GIT_DIGIT)
#define isprint(x) ((x) >= 0x20 && (x) <= 0x7e)
#define islower(x) sane_iscase(x, 1)
#define isupper(x) sane_iscase(x, 0)
#define is_glob_special(x) sane_istest(x,GIT_GLOB_SPECIAL)
#define is_regex_special(x) sane_istest(x,GIT_GLOB_SPECIAL | GIT_REGEX_SPECIAL)
#define iscntrl(x) (sane_istest(x,GIT_CNTRL))
#define ispunct(x) sane_istest(x, GIT_PUNCT | GIT_REGEX_SPECIAL | \
		GIT_GLOB_SPECIAL | GIT_PATHSPEC_MAGIC)
#define isxdigit(x) (hexval_table[(unsigned char)(x)] != -1)
#define tolower(x) sane_case((unsigned char)(x), 0x20)
#define toupper(x) sane_case((unsigned char)(x), 0)
#define is_pathspec_magic(x) sane_istest(x,GIT_PATHSPEC_MAGIC)

static inline int sane_case(int x, int high)
{
	if (sane_istest(x, GIT_ALPHA))
		x = (x & ~0x20) | high;
	return x;
}

static inline int sane_iscase(int x, int is_lower)
{
	if (!sane_istest(x, GIT_ALPHA))
		return 0;

	if (is_lower)
		return (x & 0x20) != 0;
	else
		return (x & 0x20) == 0;
}

/*
 * Like skip_prefix, but compare case-insensitively. Note that the comparison
 * is done via tolower(), so it is strictly ASCII (no multi-byte characters or
 * locale-specific conversions).
 */
static inline int skip_iprefix(const char *str, const char *prefix,
			       const char **out)
{
	do {
		if (!*prefix) {
			*out = str;
			return 1;
		}
	} while (tolower(*str++) == tolower(*prefix++));
	return 0;
}

static inline int strtoul_ui(char const *s, int base, unsigned int *result)
{
	unsigned long ul;
	char *p;

	errno = 0;
	/* negative values would be accepted by strtoul */
	if (strchr(s, '-'))
		return -1;
	ul = strtoul(s, &p, base);
	if (errno || *p || p == s || (unsigned int) ul != ul)
		return -1;
	*result = ul;
	return 0;
}

static inline int strtol_i(char const *s, int base, int *result)
{
	long ul;
	char *p;

	errno = 0;
	ul = strtol(s, &p, base);
	if (errno || *p || p == s || (int) ul != ul)
		return -1;
	*result = ul;
	return 0;
}

#ifdef INTERNAL_QSORT
void git_qsort(void *base, size_t nmemb, size_t size,
	       int(*compar)(const void *, const void *));
#define qsort git_qsort
#endif

#define QSORT(base, n, compar) sane_qsort((base), (n), sizeof(*(base)), compar)
static inline void sane_qsort(void *base, size_t nmemb, size_t size,
			      int(*compar)(const void *, const void *))
{
	if (nmemb > 1)
		qsort(base, nmemb, size, compar);
}

#ifndef HAVE_ISO_QSORT_S
int git_qsort_s(void *base, size_t nmemb, size_t size,
		int (*compar)(const void *, const void *, void *), void *ctx);
#define qsort_s git_qsort_s
#endif

#define QSORT_S(base, n, compar, ctx) do {			\
	if (qsort_s((base), (n), sizeof(*(base)), compar, ctx))	\
		BUG("qsort_s() failed");			\
} while (0)

#ifndef REG_STARTEND
#error "Git requires REG_STARTEND support. Compile with NO_REGEX=NeedsStartEnd"
#endif

static inline int regexec_buf(const regex_t *preg, const char *buf, size_t size,
			      size_t nmatch, regmatch_t pmatch[], int eflags)
{
	assert(nmatch > 0 && pmatch);
	pmatch[0].rm_so = 0;
	pmatch[0].rm_eo = size;
	return regexec(preg, buf, nmatch, pmatch, eflags | REG_STARTEND);
}

#ifndef DIR_HAS_BSD_GROUP_SEMANTICS
# define FORCE_DIR_SET_GID S_ISGID
#else
# define FORCE_DIR_SET_GID 0
#endif

#ifdef NO_NSEC
#undef USE_NSEC
#define ST_CTIME_NSEC(st) 0
#define ST_MTIME_NSEC(st) 0
#else
#ifdef USE_ST_TIMESPEC
#define ST_CTIME_NSEC(st) ((unsigned int)((st).st_ctimespec.tv_nsec))
#define ST_MTIME_NSEC(st) ((unsigned int)((st).st_mtimespec.tv_nsec))
#else
#define ST_CTIME_NSEC(st) ((unsigned int)((st).st_ctim.tv_nsec))
#define ST_MTIME_NSEC(st) ((unsigned int)((st).st_mtim.tv_nsec))
#endif
#endif

#ifdef UNRELIABLE_FSTAT
#define fstat_is_reliable() 0
#else
#define fstat_is_reliable() 1
#endif

#ifndef va_copy
/*
 * Since an obvious implementation of va_list would be to make it a
 * pointer into the stack frame, a simple assignment will work on
 * many systems.  But let's try to be more portable.
 */
#ifdef __va_copy
#define va_copy(dst, src) __va_copy(dst, src)
#else
#define va_copy(dst, src) ((dst) = (src))
#endif
#endif

#if defined(__GNUC__) || (_MSC_VER >= 1400) || defined(__C99_MACRO_WITH_VA_ARGS)
#define HAVE_VARIADIC_MACROS 1
#endif

/* usage.c: only to be used for testing BUG() implementation (see test-tool) */
extern int BUG_exit_code;

#ifdef HAVE_VARIADIC_MACROS
__attribute__((format (printf, 3, 4))) NORETURN
void BUG_fl(const char *file, int line, const char *fmt, ...);
#define BUG(...) BUG_fl(__FILE__, __LINE__, __VA_ARGS__)
#else
__attribute__((format (printf, 1, 2))) NORETURN
void BUG(const char *fmt, ...);
#endif

/*
 * Preserves errno, prints a message, but gives no warning for ENOENT.
 * Returns 0 on success, which includes trying to unlink an object that does
 * not exist.
 */
int unlink_or_warn(const char *path);
 /*
  * Tries to unlink file.  Returns 0 if unlink succeeded
  * or the file already didn't exist.  Returns -1 and
  * appends a message to err suitable for
  * 'error("%s", err->buf)' on error.
  */
int unlink_or_msg(const char *file, struct strbuf *err);
/*
 * Preserves errno, prints a message, but gives no warning for ENOENT.
 * Returns 0 on success, which includes trying to remove a directory that does
 * not exist.
 */
int rmdir_or_warn(const char *path);
/*
 * Calls the correct function out of {unlink,rmdir}_or_warn based on
 * the supplied file mode.
 */
int remove_or_warn(unsigned int mode, const char *path);

/*
 * Call access(2), but warn for any error except "missing file"
 * (ENOENT or ENOTDIR).
 */
#define ACCESS_EACCES_OK (1U << 0)
int access_or_warn(const char *path, int mode, unsigned flag);
int access_or_die(const char *path, int mode, unsigned flag);

/* Warn on an inaccessible file if errno indicates this is an error */
int warn_on_fopen_errors(const char *path);

#ifdef GMTIME_UNRELIABLE_ERRORS
struct tm *git_gmtime(const time_t *);
struct tm *git_gmtime_r(const time_t *, struct tm *);
#define gmtime git_gmtime
#define gmtime_r git_gmtime_r
#endif

#if !defined(USE_PARENS_AROUND_GETTEXT_N) && defined(__GNUC__)
#define USE_PARENS_AROUND_GETTEXT_N 1
#endif

#ifndef SHELL_PATH
# define SHELL_PATH "/bin/sh"
#endif

#ifndef _POSIX_THREAD_SAFE_FUNCTIONS
#define flockfile(fh)
#define funlockfile(fh)
#define getc_unlocked(fh) getc(fh)
#endif

/*
 * Our code often opens a path to an optional file, to work on its
 * contents when we can successfully open it.  We can ignore a failure
 * to open if such an optional file does not exist, but we do want to
 * report a failure in opening for other reasons (e.g. we got an I/O
 * error, or the file is there, but we lack the permission to open).
 *
 * Call this function after seeing an error from open() or fopen() to
 * see if the errno indicates a missing file that we can safely ignore.
 */
static inline int is_missing_file_error(int errno_)
{
	return (errno_ == ENOENT || errno_ == ENOTDIR);
}

/*
 * Enable/disable a read-only cache for file system data on platforms that
 * support it.
 *
 * Implementing a live-cache is complicated and requires special platform
 * support (inotify, ReadDirectoryChangesW...). enable_fscache shall be used
 * to mark sections of git code that extensively read from the file system
 * without modifying anything. Implementations can use this to cache e.g. stat
 * data or even file content without the need to synchronize with the file
 * system.
 */

 /* opaque fscache structure */
struct fscache;

#ifndef enable_fscache
#define enable_fscache(x) /* noop */
#endif

<<<<<<< HEAD
=======
#ifndef disable_fscache
#define disable_fscache() /* noop */
#endif

>>>>>>> f0ed41cd
#ifndef is_fscache_enabled
#define is_fscache_enabled(path) (0)
#endif

#ifndef flush_fscache
#define flush_fscache() /* noop */
#endif

<<<<<<< HEAD
=======
#ifndef getcache_fscache
#define getcache_fscache() (NULL) /* noop */
#endif

#ifndef merge_fscache
#define merge_fscache(dest) /* noop */
#endif

>>>>>>> f0ed41cd
extern int cmd_main(int, const char **);

/*
 * You can mark a stack variable with UNLEAK(var) to avoid it being
 * reported as a leak by tools like LSAN or valgrind. The argument
 * should generally be the variable itself (not its address and not what
 * it points to). It's safe to use this on pointers which may already
 * have been freed, or on pointers which may still be in use.
 *
 * Use this _only_ for a variable that leaks by going out of scope at
 * program exit (so only from cmd_* functions or their direct helpers).
 * Normal functions, especially those which may be called multiple
 * times, should actually free their memory. This is only meant as
 * an annotation, and does nothing in non-leak-checking builds.
 */
#ifdef SUPPRESS_ANNOTATED_LEAKS
extern void unleak_memory(const void *ptr, size_t len);
#define UNLEAK(var) unleak_memory(&(var), sizeof(var))
#else
#define UNLEAK(var) do {} while (0)
#endif

/*
 * This include must come after system headers, since it introduces macros that
 * replace system names.
 */
#include "banned.h"

#endif<|MERGE_RESOLUTION|>--- conflicted
+++ resolved
@@ -1283,13 +1283,10 @@
 #define enable_fscache(x) /* noop */
 #endif
 
-<<<<<<< HEAD
-=======
 #ifndef disable_fscache
 #define disable_fscache() /* noop */
 #endif
 
->>>>>>> f0ed41cd
 #ifndef is_fscache_enabled
 #define is_fscache_enabled(path) (0)
 #endif
@@ -1298,8 +1295,6 @@
 #define flush_fscache() /* noop */
 #endif
 
-<<<<<<< HEAD
-=======
 #ifndef getcache_fscache
 #define getcache_fscache() (NULL) /* noop */
 #endif
@@ -1308,7 +1303,6 @@
 #define merge_fscache(dest) /* noop */
 #endif
 
->>>>>>> f0ed41cd
 extern int cmd_main(int, const char **);
 
 /*
