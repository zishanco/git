#include "cache.h"
#include "config.h"
#include "refs.h"
#include "pkt-line.h"
#include "sideband.h"
#include "tag.h"
#include "object.h"
#include "commit.h"
#include "exec_cmd.h"
#include "diff.h"
#include "revision.h"
#include "list-objects.h"
#include "list-objects-filter.h"
#include "list-objects-filter-options.h"
#include "run-command.h"
#include "connect.h"
#include "sigchain.h"
#include "version.h"
#include "string-list.h"
#include "parse-options.h"
#include "argv-array.h"
#include "prio-queue.h"
<<<<<<< HEAD
#include "protocol.h"
=======
#include "quote.h"
>>>>>>> 3aa6694f

static const char * const upload_pack_usage[] = {
	N_("git upload-pack [<options>] <dir>"),
	NULL
};

/* Remember to update object flag allocation in object.h */
#define THEY_HAVE	(1u << 11)
#define OUR_REF		(1u << 12)
#define WANTED		(1u << 13)
#define COMMON_KNOWN	(1u << 14)
#define REACHABLE	(1u << 15)

#define SHALLOW		(1u << 16)
#define NOT_SHALLOW	(1u << 17)
#define CLIENT_SHALLOW	(1u << 18)
#define HIDDEN_REF	(1u << 19)

static timestamp_t oldest_have;

static int deepen_relative;
static int multi_ack;
static int no_done;
static int use_thin_pack, use_ofs_delta, use_include_tag;
static int no_progress, daemon_mode;
/* Allow specifying sha1 if it is a ref tip. */
#define ALLOW_TIP_SHA1	01
/* Allow request of a sha1 if it is reachable from a ref (possibly hidden ref). */
#define ALLOW_REACHABLE_SHA1	02
/* Allow request of any sha1. Implies ALLOW_TIP_SHA1 and ALLOW_REACHABLE_SHA1. */
#define ALLOW_ANY_SHA1	07
static unsigned int allow_unadvertised_object_request;
static int shallow_nr;
static struct object_array have_obj;
static struct object_array want_obj;
static struct object_array extra_edge_obj;
static unsigned int timeout;
static int keepalive = 5;
/* 0 for no sideband,
 * otherwise maximum packet size (up to 65520 bytes).
 */
static int use_sideband;
static int advertise_refs;
static int stateless_rpc;
static const char *pack_objects_hook;

static int filter_capability_requested;
static int filter_advertise;
static struct list_objects_filter_options filter_options;

static void reset_timeout(void)
{
	alarm(timeout);
}

static void send_client_data(int fd, const char *data, ssize_t sz)
{
	if (use_sideband) {
		send_sideband(1, fd, data, sz, use_sideband);
		return;
	}
	if (fd == 3)
		/* emergency quit */
		fd = 2;
	if (fd == 2) {
		/* XXX: are we happy to lose stuff here? */
		xwrite(fd, data, sz);
		return;
	}
	write_or_die(fd, data, sz);
}

static int write_one_shallow(const struct commit_graft *graft, void *cb_data)
{
	FILE *fp = cb_data;
	if (graft->nr_parent == -1)
		fprintf(fp, "--shallow %s\n", oid_to_hex(&graft->oid));
	return 0;
}

static void create_pack_file(void)
{
	struct child_process pack_objects = CHILD_PROCESS_INIT;
	char data[8193], progress[128];
	char abort_msg[] = "aborting due to possible repository "
		"corruption on the remote side.";
	int buffered = -1;
	ssize_t sz;
	int i;
	FILE *pipe_fd;

	if (!pack_objects_hook)
		pack_objects.git_cmd = 1;
	else {
		argv_array_push(&pack_objects.args, pack_objects_hook);
		argv_array_push(&pack_objects.args, "git");
		pack_objects.use_shell = 1;
	}

	if (shallow_nr) {
		argv_array_push(&pack_objects.args, "--shallow-file");
		argv_array_push(&pack_objects.args, "");
	}
	argv_array_push(&pack_objects.args, "pack-objects");
	argv_array_push(&pack_objects.args, "--revs");
	if (use_thin_pack)
		argv_array_push(&pack_objects.args, "--thin");

	argv_array_push(&pack_objects.args, "--stdout");
	if (shallow_nr)
		argv_array_push(&pack_objects.args, "--shallow");
	if (!no_progress)
		argv_array_push(&pack_objects.args, "--progress");
	if (use_ofs_delta)
		argv_array_push(&pack_objects.args, "--delta-base-offset");
	if (use_include_tag)
		argv_array_push(&pack_objects.args, "--include-tag");
	if (filter_options.filter_spec) {
		if (pack_objects.use_shell) {
			struct strbuf buf = STRBUF_INIT;
			sq_quote_buf(&buf, filter_options.filter_spec);
			argv_array_pushf(&pack_objects.args, "--filter=%s", buf.buf);
			strbuf_release(&buf);
		} else {
			argv_array_pushf(&pack_objects.args, "--filter=%s",
					 filter_options.filter_spec);
		}
	}

	pack_objects.in = -1;
	pack_objects.out = -1;
	pack_objects.err = -1;

	if (start_command(&pack_objects))
		die("git upload-pack: unable to fork git-pack-objects");

	pipe_fd = xfdopen(pack_objects.in, "w");

	if (shallow_nr)
		for_each_commit_graft(write_one_shallow, pipe_fd);

	for (i = 0; i < want_obj.nr; i++)
		fprintf(pipe_fd, "%s\n",
			oid_to_hex(&want_obj.objects[i].item->oid));
	fprintf(pipe_fd, "--not\n");
	for (i = 0; i < have_obj.nr; i++)
		fprintf(pipe_fd, "%s\n",
			oid_to_hex(&have_obj.objects[i].item->oid));
	for (i = 0; i < extra_edge_obj.nr; i++)
		fprintf(pipe_fd, "%s\n",
			oid_to_hex(&extra_edge_obj.objects[i].item->oid));
	fprintf(pipe_fd, "\n");
	fflush(pipe_fd);
	fclose(pipe_fd);

	/* We read from pack_objects.err to capture stderr output for
	 * progress bar, and pack_objects.out to capture the pack data.
	 */

	while (1) {
		struct pollfd pfd[2];
		int pe, pu, pollsize;
		int ret;

		reset_timeout();

		pollsize = 0;
		pe = pu = -1;

		if (0 <= pack_objects.out) {
			pfd[pollsize].fd = pack_objects.out;
			pfd[pollsize].events = POLLIN;
			pu = pollsize;
			pollsize++;
		}
		if (0 <= pack_objects.err) {
			pfd[pollsize].fd = pack_objects.err;
			pfd[pollsize].events = POLLIN;
			pe = pollsize;
			pollsize++;
		}

		if (!pollsize)
			break;

		ret = poll(pfd, pollsize,
			keepalive < 0 ? -1 : 1000 * keepalive);

		if (ret < 0) {
			if (errno != EINTR) {
				error_errno("poll failed, resuming");
				sleep(1);
			}
			continue;
		}
		if (0 <= pe && (pfd[pe].revents & (POLLIN|POLLHUP))) {
			/* Status ready; we ship that in the side-band
			 * or dump to the standard error.
			 */
			sz = xread(pack_objects.err, progress,
				  sizeof(progress));
			if (0 < sz)
				send_client_data(2, progress, sz);
			else if (sz == 0) {
				close(pack_objects.err);
				pack_objects.err = -1;
			}
			else
				goto fail;
			/* give priority to status messages */
			continue;
		}
		if (0 <= pu && (pfd[pu].revents & (POLLIN|POLLHUP))) {
			/* Data ready; we keep the last byte to ourselves
			 * in case we detect broken rev-list, so that we
			 * can leave the stream corrupted.  This is
			 * unfortunate -- unpack-objects would happily
			 * accept a valid packdata with trailing garbage,
			 * so appending garbage after we pass all the
			 * pack data is not good enough to signal
			 * breakage to downstream.
			 */
			char *cp = data;
			ssize_t outsz = 0;
			if (0 <= buffered) {
				*cp++ = buffered;
				outsz++;
			}
			sz = xread(pack_objects.out, cp,
				  sizeof(data) - outsz);
			if (0 < sz)
				;
			else if (sz == 0) {
				close(pack_objects.out);
				pack_objects.out = -1;
			}
			else
				goto fail;
			sz += outsz;
			if (1 < sz) {
				buffered = data[sz-1] & 0xFF;
				sz--;
			}
			else
				buffered = -1;
			send_client_data(1, data, sz);
		}

		/*
		 * We hit the keepalive timeout without saying anything; send
		 * an empty message on the data sideband just to let the other
		 * side know we're still working on it, but don't have any data
		 * yet.
		 *
		 * If we don't have a sideband channel, there's no room in the
		 * protocol to say anything, so those clients are just out of
		 * luck.
		 */
		if (!ret && use_sideband) {
			static const char buf[] = "0005\1";
			write_or_die(1, buf, 5);
		}
	}

	if (finish_command(&pack_objects)) {
		error("git upload-pack: git-pack-objects died with error.");
		goto fail;
	}

	/* flush the data */
	if (0 <= buffered) {
		data[0] = buffered;
		send_client_data(1, data, 1);
		fprintf(stderr, "flushed.\n");
	}
	if (use_sideband)
		packet_flush(1);
	return;

 fail:
	send_client_data(3, abort_msg, sizeof(abort_msg));
	die("git upload-pack: %s", abort_msg);
}

static int got_oid(const char *hex, struct object_id *oid)
{
	struct object *o;
	int we_knew_they_have = 0;

	if (get_oid_hex(hex, oid))
		die("git upload-pack: expected SHA1 object, got '%s'", hex);
	if (!has_object_file(oid))
		return -1;

	o = parse_object(oid);
	if (!o)
		die("oops (%s)", oid_to_hex(oid));
	if (o->type == OBJ_COMMIT) {
		struct commit_list *parents;
		struct commit *commit = (struct commit *)o;
		if (o->flags & THEY_HAVE)
			we_knew_they_have = 1;
		else
			o->flags |= THEY_HAVE;
		if (!oldest_have || (commit->date < oldest_have))
			oldest_have = commit->date;
		for (parents = commit->parents;
		     parents;
		     parents = parents->next)
			parents->item->object.flags |= THEY_HAVE;
	}
	if (!we_knew_they_have) {
		add_object_array(o, NULL, &have_obj);
		return 1;
	}
	return 0;
}

static int reachable(struct commit *want)
{
	struct prio_queue work = { compare_commits_by_commit_date };

	prio_queue_put(&work, want);
	while (work.nr) {
		struct commit_list *list;
		struct commit *commit = prio_queue_get(&work);

		if (commit->object.flags & THEY_HAVE) {
			want->object.flags |= COMMON_KNOWN;
			break;
		}
		if (!commit->object.parsed)
			parse_object(&commit->object.oid);
		if (commit->object.flags & REACHABLE)
			continue;
		commit->object.flags |= REACHABLE;
		if (commit->date < oldest_have)
			continue;
		for (list = commit->parents; list; list = list->next) {
			struct commit *parent = list->item;
			if (!(parent->object.flags & REACHABLE))
				prio_queue_put(&work, parent);
		}
	}
	want->object.flags |= REACHABLE;
	clear_commit_marks(want, REACHABLE);
	clear_prio_queue(&work);
	return (want->object.flags & COMMON_KNOWN);
}

static int ok_to_give_up(void)
{
	int i;

	if (!have_obj.nr)
		return 0;

	for (i = 0; i < want_obj.nr; i++) {
		struct object *want = want_obj.objects[i].item;

		if (want->flags & COMMON_KNOWN)
			continue;
		want = deref_tag(want, "a want line", 0);
		if (!want || want->type != OBJ_COMMIT) {
			/* no way to tell if this is reachable by
			 * looking at the ancestry chain alone, so
			 * leave a note to ourselves not to worry about
			 * this object anymore.
			 */
			want_obj.objects[i].item->flags |= COMMON_KNOWN;
			continue;
		}
		if (!reachable((struct commit *)want))
			return 0;
	}
	return 1;
}

static int get_common_commits(void)
{
	struct object_id oid;
	char last_hex[GIT_MAX_HEXSZ + 1];
	int got_common = 0;
	int got_other = 0;
	int sent_ready = 0;

	save_commit_buffer = 0;

	for (;;) {
		char *line = packet_read_line(0, NULL);
		const char *arg;

		reset_timeout();

		if (!line) {
			if (multi_ack == 2 && got_common
			    && !got_other && ok_to_give_up()) {
				sent_ready = 1;
				packet_write_fmt(1, "ACK %s ready\n", last_hex);
			}
			if (have_obj.nr == 0 || multi_ack)
				packet_write_fmt(1, "NAK\n");

			if (no_done && sent_ready) {
				packet_write_fmt(1, "ACK %s\n", last_hex);
				return 0;
			}
			if (stateless_rpc)
				exit(0);
			got_common = 0;
			got_other = 0;
			continue;
		}
		if (skip_prefix(line, "have ", &arg)) {
			switch (got_oid(arg, &oid)) {
			case -1: /* they have what we do not */
				got_other = 1;
				if (multi_ack && ok_to_give_up()) {
					const char *hex = oid_to_hex(&oid);
					if (multi_ack == 2) {
						sent_ready = 1;
						packet_write_fmt(1, "ACK %s ready\n", hex);
					} else
						packet_write_fmt(1, "ACK %s continue\n", hex);
				}
				break;
			default:
				got_common = 1;
				memcpy(last_hex, oid_to_hex(&oid), 41);
				if (multi_ack == 2)
					packet_write_fmt(1, "ACK %s common\n", last_hex);
				else if (multi_ack)
					packet_write_fmt(1, "ACK %s continue\n", last_hex);
				else if (have_obj.nr == 1)
					packet_write_fmt(1, "ACK %s\n", last_hex);
				break;
			}
			continue;
		}
		if (!strcmp(line, "done")) {
			if (have_obj.nr > 0) {
				if (multi_ack)
					packet_write_fmt(1, "ACK %s\n", last_hex);
				return 0;
			}
			packet_write_fmt(1, "NAK\n");
			return -1;
		}
		die("git upload-pack: expected SHA1 list, got '%s'", line);
	}
}

static int is_our_ref(struct object *o)
{
	int allow_hidden_ref = (allow_unadvertised_object_request &
			(ALLOW_TIP_SHA1 | ALLOW_REACHABLE_SHA1));
	return o->flags & ((allow_hidden_ref ? HIDDEN_REF : 0) | OUR_REF);
}

/*
 * on successful case, it's up to the caller to close cmd->out
 */
static int do_reachable_revlist(struct child_process *cmd,
				struct object_array *src,
				struct object_array *reachable)
{
	static const char *argv[] = {
		"rev-list", "--stdin", NULL,
	};
	struct object *o;
	char namebuf[42]; /* ^ + SHA-1 + LF */
	int i;

	cmd->argv = argv;
	cmd->git_cmd = 1;
	cmd->no_stderr = 1;
	cmd->in = -1;
	cmd->out = -1;

	/*
	 * If the next rev-list --stdin encounters an unknown commit,
	 * it terminates, which will cause SIGPIPE in the write loop
	 * below.
	 */
	sigchain_push(SIGPIPE, SIG_IGN);

	if (start_command(cmd))
		goto error;

	namebuf[0] = '^';
	namebuf[GIT_SHA1_HEXSZ + 1] = '\n';
	for (i = get_max_object_index(); 0 < i; ) {
		o = get_indexed_object(--i);
		if (!o)
			continue;
		if (reachable && o->type == OBJ_COMMIT)
			o->flags &= ~TMP_MARK;
		if (!is_our_ref(o))
			continue;
		memcpy(namebuf + 1, oid_to_hex(&o->oid), GIT_SHA1_HEXSZ);
		if (write_in_full(cmd->in, namebuf, GIT_SHA1_HEXSZ + 2) < 0)
			goto error;
	}
	namebuf[GIT_SHA1_HEXSZ] = '\n';
	for (i = 0; i < src->nr; i++) {
		o = src->objects[i].item;
		if (is_our_ref(o)) {
			if (reachable)
				add_object_array(o, NULL, reachable);
			continue;
		}
		if (reachable && o->type == OBJ_COMMIT)
			o->flags |= TMP_MARK;
		memcpy(namebuf, oid_to_hex(&o->oid), GIT_SHA1_HEXSZ);
		if (write_in_full(cmd->in, namebuf, GIT_SHA1_HEXSZ + 1) < 0)
			goto error;
	}
	close(cmd->in);
	cmd->in = -1;
	sigchain_pop(SIGPIPE);

	return 0;

error:
	sigchain_pop(SIGPIPE);

	if (cmd->in >= 0)
		close(cmd->in);
	if (cmd->out >= 0)
		close(cmd->out);
	return -1;
}

static int get_reachable_list(struct object_array *src,
			      struct object_array *reachable)
{
	struct child_process cmd = CHILD_PROCESS_INIT;
	int i;
	struct object *o;
	char namebuf[42]; /* ^ + SHA-1 + LF */

	if (do_reachable_revlist(&cmd, src, reachable) < 0)
		return -1;

	while ((i = read_in_full(cmd.out, namebuf, 41)) == 41) {
		struct object_id sha1;

		if (namebuf[40] != '\n' || get_oid_hex(namebuf, &sha1))
			break;

		o = lookup_object(sha1.hash);
		if (o && o->type == OBJ_COMMIT) {
			o->flags &= ~TMP_MARK;
		}
	}
	for (i = get_max_object_index(); 0 < i; i--) {
		o = get_indexed_object(i - 1);
		if (o && o->type == OBJ_COMMIT &&
		    (o->flags & TMP_MARK)) {
			add_object_array(o, NULL, reachable);
				o->flags &= ~TMP_MARK;
		}
	}
	close(cmd.out);

	if (finish_command(&cmd))
		return -1;

	return 0;
}

static int has_unreachable(struct object_array *src)
{
	struct child_process cmd = CHILD_PROCESS_INIT;
	char buf[1];
	int i;

	if (do_reachable_revlist(&cmd, src, NULL) < 0)
		return 1;

	/*
	 * The commits out of the rev-list are not ancestors of
	 * our ref.
	 */
	i = read_in_full(cmd.out, buf, 1);
	if (i)
		goto error;
	close(cmd.out);
	cmd.out = -1;

	/*
	 * rev-list may have died by encountering a bad commit
	 * in the history, in which case we do want to bail out
	 * even when it showed no commit.
	 */
	if (finish_command(&cmd))
		goto error;

	/* All the non-tip ones are ancestors of what we advertised */
	return 0;

error:
	sigchain_pop(SIGPIPE);
	if (cmd.out >= 0)
		close(cmd.out);
	return 1;
}

static void check_non_tip(void)
{
	int i;

	/*
	 * In the normal in-process case without
	 * uploadpack.allowReachableSHA1InWant,
	 * non-tip requests can never happen.
	 */
	if (!stateless_rpc && !(allow_unadvertised_object_request & ALLOW_REACHABLE_SHA1))
		goto error;
	if (!has_unreachable(&want_obj))
		/* All the non-tip ones are ancestors of what we advertised */
		return;

error:
	/* Pick one of them (we know there at least is one) */
	for (i = 0; i < want_obj.nr; i++) {
		struct object *o = want_obj.objects[i].item;
		if (!is_our_ref(o))
			die("git upload-pack: not our ref %s",
			    oid_to_hex(&o->oid));
	}
}

static void send_shallow(struct commit_list *result)
{
	while (result) {
		struct object *object = &result->item->object;
		if (!(object->flags & (CLIENT_SHALLOW|NOT_SHALLOW))) {
			packet_write_fmt(1, "shallow %s",
					 oid_to_hex(&object->oid));
			register_shallow(&object->oid);
			shallow_nr++;
		}
		result = result->next;
	}
}

static void send_unshallow(const struct object_array *shallows)
{
	int i;

	for (i = 0; i < shallows->nr; i++) {
		struct object *object = shallows->objects[i].item;
		if (object->flags & NOT_SHALLOW) {
			struct commit_list *parents;
			packet_write_fmt(1, "unshallow %s",
					 oid_to_hex(&object->oid));
			object->flags &= ~CLIENT_SHALLOW;
			/*
			 * We want to _register_ "object" as shallow, but we
			 * also need to traverse object's parents to deepen a
			 * shallow clone. Unregister it for now so we can
			 * parse and add the parents to the want list, then
			 * re-register it.
			 */
			unregister_shallow(&object->oid);
			object->parsed = 0;
			parse_commit_or_die((struct commit *)object);
			parents = ((struct commit *)object)->parents;
			while (parents) {
				add_object_array(&parents->item->object,
						 NULL, &want_obj);
				parents = parents->next;
			}
			add_object_array(object, NULL, &extra_edge_obj);
		}
		/* make sure commit traversal conforms to client */
		register_shallow(&object->oid);
	}
}

static void deepen(int depth, int deepen_relative,
		   struct object_array *shallows)
{
	if (depth == INFINITE_DEPTH && !is_repository_shallow()) {
		int i;

		for (i = 0; i < shallows->nr; i++) {
			struct object *object = shallows->objects[i].item;
			object->flags |= NOT_SHALLOW;
		}
	} else if (deepen_relative) {
		struct object_array reachable_shallows = OBJECT_ARRAY_INIT;
		struct commit_list *result;

		get_reachable_list(shallows, &reachable_shallows);
		result = get_shallow_commits(&reachable_shallows,
					     depth + 1,
					     SHALLOW, NOT_SHALLOW);
		send_shallow(result);
		free_commit_list(result);
		object_array_clear(&reachable_shallows);
	} else {
		struct commit_list *result;

		result = get_shallow_commits(&want_obj, depth,
					     SHALLOW, NOT_SHALLOW);
		send_shallow(result);
		free_commit_list(result);
	}

	send_unshallow(shallows);
	packet_flush(1);
}

static void deepen_by_rev_list(int ac, const char **av,
			       struct object_array *shallows)
{
	struct commit_list *result;

	result = get_shallow_commits_by_rev_list(ac, av, SHALLOW, NOT_SHALLOW);
	send_shallow(result);
	free_commit_list(result);
	send_unshallow(shallows);
	packet_flush(1);
}

static void receive_needs(void)
{
	struct object_array shallows = OBJECT_ARRAY_INIT;
	struct string_list deepen_not = STRING_LIST_INIT_DUP;
	int depth = 0;
	int has_non_tip = 0;
	timestamp_t deepen_since = 0;
	int deepen_rev_list = 0;

	shallow_nr = 0;
	for (;;) {
		struct object *o;
		const char *features;
		struct object_id oid_buf;
		char *line = packet_read_line(0, NULL);
		const char *arg;

		reset_timeout();
		if (!line)
			break;

		if (skip_prefix(line, "shallow ", &arg)) {
			struct object_id oid;
			struct object *object;
			if (get_oid_hex(arg, &oid))
				die("invalid shallow line: %s", line);
			object = parse_object(&oid);
			if (!object)
				continue;
			if (object->type != OBJ_COMMIT)
				die("invalid shallow object %s", oid_to_hex(&oid));
			if (!(object->flags & CLIENT_SHALLOW)) {
				object->flags |= CLIENT_SHALLOW;
				add_object_array(object, NULL, &shallows);
			}
			continue;
		}
		if (skip_prefix(line, "deepen ", &arg)) {
			char *end = NULL;
			depth = strtol(arg, &end, 0);
			if (!end || *end || depth <= 0)
				die("Invalid deepen: %s", line);
			continue;
		}
		if (skip_prefix(line, "deepen-since ", &arg)) {
			char *end = NULL;
			deepen_since = parse_timestamp(arg, &end, 0);
			if (!end || *end || !deepen_since ||
			    /* revisions.c's max_age -1 is special */
			    deepen_since == -1)
				die("Invalid deepen-since: %s", line);
			deepen_rev_list = 1;
			continue;
		}
		if (skip_prefix(line, "deepen-not ", &arg)) {
			char *ref = NULL;
			struct object_id oid;
			if (expand_ref(arg, strlen(arg), &oid, &ref) != 1)
				die("git upload-pack: ambiguous deepen-not: %s", line);
			string_list_append(&deepen_not, ref);
			free(ref);
			deepen_rev_list = 1;
			continue;
		}
		if (skip_prefix(line, "filter ", &arg)) {
			if (!filter_capability_requested)
				die("git upload-pack: filtering capability not negotiated");
			parse_list_objects_filter(&filter_options, arg);
			continue;
		}
		if (!skip_prefix(line, "want ", &arg) ||
		    get_oid_hex(arg, &oid_buf))
			die("git upload-pack: protocol error, "
			    "expected to get sha, not '%s'", line);

		features = arg + 40;

		if (parse_feature_request(features, "deepen-relative"))
			deepen_relative = 1;
		if (parse_feature_request(features, "multi_ack_detailed"))
			multi_ack = 2;
		else if (parse_feature_request(features, "multi_ack"))
			multi_ack = 1;
		if (parse_feature_request(features, "no-done"))
			no_done = 1;
		if (parse_feature_request(features, "thin-pack"))
			use_thin_pack = 1;
		if (parse_feature_request(features, "ofs-delta"))
			use_ofs_delta = 1;
		if (parse_feature_request(features, "side-band-64k"))
			use_sideband = LARGE_PACKET_MAX;
		else if (parse_feature_request(features, "side-band"))
			use_sideband = DEFAULT_PACKET_MAX;
		if (parse_feature_request(features, "no-progress"))
			no_progress = 1;
		if (parse_feature_request(features, "include-tag"))
			use_include_tag = 1;
		if (parse_feature_request(features, "filter"))
			filter_capability_requested = 1;

		o = parse_object(&oid_buf);
		if (!o) {
			packet_write_fmt(1,
					 "ERR upload-pack: not our ref %s",
					 oid_to_hex(&oid_buf));
			die("git upload-pack: not our ref %s",
			    oid_to_hex(&oid_buf));
		}
		if (!(o->flags & WANTED)) {
			o->flags |= WANTED;
			if (!((allow_unadvertised_object_request & ALLOW_ANY_SHA1) == ALLOW_ANY_SHA1
			      || is_our_ref(o)))
				has_non_tip = 1;
			add_object_array(o, NULL, &want_obj);
		}
	}

	/*
	 * We have sent all our refs already, and the other end
	 * should have chosen out of them. When we are operating
	 * in the stateless RPC mode, however, their choice may
	 * have been based on the set of older refs advertised
	 * by another process that handled the initial request.
	 */
	if (has_non_tip)
		check_non_tip();

	if (!use_sideband && daemon_mode)
		no_progress = 1;

	if (depth == 0 && !deepen_rev_list && shallows.nr == 0)
		return;
	if (depth > 0 && deepen_rev_list)
		die("git upload-pack: deepen and deepen-since (or deepen-not) cannot be used together");
	if (depth > 0)
		deepen(depth, deepen_relative, &shallows);
	else if (deepen_rev_list) {
		struct argv_array av = ARGV_ARRAY_INIT;
		int i;

		argv_array_push(&av, "rev-list");
		if (deepen_since)
			argv_array_pushf(&av, "--max-age=%"PRItime, deepen_since);
		if (deepen_not.nr) {
			argv_array_push(&av, "--not");
			for (i = 0; i < deepen_not.nr; i++) {
				struct string_list_item *s = deepen_not.items + i;
				argv_array_push(&av, s->string);
			}
			argv_array_push(&av, "--not");
		}
		for (i = 0; i < want_obj.nr; i++) {
			struct object *o = want_obj.objects[i].item;
			argv_array_push(&av, oid_to_hex(&o->oid));
		}
		deepen_by_rev_list(av.argc, av.argv, &shallows);
		argv_array_clear(&av);
	}
	else
		if (shallows.nr > 0) {
			int i;
			for (i = 0; i < shallows.nr; i++)
				register_shallow(&shallows.objects[i].item->oid);
		}

	shallow_nr += shallows.nr;
	object_array_clear(&shallows);
}

/* return non-zero if the ref is hidden, otherwise 0 */
static int mark_our_ref(const char *refname, const char *refname_full,
			const struct object_id *oid)
{
	struct object *o = lookup_unknown_object(oid->hash);

	if (ref_is_hidden(refname, refname_full)) {
		o->flags |= HIDDEN_REF;
		return 1;
	}
	o->flags |= OUR_REF;
	return 0;
}

static int check_ref(const char *refname_full, const struct object_id *oid,
		     int flag, void *cb_data)
{
	const char *refname = strip_namespace(refname_full);

	mark_our_ref(refname, refname_full, oid);
	return 0;
}

static void format_symref_info(struct strbuf *buf, struct string_list *symref)
{
	struct string_list_item *item;

	if (!symref->nr)
		return;
	for_each_string_list_item(item, symref)
		strbuf_addf(buf, " symref=%s:%s", item->string, (char *)item->util);
}

static int send_ref(const char *refname, const struct object_id *oid,
		    int flag, void *cb_data)
{
	static const char *capabilities = "multi_ack thin-pack side-band"
		" side-band-64k ofs-delta shallow deepen-since deepen-not"
		" deepen-relative no-progress include-tag multi_ack_detailed";
	const char *refname_nons = strip_namespace(refname);
	struct object_id peeled;

	if (mark_our_ref(refname_nons, refname, oid))
		return 0;

	if (capabilities) {
		struct strbuf symref_info = STRBUF_INIT;

		format_symref_info(&symref_info, cb_data);
		packet_write_fmt(1, "%s %s%c%s%s%s%s%s%s agent=%s\n",
			     oid_to_hex(oid), refname_nons,
			     0, capabilities,
			     (allow_unadvertised_object_request & ALLOW_TIP_SHA1) ?
				     " allow-tip-sha1-in-want" : "",
			     (allow_unadvertised_object_request & ALLOW_REACHABLE_SHA1) ?
				     " allow-reachable-sha1-in-want" : "",
			     stateless_rpc ? " no-done" : "",
			     symref_info.buf,
			     filter_advertise ? " filter" : "",
			     git_user_agent_sanitized());
		strbuf_release(&symref_info);
	} else {
		packet_write_fmt(1, "%s %s\n", oid_to_hex(oid), refname_nons);
	}
	capabilities = NULL;
	if (!peel_ref(refname, &peeled))
		packet_write_fmt(1, "%s %s^{}\n", oid_to_hex(&peeled), refname_nons);
	return 0;
}

static int find_symref(const char *refname, const struct object_id *oid,
		       int flag, void *cb_data)
{
	const char *symref_target;
	struct string_list_item *item;

	if ((flag & REF_ISSYMREF) == 0)
		return 0;
	symref_target = resolve_ref_unsafe(refname, 0, NULL, &flag);
	if (!symref_target || (flag & REF_ISSYMREF) == 0)
		die("'%s' is a symref but it is not?", refname);
	item = string_list_append(cb_data, refname);
	item->util = xstrdup(symref_target);
	return 0;
}

static void upload_pack(void)
{
	struct string_list symref = STRING_LIST_INIT_DUP;

	head_ref_namespaced(find_symref, &symref);

	if (advertise_refs || !stateless_rpc) {
		reset_timeout();
		head_ref_namespaced(send_ref, &symref);
		for_each_namespaced_ref(send_ref, &symref);
		advertise_shallow_grafts(1);
		packet_flush(1);
	} else {
		head_ref_namespaced(check_ref, NULL);
		for_each_namespaced_ref(check_ref, NULL);
	}
	string_list_clear(&symref, 1);
	if (advertise_refs)
		return;

	receive_needs();
	if (want_obj.nr) {
		get_common_commits();
		create_pack_file();
	}
}

static int upload_pack_config(const char *var, const char *value, void *unused)
{
	if (!strcmp("uploadpack.allowtipsha1inwant", var)) {
		if (git_config_bool(var, value))
			allow_unadvertised_object_request |= ALLOW_TIP_SHA1;
		else
			allow_unadvertised_object_request &= ~ALLOW_TIP_SHA1;
	} else if (!strcmp("uploadpack.allowreachablesha1inwant", var)) {
		if (git_config_bool(var, value))
			allow_unadvertised_object_request |= ALLOW_REACHABLE_SHA1;
		else
			allow_unadvertised_object_request &= ~ALLOW_REACHABLE_SHA1;
	} else if (!strcmp("uploadpack.allowanysha1inwant", var)) {
		if (git_config_bool(var, value))
			allow_unadvertised_object_request |= ALLOW_ANY_SHA1;
		else
			allow_unadvertised_object_request &= ~ALLOW_ANY_SHA1;
	} else if (!strcmp("uploadpack.keepalive", var)) {
		keepalive = git_config_int(var, value);
		if (!keepalive)
			keepalive = -1;
	} else if (current_config_scope() != CONFIG_SCOPE_REPO) {
		if (!strcmp("uploadpack.packobjectshook", var))
			return git_config_string(&pack_objects_hook, var, value);
	} else if (!strcmp("uploadpack.allowfilter", var)) {
		filter_advertise = git_config_bool(var, value);
	}
	return parse_hide_refs_config(var, value, "uploadpack");
}

int cmd_main(int argc, const char **argv)
{
	const char *dir;
	int strict = 0;
	struct option options[] = {
		OPT_BOOL(0, "stateless-rpc", &stateless_rpc,
			 N_("quit after a single request/response exchange")),
		OPT_BOOL(0, "advertise-refs", &advertise_refs,
			 N_("exit immediately after initial ref advertisement")),
		OPT_BOOL(0, "strict", &strict,
			 N_("do not try <directory>/.git/ if <directory> is no Git directory")),
		OPT_INTEGER(0, "timeout", &timeout,
			    N_("interrupt transfer after <n> seconds of inactivity")),
		OPT_END()
	};

	packet_trace_identity("upload-pack");
	check_replace_refs = 0;

	argc = parse_options(argc, argv, NULL, options, upload_pack_usage, 0);

	if (argc != 1)
		usage_with_options(upload_pack_usage, options);

	if (timeout)
		daemon_mode = 1;

	setup_path();

	dir = argv[0];

	if (!enter_repo(dir, strict))
		die("'%s' does not appear to be a git repository", dir);

	git_config(upload_pack_config, NULL);

	switch (determine_protocol_version_server()) {
	case protocol_v1:
		/*
		 * v1 is just the original protocol with a version string,
		 * so just fall through after writing the version string.
		 */
		if (advertise_refs || !stateless_rpc)
			packet_write_fmt(1, "version 1\n");

		/* fallthrough */
	case protocol_v0:
		upload_pack();
		break;
	case protocol_unknown_version:
		BUG("unknown protocol version");
	}

	return 0;
}<|MERGE_RESOLUTION|>--- conflicted
+++ resolved
@@ -20,11 +20,8 @@
 #include "parse-options.h"
 #include "argv-array.h"
 #include "prio-queue.h"
-<<<<<<< HEAD
 #include "protocol.h"
-=======
 #include "quote.h"
->>>>>>> 3aa6694f
 
 static const char * const upload_pack_usage[] = {
 	N_("git upload-pack [<options>] <dir>"),
