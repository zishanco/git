--- conflicted
+++ resolved
@@ -7,10 +7,7 @@
  */
 #define NO_THE_INDEX_COMPATIBILITY_MACROS
 #include "cache.h"
-<<<<<<< HEAD
-=======
 #include "repository.h"
->>>>>>> 188dce13
 #include "config.h"
 #include "quote.h"
 #include "dir.h"
@@ -82,43 +79,6 @@
 	 */
 	write_name_quoted_relative(name, prefix_len ? prefix : NULL,
 				   stdout, line_terminator);
-}
-
-static const char *get_tag(const struct cache_entry *ce, const char *tag)
-{
-	static char alttag[4];
-
-	if (tag && *tag && show_valid_bit && (ce->ce_flags & CE_VALID)) {
-		memcpy(alttag, tag, 3);
-
-		if (isalpha(tag[0])) {
-			alttag[0] = tolower(tag[0]);
-		} else if (tag[0] == '?') {
-			alttag[0] = '!';
-		} else {
-			alttag[0] = 'v';
-			alttag[1] = tag[0];
-			alttag[2] = ' ';
-			alttag[3] = 0;
-		}
-
-		tag = alttag;
-	}
-
-	return tag;
-}
-
-static void print_debug(const struct cache_entry *ce)
-{
-	if (debug_mode) {
-		const struct stat_data *sd = &ce->ce_stat_data;
-
-		printf("  ctime: %d:%d\n", sd->sd_ctime.sec, sd->sd_ctime.nsec);
-		printf("  mtime: %d:%d\n", sd->sd_mtime.sec, sd->sd_mtime.nsec);
-		printf("  dev: %d\tino: %d\n", sd->sd_dev, sd->sd_ino);
-		printf("  uid: %d\tgid: %d\n", sd->sd_uid, sd->sd_gid);
-		printf("  size: %d\tflags: %x\n", sd->sd_size, ce->ce_flags);
-	}
 }
 
 static const char *get_tag(const struct cache_entry *ce, const char *tag)
@@ -257,14 +217,9 @@
 	repo_clear(&submodule);
 }
 
-<<<<<<< HEAD
-static void show_ce_entry(const struct index_state *istate,
-			  const char *tag, const struct cache_entry *ce)
-=======
 static void show_ce(struct repository *repo, struct dir_struct *dir,
 		    const struct cache_entry *ce, const char *fullname,
 		    const char *tag)
->>>>>>> 188dce13
 {
 	if (max_prefix_len > strlen(fullname))
 		die("git ls-files: internal error - cache entry not superset of prefix");
@@ -287,13 +242,8 @@
 			       find_unique_abbrev(ce->oid.hash, abbrev),
 			       ce_stage(ce));
 		}
-<<<<<<< HEAD
-		write_eolinfo(istate, ce, ce->name);
-		write_name(ce->name);
-=======
 		write_eolinfo(repo->index, ce, fullname);
 		write_name(fullname);
->>>>>>> 188dce13
 		print_debug(ce);
 	}
 }
@@ -328,15 +278,6 @@
 }
 
 static int ce_excluded(struct dir_struct *dir, struct index_state *istate,
-<<<<<<< HEAD
-		       const struct cache_entry *ce)
-{
-	int dtype = ce_to_dtype(ce);
-	return is_excluded(dir, istate, ce->name, &dtype);
-}
-
-static void show_files(struct index_state *istate, struct dir_struct *dir)
-=======
 		       const char *fullname, const struct cache_entry *ce)
 {
 	int dtype = ce_to_dtype(ce);
@@ -353,7 +294,6 @@
 }
 
 static void show_files(struct repository *repo, struct dir_struct *dir)
->>>>>>> 188dce13
 {
 	int i;
 	struct strbuf fullname = STRBUF_INIT;
@@ -362,19 +302,6 @@
 	if (show_others || show_killed) {
 		if (!show_others)
 			dir->flags |= DIR_COLLECT_KILLED_ONLY;
-<<<<<<< HEAD
-		fill_directory(dir, istate, &pathspec);
-		if (show_others)
-			show_other_files(istate, dir);
-		if (show_killed)
-			show_killed_files(istate, dir);
-	}
-	if (show_cached || show_stage) {
-		for (i = 0; i < istate->cache_nr; i++) {
-			const struct cache_entry *ce = istate->cache[i];
-			if ((dir->flags & DIR_SHOW_IGNORED) &&
-			    !ce_excluded(dir, istate, ce))
-=======
 		fill_directory(dir, repo->index, &pathspec);
 		if (show_others)
 			show_other_files(repo->index, dir);
@@ -389,21 +316,11 @@
 
 			if ((dir->flags & DIR_SHOW_IGNORED) &&
 			    !ce_excluded(dir, repo->index, fullname.buf, ce))
->>>>>>> 188dce13
 				continue;
 			if (show_unmerged && !ce_stage(ce))
 				continue;
 			if (ce->ce_flags & CE_UPDATE)
 				continue;
-<<<<<<< HEAD
-			show_ce_entry(istate, ce_stage(ce) ? tag_unmerged :
-				(ce_skip_worktree(ce) ? tag_skip_worktree : tag_cached), ce);
-		}
-	}
-	if (show_deleted || show_modified) {
-		for (i = 0; i < istate->cache_nr; i++) {
-			const struct cache_entry *ce = istate->cache[i];
-=======
 			show_ce(repo, dir, ce, fullname.buf,
 				ce_stage(ce) ? tag_unmerged :
 				(ce_skip_worktree(ce) ? tag_skip_worktree :
@@ -413,18 +330,13 @@
 	if (show_deleted || show_modified) {
 		for (i = 0; i < repo->index->cache_nr; i++) {
 			const struct cache_entry *ce = repo->index->cache[i];
->>>>>>> 188dce13
 			struct stat st;
 			int err;
 
 			construct_fullname(&fullname, repo, ce);
 
 			if ((dir->flags & DIR_SHOW_IGNORED) &&
-<<<<<<< HEAD
-			    !ce_excluded(dir, istate, ce))
-=======
 			    !ce_excluded(dir, repo->index, fullname.buf, ce))
->>>>>>> 188dce13
 				continue;
 			if (ce->ce_flags & CE_UPDATE)
 				continue;
@@ -432,15 +344,9 @@
 				continue;
 			err = lstat(fullname.buf, &st);
 			if (show_deleted && err)
-<<<<<<< HEAD
-				show_ce_entry(istate, tag_removed, ce);
-			if (show_modified && ie_modified(istate, ce, &st, 0))
-				show_ce_entry(istate, tag_modified, ce);
-=======
 				show_ce(repo, dir, ce, fullname.buf, tag_removed);
 			if (show_modified && ie_modified(repo->index, ce, &st, 0))
 				show_ce(repo, dir, ce, fullname.buf, tag_modified);
->>>>>>> 188dce13
 		}
 	}
 
@@ -734,11 +640,7 @@
 		max_prefix = common_prefix(&pathspec);
 	max_prefix_len = get_common_prefix_len(max_prefix);
 
-<<<<<<< HEAD
-	prune_index(&the_index, max_prefix, max_prefix_len);
-=======
 	prune_index(the_repository->index, max_prefix, max_prefix_len);
->>>>>>> 188dce13
 
 	/* Treat unmatching pathspec elements as errors */
 	if (pathspec.nr && error_unmatch)
@@ -759,13 +661,6 @@
 		 */
 		if (show_stage || show_unmerged)
 			die("ls-files --with-tree is incompatible with -s or -u");
-<<<<<<< HEAD
-		overlay_tree_on_index(&the_index, with_tree, max_prefix);
-	}
-	show_files(&the_index, &dir);
-	if (show_resolve_undo)
-		show_ru_info(&the_index);
-=======
 		overlay_tree_on_index(the_repository->index, with_tree, max_prefix);
 	}
 
@@ -773,7 +668,6 @@
 
 	if (show_resolve_undo)
 		show_ru_info(the_repository->index);
->>>>>>> 188dce13
 
 	if (ps_matched) {
 		int bad;
