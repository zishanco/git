--- conflicted
+++ resolved
@@ -1887,12 +1887,8 @@
 
 struct update_data {
 	const char *prefix;
-<<<<<<< HEAD
 	char *displaypath;
-=======
-	const char *displaypath;
 	const char *super_branch;
->>>>>>> 8003940c
 	enum submodule_update_type update_default;
 	struct object_id suboid;
 	struct string_list references;
@@ -2499,17 +2495,9 @@
 
 static int update_submodule(struct update_data *update_data)
 {
-<<<<<<< HEAD
 	int ret;
-=======
 	int submodule_up_to_date;
 	const char *submodule_head = NULL;
-
-	ensure_core_worktree(update_data->sm_path);
-
-	update_data->displaypath = get_submodule_displaypath(
-		update_data->sm_path, update_data->prefix);
->>>>>>> 8003940c
 
 	ret = determine_submodule_update_strategy(the_repository,
 						  update_data->just_cloned,
@@ -2521,16 +2509,10 @@
 
 	if (update_data->just_cloned)
 		oidcpy(&update_data->suboid, null_oid());
-<<<<<<< HEAD
-	else if (resolve_gitlink_ref(update_data->sm_path, "HEAD", &update_data->suboid))
-		return die_message(_("Unable to find current revision in submodule path '%s'"),
-				   update_data->displaypath);
-=======
 	else if (resolve_gitlink_ref(update_data->sm_path, "HEAD",
 				     &update_data->suboid, &submodule_head))
-		die(_("Unable to find current revision in submodule path '%s'"),
+		return die_message(_("Unable to find current revision in submodule path '%s'"),
 			update_data->displaypath);
->>>>>>> 8003940c
 
 	if (update_data->remote) {
 		char *remote_name;
@@ -2555,27 +2537,14 @@
 						   update_data->sm_path);
 		}
 
-<<<<<<< HEAD
-		if (resolve_gitlink_ref(update_data->sm_path, remote_ref, &update_data->oid))
-			return die_message(_("Unable to find %s revision in submodule path '%s'"),
-					   remote_ref, update_data->sm_path);
-=======
 		if (resolve_gitlink_ref(update_data->sm_path, remote_ref,
 					&update_data->oid, NULL))
-			die(_("Unable to find %s revision in submodule path '%s'"),
+			return die_message(_("Unable to find %s revision in submodule path '%s'"),
 			    remote_ref, update_data->sm_path);
->>>>>>> 8003940c
 
 		free(remote_ref);
 	}
 
-<<<<<<< HEAD
-	if (!oideq(&update_data->oid, &update_data->suboid) || update_data->force) {
-		ret = run_update_procedure(update_data);
-		if (ret)
-			return ret;
-	}
-=======
 	if (update_data->super_branch &&
 	    submodule_head &&
 	    !skip_prefix(submodule_head, "refs/heads/", &submodule_head))
@@ -2583,10 +2552,11 @@
 	else
 		submodule_up_to_date = oideq(&update_data->oid, &update_data->suboid);
 
-	if (!submodule_up_to_date || update_data->force)
-		if (run_update_procedure(update_data))
-			return 1;
->>>>>>> 8003940c
+	if (!submodule_up_to_date || update_data->force) {
+		ret = run_update_procedure(update_data);
+		if (ret)
+			return ret;
+	}
 
 	if (update_data->recursive) {
 		struct child_process cp = CHILD_PROCESS_INIT;
