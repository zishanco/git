#include "cache.h"
#include "builtin.h"
#include "parse-options.h"
#include "diff.h"
#include "revision.h"
#include "rerere.h"
#include "dir.h"
#include "sequencer.h"

/*
 * This implements the builtins revert and cherry-pick.
 *
 * Copyright (c) 2007 Johannes E. Schindelin
 *
 * Based on git-revert.sh, which is
 *
 * Copyright (c) 2005 Linus Torvalds
 * Copyright (c) 2005 Junio C Hamano
 */

static const char * const revert_usage[] = {
	N_("git revert [options] <commit-ish>"),
	N_("git revert <subcommand>"),
	NULL
};

static const char * const cherry_pick_usage[] = {
	N_("git cherry-pick [options] <commit-ish>"),
	N_("git cherry-pick <subcommand>"),
	NULL
};

static const char *action_name(const struct replay_opts *opts)
{
	return opts->action == REPLAY_REVERT ? "revert" : "cherry-pick";
}

static const char * const *revert_or_cherry_pick_usage(struct replay_opts *opts)
{
	return opts->action == REPLAY_REVERT ? revert_usage : cherry_pick_usage;
}

static int option_parse_x(const struct option *opt,
			  const char *arg, int unset)
{
	struct replay_opts **opts_ptr = opt->value;
	struct replay_opts *opts = *opts_ptr;

	if (unset)
		return 0;

	ALLOC_GROW(opts->xopts, opts->xopts_nr + 1, opts->xopts_alloc);
	opts->xopts[opts->xopts_nr++] = xstrdup(arg);
	return 0;
}

static void verify_opt_compatible(const char *me, const char *base_opt, ...)
{
	const char *this_opt;
	va_list ap;

	va_start(ap, base_opt);
	while ((this_opt = va_arg(ap, const char *))) {
		if (va_arg(ap, int))
			break;
	}
	va_end(ap);

	if (this_opt)
		die(_("%s: %s cannot be used with %s"), me, this_opt, base_opt);
}

static void verify_opt_mutually_compatible(const char *me, ...)
{
	const char *opt1, *opt2 = NULL;
	va_list ap;

	va_start(ap, me);
	while ((opt1 = va_arg(ap, const char *))) {
		if (va_arg(ap, int))
			break;
	}
	if (opt1) {
		while ((opt2 = va_arg(ap, const char *))) {
			if (va_arg(ap, int))
				break;
		}
	}
	va_end(ap);

	if (opt1 && opt2)
		die(_("%s: %s cannot be used with %s"),	me, opt1, opt2);
}

static void parse_args(int argc, const char **argv, struct replay_opts *opts)
{
	const char * const * usage_str = revert_or_cherry_pick_usage(opts);
	const char *me = action_name(opts);
	int remove_state = 0;
	int contin = 0;
	int rollback = 0;
	struct option options[] = {
		OPT_BOOLEAN(0, "quit", &remove_state, N_("end revert or cherry-pick sequence")),
		OPT_BOOLEAN(0, "continue", &contin, N_("resume revert or cherry-pick sequence")),
		OPT_BOOLEAN(0, "abort", &rollback, N_("cancel revert or cherry-pick sequence")),
		OPT_BOOLEAN('n', "no-commit", &opts->no_commit, N_("don't automatically commit")),
		OPT_BOOLEAN('e', "edit", &opts->edit, N_("edit the commit message")),
		OPT_NOOP_NOARG('r', NULL),
		OPT_BOOLEAN('s', "signoff", &opts->signoff, N_("add Signed-off-by:")),
		OPT_INTEGER('m', "mainline", &opts->mainline, N_("parent number")),
		OPT_RERERE_AUTOUPDATE(&opts->allow_rerere_auto),
		OPT_STRING(0, "strategy", &opts->strategy, N_("strategy"), N_("merge strategy")),
		OPT_CALLBACK('X', "strategy-option", &opts, N_("option"),
			N_("option for merge strategy"), option_parse_x),
		OPT_END(),
		OPT_END(),
		OPT_END(),
		OPT_END(),
		OPT_END(),
		OPT_END(),
	};

	if (opts->action == REPLAY_PICK) {
		struct option cp_extra[] = {
<<<<<<< HEAD
			OPT_BOOLEAN('x', NULL, &opts->record_origin, "append commit name"),
			OPT_BOOLEAN(0, "ff", &opts->allow_ff, "allow fast-forward"),
			OPT_BOOLEAN(0, "allow-empty", &opts->allow_empty, "preserve initially empty commits"),
			OPT_BOOLEAN(0, "allow-empty-message", &opts->allow_empty_message, "allow commits with empty messages"),
			OPT_BOOLEAN(0, "keep-redundant-commits", &opts->keep_redundant_commits, "keep redundant, empty commits"),
=======
			OPT_BOOLEAN('x', NULL, &opts->record_origin, N_("append commit name")),
			OPT_BOOLEAN(0, "ff", &opts->allow_ff, N_("allow fast-forward")),
			OPT_BOOLEAN(0, "allow-empty", &opts->allow_empty, N_("preserve initially empty commits")),
			OPT_BOOLEAN(0, "keep-redundant-commits", &opts->keep_redundant_commits, N_("keep redundant, empty commits")),
>>>>>>> f63cf8c9
			OPT_END(),
		};
		if (parse_options_concat(options, ARRAY_SIZE(options), cp_extra))
			die(_("program error"));
	}

	argc = parse_options(argc, argv, NULL, options, usage_str,
			PARSE_OPT_KEEP_ARGV0 |
			PARSE_OPT_KEEP_UNKNOWN);

	/* Check for incompatible subcommands */
	verify_opt_mutually_compatible(me,
				"--quit", remove_state,
				"--continue", contin,
				"--abort", rollback,
				NULL);

	/* implies allow_empty */
	if (opts->keep_redundant_commits)
		opts->allow_empty = 1;

	/* Set the subcommand */
	if (remove_state)
		opts->subcommand = REPLAY_REMOVE_STATE;
	else if (contin)
		opts->subcommand = REPLAY_CONTINUE;
	else if (rollback)
		opts->subcommand = REPLAY_ROLLBACK;
	else
		opts->subcommand = REPLAY_NONE;

	/* Check for incompatible command line arguments */
	if (opts->subcommand != REPLAY_NONE) {
		char *this_operation;
		if (opts->subcommand == REPLAY_REMOVE_STATE)
			this_operation = "--quit";
		else if (opts->subcommand == REPLAY_CONTINUE)
			this_operation = "--continue";
		else {
			assert(opts->subcommand == REPLAY_ROLLBACK);
			this_operation = "--abort";
		}

		verify_opt_compatible(me, this_operation,
				"--no-commit", opts->no_commit,
				"--signoff", opts->signoff,
				"--mainline", opts->mainline,
				"--strategy", opts->strategy ? 1 : 0,
				"--strategy-option", opts->xopts ? 1 : 0,
				"-x", opts->record_origin,
				"--ff", opts->allow_ff,
				NULL);
	}

	if (opts->allow_ff)
		verify_opt_compatible(me, "--ff",
				"--signoff", opts->signoff,
				"--no-commit", opts->no_commit,
				"-x", opts->record_origin,
				"--edit", opts->edit,
				NULL);

	if (opts->subcommand != REPLAY_NONE) {
		opts->revs = NULL;
	} else {
		struct setup_revision_opt s_r_opt;
		opts->revs = xmalloc(sizeof(*opts->revs));
		init_revisions(opts->revs, NULL);
		opts->revs->no_walk = 1;
		if (argc < 2)
			usage_with_options(usage_str, options);
		memset(&s_r_opt, 0, sizeof(s_r_opt));
		s_r_opt.assume_dashdash = 1;
		argc = setup_revisions(argc, argv, opts->revs, &s_r_opt);
	}

	if (argc > 1)
		usage_with_options(usage_str, options);
}

int cmd_revert(int argc, const char **argv, const char *prefix)
{
	struct replay_opts opts;
	int res;

	memset(&opts, 0, sizeof(opts));
	if (isatty(0))
		opts.edit = 1;
	opts.action = REPLAY_REVERT;
	git_config(git_default_config, NULL);
	parse_args(argc, argv, &opts);
	res = sequencer_pick_revisions(&opts);
	if (res < 0)
		die(_("revert failed"));
	return res;
}

int cmd_cherry_pick(int argc, const char **argv, const char *prefix)
{
	struct replay_opts opts;
	int res;

	memset(&opts, 0, sizeof(opts));
	opts.action = REPLAY_PICK;
	git_config(git_default_config, NULL);
	parse_args(argc, argv, &opts);
	res = sequencer_pick_revisions(&opts);
	if (res < 0)
		die(_("cherry-pick failed"));
	return res;
}<|MERGE_RESOLUTION|>--- conflicted
+++ resolved
@@ -122,18 +122,11 @@
 
 	if (opts->action == REPLAY_PICK) {
 		struct option cp_extra[] = {
-<<<<<<< HEAD
-			OPT_BOOLEAN('x', NULL, &opts->record_origin, "append commit name"),
-			OPT_BOOLEAN(0, "ff", &opts->allow_ff, "allow fast-forward"),
-			OPT_BOOLEAN(0, "allow-empty", &opts->allow_empty, "preserve initially empty commits"),
-			OPT_BOOLEAN(0, "allow-empty-message", &opts->allow_empty_message, "allow commits with empty messages"),
-			OPT_BOOLEAN(0, "keep-redundant-commits", &opts->keep_redundant_commits, "keep redundant, empty commits"),
-=======
 			OPT_BOOLEAN('x', NULL, &opts->record_origin, N_("append commit name")),
 			OPT_BOOLEAN(0, "ff", &opts->allow_ff, N_("allow fast-forward")),
 			OPT_BOOLEAN(0, "allow-empty", &opts->allow_empty, N_("preserve initially empty commits")),
+			OPT_BOOLEAN(0, "allow-empty-message", &opts->allow_empty_message, N_("allow commits with empty messages")),
 			OPT_BOOLEAN(0, "keep-redundant-commits", &opts->keep_redundant_commits, N_("keep redundant, empty commits")),
->>>>>>> f63cf8c9
 			OPT_END(),
 		};
 		if (parse_options_concat(options, ARRAY_SIZE(options), cp_extra))
