--- conflicted
+++ resolved
@@ -28,11 +28,8 @@
 #include "rerere.h"
 #include "prompt.h"
 #include "mailinfo.h"
-<<<<<<< HEAD
+#include "apply.h"
 #include "string-list.h"
-=======
-#include "apply.h"
->>>>>>> edfac5eb
 
 /**
  * Returns 1 if the file is empty or does not exist, 0 otherwise.
