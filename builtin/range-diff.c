#include "cache.h"
#include "builtin.h"
#include "parse-options.h"
#include "range-diff.h"
#include "config.h"

static const char * const builtin_range_diff_usage[] = {
N_("git range-diff [<options>] <old-base>..<old-tip> <new-base>..<new-tip>"),
N_("git range-diff [<options>] <old-tip>...<new-tip>"),
N_("git range-diff [<options>] <base> <old-tip> <new-tip>"),
NULL
};

int cmd_range_diff(int argc, const char **argv, const char *prefix)
{
	int creation_factor = RANGE_DIFF_CREATION_FACTOR_DEFAULT;
	struct diff_options diffopt = { NULL };
	int simple_color = -1;
	struct option options[] = {
		OPT_INTEGER(0, "creation-factor", &creation_factor,
			    N_("Percentage by which creation is weighted")),
		OPT_BOOL(0, "no-dual-color", &simple_color,
			    N_("use simple diff colors")),
		OPT_END()
	};
	int i, j, res = 0;
	struct strbuf range1 = STRBUF_INIT, range2 = STRBUF_INIT;

	git_config(git_diff_ui_config, NULL);

<<<<<<< HEAD
	diff_setup(&diffopt);
=======
	repo_diff_setup(the_repository, &diffopt);
	diffopt.output_format = DIFF_FORMAT_PATCH;
	diffopt.flags.suppress_diff_headers = 1;
	diffopt.output_prefix = output_prefix_cb;
	strbuf_addstr(&four_spaces, "    ");
	diffopt.output_prefix_data = &four_spaces;
>>>>>>> b3c7eef9

	argc = parse_options(argc, argv, NULL, options,
			     builtin_range_diff_usage, PARSE_OPT_KEEP_UNKNOWN |
			     PARSE_OPT_KEEP_DASHDASH | PARSE_OPT_KEEP_ARGV0);

	for (i = j = 1; i < argc && strcmp("--", argv[i]); ) {
		int c = diff_opt_parse(&diffopt, argv + i, argc - i, prefix);

		if (!c)
			argv[j++] = argv[i++];
		else
			i += c;
	}
	while (i < argc)
		argv[j++] = argv[i++];
	argc = j;
	diff_setup_done(&diffopt);

	/* Make sure that there are no unparsed options */
	argc = parse_options(argc, argv, NULL,
			     options + ARRAY_SIZE(options) - 1, /* OPT_END */
			     builtin_range_diff_usage, 0);

	/* force color when --dual-color was used */
	if (!simple_color)
		diffopt.use_color = 1;

	if (argc == 2) {
		if (!strstr(argv[0], ".."))
			die(_("no .. in range: '%s'"), argv[0]);
		strbuf_addstr(&range1, argv[0]);

		if (!strstr(argv[1], ".."))
			die(_("no .. in range: '%s'"), argv[1]);
		strbuf_addstr(&range2, argv[1]);
	} else if (argc == 3) {
		strbuf_addf(&range1, "%s..%s", argv[0], argv[1]);
		strbuf_addf(&range2, "%s..%s", argv[0], argv[2]);
	} else if (argc == 1) {
		const char *b = strstr(argv[0], "..."), *a = argv[0];
		int a_len;

		if (!b) {
			error(_("single arg format must be symmetric range"));
			usage_with_options(builtin_range_diff_usage, options);
		}

		a_len = (int)(b - a);
		if (!a_len) {
			a = "HEAD";
			a_len = strlen(a);
		}
		b += 3;
		if (!*b)
			b = "HEAD";
		strbuf_addf(&range1, "%s..%.*s", b, a_len, a);
		strbuf_addf(&range2, "%.*s..%s", a_len, a, b);
	} else {
		error(_("need two commit ranges"));
		usage_with_options(builtin_range_diff_usage, options);
	}

	res = show_range_diff(range1.buf, range2.buf, creation_factor,
			      simple_color < 1, &diffopt);

	strbuf_release(&range1);
	strbuf_release(&range2);

	return res;
}<|MERGE_RESOLUTION|>--- conflicted
+++ resolved
@@ -28,16 +28,7 @@
 
 	git_config(git_diff_ui_config, NULL);
 
-<<<<<<< HEAD
-	diff_setup(&diffopt);
-=======
 	repo_diff_setup(the_repository, &diffopt);
-	diffopt.output_format = DIFF_FORMAT_PATCH;
-	diffopt.flags.suppress_diff_headers = 1;
-	diffopt.output_prefix = output_prefix_cb;
-	strbuf_addstr(&four_spaces, "    ");
-	diffopt.output_prefix_data = &four_spaces;
->>>>>>> b3c7eef9
 
 	argc = parse_options(argc, argv, NULL, options,
 			     builtin_range_diff_usage, PARSE_OPT_KEEP_UNKNOWN |
