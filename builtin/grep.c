--- conflicted
+++ resolved
@@ -440,11 +440,7 @@
 	 * store is no longer global and instead is a member of the repository
 	 * object.
 	 */
-<<<<<<< HEAD
-	add_to_alternates_memory(submodule.objects->odb->path);
-=======
-	add_to_alternates_memory(subrepo.objects->objectdir);
->>>>>>> be76c212
+	add_to_alternates_memory(subrepo.objects->odb->path);
 	grep_read_unlock();
 
 	if (oid) {
