--- conflicted
+++ resolved
@@ -1485,7 +1485,6 @@
 		exit(1);
 	}
 
-<<<<<<< HEAD
 	if (amend) {
 		extra = read_commit_extra_headers(current_head);
 	} else {
@@ -1493,12 +1492,8 @@
 		append_merge_tag_headers(parents, &tail);
 	}
 
-	if (commit_tree_extended(sb.buf, active_cache_tree->sha1, parents, sha1,
+	if (commit_tree_extended(&sb, active_cache_tree->sha1, parents, sha1,
 				 author_ident.buf, extra)) {
-=======
-	if (commit_tree(&sb, active_cache_tree->sha1, parents, sha1,
-			author_ident.buf)) {
->>>>>>> 37576c14
 		rollback_index_files();
 		die(_("failed to write commit object"));
 	}
