--- conflicted
+++ resolved
@@ -500,11 +500,7 @@
 	die_in_unpopulated_submodule(&the_index, prefix);
 	die_path_inside_submodule(&the_index, &pathspec);
 
-<<<<<<< HEAD
-	enable_fscache(1);
-=======
 	enable_fscache(0);
->>>>>>> 60c465eb
 	/* We do not really re-read the index but update the up-to-date flags */
 	preload_index(&the_index, &pathspec, 0);
 
